/*
 * Copyright (c) 2018, 2023, Oracle and/or its affiliates. All rights reserved.
 * DO NOT ALTER OR REMOVE COPYRIGHT NOTICES OR THIS FILE HEADER.
 *
 * This code is free software; you can redistribute it and/or modify it
 * under the terms of the GNU General Public License version 2 only, as
 * published by the Free Software Foundation.
 *
 * This code is distributed in the hope that it will be useful, but WITHOUT
 * ANY WARRANTY; without even the implied warranty of MERCHANTABILITY or
 * FITNESS FOR A PARTICULAR PURPOSE.  See the GNU General Public License
 * version 2 for more details (a copy is included in the LICENSE file that
 * accompanied this code).
 *
 * You should have received a copy of the GNU General Public License version
 * 2 along with this work; if not, write to the Free Software Foundation,
 * Inc., 51 Franklin St, Fifth Floor, Boston, MA 02110-1301 USA.
 *
 * Please contact Oracle, 500 Oracle Parkway, Redwood Shores, CA 94065 USA
 * or visit www.oracle.com if you need additional information or have any
 * questions.
 *
 */

#include "precompiled.hpp"
#include "asm/macroAssembler.inline.hpp"
#if INCLUDE_CDS
#include "code/SCCache.hpp"
#endif
#include "gc/g1/g1BarrierSet.hpp"
#include "gc/g1/g1BarrierSetAssembler.hpp"
#include "gc/g1/g1BarrierSetRuntime.hpp"
#include "gc/g1/g1CardTable.hpp"
#include "gc/g1/g1HeapRegion.hpp"
#include "gc/g1/g1ThreadLocalData.hpp"
#include "gc/shared/collectedHeap.hpp"
#include "interpreter/interp_masm.hpp"
#include "runtime/javaThread.hpp"
#include "runtime/sharedRuntime.hpp"
#ifdef COMPILER1
#include "c1/c1_LIRAssembler.hpp"
#include "c1/c1_MacroAssembler.hpp"
#include "gc/g1/c1/g1BarrierSetC1.hpp"
#endif // COMPILER1
#ifdef COMPILER2
#include "gc/g1/c2/g1BarrierSetC2.hpp"
#endif // COMPILER2

#define __ masm->

void G1BarrierSetAssembler::gen_write_ref_array_pre_barrier(MacroAssembler* masm, DecoratorSet decorators,
                                                            Register addr, Register count, RegSet saved_regs) {
  bool dest_uninitialized = (decorators & IS_DEST_UNINITIALIZED) != 0;
  if (!dest_uninitialized) {
    Label done;
    Address in_progress(rthread, in_bytes(G1ThreadLocalData::satb_mark_queue_active_offset()));

    // Is marking active?
    if (in_bytes(SATBMarkQueue::byte_width_of_active()) == 4) {
      __ ldrw(rscratch1, in_progress);
    } else {
      assert(in_bytes(SATBMarkQueue::byte_width_of_active()) == 1, "Assumption");
      __ ldrb(rscratch1, in_progress);
    }
    __ cbzw(rscratch1, done);

    __ push(saved_regs, sp);
    if (count == c_rarg0) {
      if (addr == c_rarg1) {
        // exactly backwards!!
        __ mov(rscratch1, c_rarg0);
        __ mov(c_rarg0, c_rarg1);
        __ mov(c_rarg1, rscratch1);
      } else {
        __ mov(c_rarg1, count);
        __ mov(c_rarg0, addr);
      }
    } else {
      __ mov(c_rarg0, addr);
      __ mov(c_rarg1, count);
    }
    if (UseCompressedOops) {
      __ call_VM_leaf(CAST_FROM_FN_PTR(address, G1BarrierSetRuntime::write_ref_array_pre_narrow_oop_entry), 2);
    } else {
      __ call_VM_leaf(CAST_FROM_FN_PTR(address, G1BarrierSetRuntime::write_ref_array_pre_oop_entry), 2);
    }
    __ pop(saved_regs, sp);

    __ bind(done);
  }
}

void G1BarrierSetAssembler::gen_write_ref_array_post_barrier(MacroAssembler* masm, DecoratorSet decorators,
                                                             Register start, Register count, Register scratch, RegSet saved_regs) {
  __ push(saved_regs, sp);
  assert_different_registers(start, count, scratch);
  assert_different_registers(c_rarg0, count);
  __ mov(c_rarg0, start);
  __ mov(c_rarg1, count);
  __ call_VM_leaf(CAST_FROM_FN_PTR(address, G1BarrierSetRuntime::write_ref_array_post_entry), 2);
  __ pop(saved_regs, sp);
}

static void generate_queue_test_and_insertion(MacroAssembler* masm, ByteSize index_offset, ByteSize buffer_offset, Label& runtime,
                                              const Register thread, const Register value, const Register temp1, const Register temp2) {
  // Can we store a value in the given thread's buffer?
  // (The index field is typed as size_t.)
  __ ldr(temp1, Address(thread, in_bytes(index_offset)));   // temp1 := *(index address)
  __ cbz(temp1, runtime);                                   // jump to runtime if index == 0 (full buffer)
  // The buffer is not full, store value into it.
  __ sub(temp1, temp1, wordSize);                           // temp1 := next index
  __ str(temp1, Address(thread, in_bytes(index_offset)));   // *(index address) := next index
  __ ldr(temp2, Address(thread, in_bytes(buffer_offset)));  // temp2 := buffer address
  __ str(value, Address(temp2, temp1));                     // *(buffer address + next index) := value
}

static void generate_pre_barrier_fast_path(MacroAssembler* masm,
                                           const Register thread,
                                           const Register tmp1) {
  Address in_progress(thread, in_bytes(G1ThreadLocalData::satb_mark_queue_active_offset()));
  // Is marking active?
  if (in_bytes(SATBMarkQueue::byte_width_of_active()) == 4) {
    __ ldrw(tmp1, in_progress);
  } else {
    assert(in_bytes(SATBMarkQueue::byte_width_of_active()) == 1, "Assumption");
    __ ldrb(tmp1, in_progress);
  }
}

static void generate_pre_barrier_slow_path(MacroAssembler* masm,
                                           const Register obj,
                                           const Register pre_val,
                                           const Register thread,
                                           const Register tmp1,
                                           const Register tmp2,
                                           Label& done,
                                           Label& runtime) {
  // Do we need to load the previous value?
  if (obj != noreg) {
    __ load_heap_oop(pre_val, Address(obj, 0), noreg, noreg, AS_RAW);
  }
  // Is the previous value null?
  __ cbz(pre_val, done);
  generate_queue_test_and_insertion(masm,
                                    G1ThreadLocalData::satb_mark_queue_index_offset(),
                                    G1ThreadLocalData::satb_mark_queue_buffer_offset(),
                                    runtime,
                                    thread, pre_val, tmp1, tmp2);
  __ b(done);
}

void G1BarrierSetAssembler::g1_write_barrier_pre(MacroAssembler* masm,
                                                 Register obj,
                                                 Register pre_val,
                                                 Register thread,
                                                 Register tmp1,
                                                 Register tmp2,
                                                 bool tosca_live,
                                                 bool expand_call) {
  // If expand_call is true then we expand the call_VM_leaf macro
  // directly to skip generating the check by
  // InterpreterMacroAssembler::call_VM_leaf_base that checks _last_sp.

  assert(thread == rthread, "must be");

  Label done;
  Label runtime;

  assert_different_registers(obj, pre_val, tmp1, tmp2);
  assert(pre_val != noreg && tmp1 != noreg && tmp2 != noreg, "expecting a register");

  generate_pre_barrier_fast_path(masm, thread, tmp1);
  // If marking is not active (*(mark queue active address) == 0), jump to done
  __ cbzw(tmp1, done);
  generate_pre_barrier_slow_path(masm, obj, pre_val, thread, tmp1, tmp2, done, runtime);

  __ bind(runtime);

  __ push_call_clobbered_registers();

  // Calling the runtime using the regular call_VM_leaf mechanism generates
  // code (generated by InterpreterMacroAssember::call_VM_leaf_base)
  // that checks that the *(rfp+frame::interpreter_frame_last_sp) == nullptr.
  //
  // If we care generating the pre-barrier without a frame (e.g. in the
  // intrinsified Reference.get() routine) then rfp might be pointing to
  // the caller frame and so this check will most likely fail at runtime.
  //
  // Expanding the call directly bypasses the generation of the check.
  // So when we do not have have a full interpreter frame on the stack
  // expand_call should be passed true.

  if (expand_call) {
    assert(pre_val != c_rarg1, "smashed arg");
    __ super_call_VM_leaf(CAST_FROM_FN_PTR(address, G1BarrierSetRuntime::write_ref_field_pre_entry), pre_val, thread);
  } else {
    __ call_VM_leaf(CAST_FROM_FN_PTR(address, G1BarrierSetRuntime::write_ref_field_pre_entry), pre_val, thread);
  }

  __ pop_call_clobbered_registers();

  __ bind(done);

}

static void generate_post_barrier_fast_path(MacroAssembler* masm,
                                            const Register store_addr,
                                            const Register new_val,
                                            const Register tmp1,
                                            const Register tmp2,
                                            Label& done,
                                            bool new_val_may_be_null) {
  // Does store cross heap regions?
  __ eor(tmp1, store_addr, new_val);                     // tmp1 := store address ^ new value
  __ lsr(tmp1, tmp1, G1HeapRegion::LogOfHRGrainBytes);   // tmp1 := ((store address ^ new value) >> LogOfHRGrainBytes)
  __ cbz(tmp1, done);
  // Crosses regions, storing null?
  if (new_val_may_be_null) {
    __ cbz(new_val, done);
  }
  // Storing region crossing non-null, is card young?
  __ lsr(tmp1, store_addr, CardTable::card_shift());     // tmp1 := card address relative to card table base
  __ load_byte_map_base(tmp2);                           // tmp2 := card table base address
  __ add(tmp1, tmp1, tmp2);                              // tmp1 := card address
  __ ldrb(tmp2, Address(tmp1));                          // tmp2 := card
  __ cmpw(tmp2, (int)G1CardTable::g1_young_card_val());  // tmp2 := card == young_card_val?
}

static void generate_post_barrier_slow_path(MacroAssembler* masm,
                                            const Register thread,
                                            const Register tmp1,
                                            const Register tmp2,
                                            Label& done,
                                            Label& runtime) {
  __ membar(Assembler::StoreLoad);  // StoreLoad membar
  __ ldrb(tmp2, Address(tmp1));     // tmp2 := card
  __ cbzw(tmp2, done);
  // Storing a region crossing, non-null oop, card is clean.
  // Dirty card and log.
  STATIC_ASSERT(CardTable::dirty_card_val() == 0);
  __ strb(zr, Address(tmp1));       // *(card address) := dirty_card_val
  generate_queue_test_and_insertion(masm,
                                    G1ThreadLocalData::dirty_card_queue_index_offset(),
                                    G1ThreadLocalData::dirty_card_queue_buffer_offset(),
                                    runtime,
                                    thread, tmp1, tmp2, rscratch1);
  __ b(done);
}

void G1BarrierSetAssembler::g1_write_barrier_post(MacroAssembler* masm,
                                                  Register store_addr,
                                                  Register new_val,
                                                  Register thread,
                                                  Register tmp1,
                                                  Register tmp2) {
  assert(thread == rthread, "must be");
  assert_different_registers(store_addr, new_val, thread, tmp1, tmp2,
                             rscratch1);
  assert(store_addr != noreg && new_val != noreg && tmp1 != noreg
         && tmp2 != noreg, "expecting a register");

  Label done;
  Label runtime;

  generate_post_barrier_fast_path(masm, store_addr, new_val, tmp1, tmp2, done, true /* new_val_may_be_null */);
  // If card is young, jump to done
  __ br(Assembler::EQ, done);
  generate_post_barrier_slow_path(masm, thread, tmp1, tmp2, done, runtime);

<<<<<<< HEAD
#if INCLUDE_CDS
  // AOT code needs to load the barrier grain shift from the aot
  // runtime constants area in the code cache otherwise we can compile
  // it as an immediate operand
  if (SCCache::is_on_for_write()) {
    address grain_shift_address = (address)AOTRuntimeConstants::grain_shift_address();
    __ eor(tmp1, store_addr, new_val);
    __ lea(tmp2, ExternalAddress(grain_shift_address));
    __ ldrb(tmp2, tmp2);
    __ lsrv(tmp1, tmp1, tmp2);
    __ cbz(tmp1, done);
  } else
#endif
  {
    __ eor(tmp1, store_addr, new_val);
    __ lsr(tmp1, tmp1, G1HeapRegion::LogOfHRGrainBytes);
    __ cbz(tmp1, done);
  }
  // crosses regions, storing null?
=======
  __ bind(runtime);
  // save the live input values
  RegSet saved = RegSet::of(store_addr);
  __ push(saved, sp);
  __ call_VM_leaf(CAST_FROM_FN_PTR(address, G1BarrierSetRuntime::write_ref_field_post_entry), tmp1, thread);
  __ pop(saved, sp);

  __ bind(done);
}
>>>>>>> d3f3c6a8

#if defined(COMPILER2)

static void generate_c2_barrier_runtime_call(MacroAssembler* masm, G1BarrierStubC2* stub, const Register arg, const address runtime_path) {
  SaveLiveRegisters save_registers(masm, stub);
  if (c_rarg0 != arg) {
    __ mov(c_rarg0, arg);
  }
  __ mov(c_rarg1, rthread);
  __ mov(rscratch1, runtime_path);
  __ blr(rscratch1);
}

void G1BarrierSetAssembler::g1_write_barrier_pre_c2(MacroAssembler* masm,
                                                    Register obj,
                                                    Register pre_val,
                                                    Register thread,
                                                    Register tmp1,
                                                    Register tmp2,
                                                    G1PreBarrierStubC2* stub) {
  assert(thread == rthread, "must be");
  assert_different_registers(obj, pre_val, tmp1, tmp2);
  assert(pre_val != noreg && tmp1 != noreg && tmp2 != noreg, "expecting a register");

<<<<<<< HEAD
#if INCLUDE_CDS
  // AOT code needs to load the barrier card shift from the aot
  // runtime constants area in the code cache otherwise we can compile
  // it as an immediate operand
  if (SCCache::is_on_for_write()) {
    address card_shift_address = (address)AOTRuntimeConstants::card_shift_address();
    __ lea(tmp2, ExternalAddress(card_shift_address));
    __ ldrb(tmp2, tmp2);
    __ lsrv(card_addr, store_addr, tmp2);
  } else
#endif
  {
    __ lsr(card_addr, store_addr, CardTable::card_shift());
  }
=======
  stub->initialize_registers(obj, pre_val, thread, tmp1, tmp2);
>>>>>>> d3f3c6a8

  generate_pre_barrier_fast_path(masm, thread, tmp1);
  // If marking is active (*(mark queue active address) != 0), jump to stub (slow path)
  __ cbnzw(tmp1, *stub->entry());

  __ bind(*stub->continuation());
}

void G1BarrierSetAssembler::generate_c2_pre_barrier_stub(MacroAssembler* masm,
                                                         G1PreBarrierStubC2* stub) const {
  Assembler::InlineSkippedInstructionsCounter skip_counter(masm);
  Label runtime;
  Register obj = stub->obj();
  Register pre_val = stub->pre_val();
  Register thread = stub->thread();
  Register tmp1 = stub->tmp1();
  Register tmp2 = stub->tmp2();

  __ bind(*stub->entry());
  generate_pre_barrier_slow_path(masm, obj, pre_val, thread, tmp1, tmp2, *stub->continuation(), runtime);

  __ bind(runtime);
  generate_c2_barrier_runtime_call(masm, stub, pre_val, CAST_FROM_FN_PTR(address, G1BarrierSetRuntime::write_ref_field_pre_entry));
  __ b(*stub->continuation());
}

void G1BarrierSetAssembler::g1_write_barrier_post_c2(MacroAssembler* masm,
                                                     Register store_addr,
                                                     Register new_val,
                                                     Register thread,
                                                     Register tmp1,
                                                     Register tmp2,
                                                     G1PostBarrierStubC2* stub) {
  assert(thread == rthread, "must be");
  assert_different_registers(store_addr, new_val, thread, tmp1, tmp2,
                             rscratch1);
  assert(store_addr != noreg && new_val != noreg && tmp1 != noreg
         && tmp2 != noreg, "expecting a register");

  stub->initialize_registers(thread, tmp1, tmp2);

  bool new_val_may_be_null = (stub->barrier_data() & G1C2BarrierPostNotNull) == 0;
  generate_post_barrier_fast_path(masm, store_addr, new_val, tmp1, tmp2, *stub->continuation(), new_val_may_be_null);
  // If card is not young, jump to stub (slow path)
  __ br(Assembler::NE, *stub->entry());

  __ bind(*stub->continuation());
}

void G1BarrierSetAssembler::generate_c2_post_barrier_stub(MacroAssembler* masm,
                                                          G1PostBarrierStubC2* stub) const {
  Assembler::InlineSkippedInstructionsCounter skip_counter(masm);
  Label runtime;
  Register thread = stub->thread();
  Register tmp1 = stub->tmp1(); // tmp1 holds the card address.
  Register tmp2 = stub->tmp2();
  assert(stub->tmp3() == noreg, "not needed in this platform");

  __ bind(*stub->entry());
  generate_post_barrier_slow_path(masm, thread, tmp1, tmp2, *stub->continuation(), runtime);

  __ bind(runtime);
  generate_c2_barrier_runtime_call(masm, stub, tmp1, CAST_FROM_FN_PTR(address, G1BarrierSetRuntime::write_ref_field_post_entry));
  __ b(*stub->continuation());
}

#endif // COMPILER2

void G1BarrierSetAssembler::load_at(MacroAssembler* masm, DecoratorSet decorators, BasicType type,
                                    Register dst, Address src, Register tmp1, Register tmp2) {
  bool on_oop = is_reference_type(type);
  bool on_weak = (decorators & ON_WEAK_OOP_REF) != 0;
  bool on_phantom = (decorators & ON_PHANTOM_OOP_REF) != 0;
  bool on_reference = on_weak || on_phantom;
  ModRefBarrierSetAssembler::load_at(masm, decorators, type, dst, src, tmp1, tmp2);
  if (on_oop && on_reference) {
    // LR is live.  It must be saved around calls.
    __ enter(/*strip_ret_addr*/true); // barrier may call runtime
    // Generate the G1 pre-barrier code to log the value of
    // the referent field in an SATB buffer.
    g1_write_barrier_pre(masm /* masm */,
                         noreg /* obj */,
                         dst /* pre_val */,
                         rthread /* thread */,
                         tmp1 /* tmp1 */,
                         tmp2 /* tmp2 */,
                         true /* tosca_live */,
                         true /* expand_call */);
    __ leave();
  }
}

void G1BarrierSetAssembler::oop_store_at(MacroAssembler* masm, DecoratorSet decorators, BasicType type,
                                         Address dst, Register val, Register tmp1, Register tmp2, Register tmp3) {
  // flatten object address if needed
  if (dst.index() == noreg && dst.offset() == 0) {
    if (dst.base() != tmp3) {
      __ mov(tmp3, dst.base());
    }
  } else {
    __ lea(tmp3, dst);
  }

  g1_write_barrier_pre(masm,
                       tmp3 /* obj */,
                       tmp2 /* pre_val */,
                       rthread /* thread */,
                       tmp1  /* tmp1 */,
                       rscratch2  /* tmp2 */,
                       val != noreg /* tosca_live */,
                       false /* expand_call */);

  if (val == noreg) {
    BarrierSetAssembler::store_at(masm, decorators, type, Address(tmp3, 0), noreg, noreg, noreg, noreg);
  } else {
    // G1 barrier needs uncompressed oop for region cross check.
    Register new_val = val;
    if (UseCompressedOops) {
      new_val = rscratch2;
      __ mov(new_val, val);
    }
    BarrierSetAssembler::store_at(masm, decorators, type, Address(tmp3, 0), val, noreg, noreg, noreg);
    g1_write_barrier_post(masm,
                          tmp3 /* store_adr */,
                          new_val /* new_val */,
                          rthread /* thread */,
                          tmp1 /* tmp1 */,
                          tmp2 /* tmp2 */);
  }

}

#ifdef COMPILER1

#undef __
#define __ ce->masm()->

void G1BarrierSetAssembler::gen_pre_barrier_stub(LIR_Assembler* ce, G1PreBarrierStub* stub) {
  G1BarrierSetC1* bs = (G1BarrierSetC1*)BarrierSet::barrier_set()->barrier_set_c1();
  // At this point we know that marking is in progress.
  // If do_load() is true then we have to emit the
  // load of the previous value; otherwise it has already
  // been loaded into _pre_val.

  __ bind(*stub->entry());

  assert(stub->pre_val()->is_register(), "Precondition.");

  Register pre_val_reg = stub->pre_val()->as_register();

  if (stub->do_load()) {
    ce->mem2reg(stub->addr(), stub->pre_val(), T_OBJECT, stub->patch_code(), stub->info(), false /*wide*/);
  }
  __ cbz(pre_val_reg, *stub->continuation());
  ce->store_parameter(stub->pre_val()->as_register(), 0);
  __ far_call(RuntimeAddress(bs->pre_barrier_c1_runtime_code_blob()->code_begin()));
  __ b(*stub->continuation());
}

void G1BarrierSetAssembler::gen_post_barrier_stub(LIR_Assembler* ce, G1PostBarrierStub* stub) {
  G1BarrierSetC1* bs = (G1BarrierSetC1*)BarrierSet::barrier_set()->barrier_set_c1();
  __ bind(*stub->entry());
  assert(stub->addr()->is_register(), "Precondition.");
  assert(stub->new_val()->is_register(), "Precondition.");
  Register new_val_reg = stub->new_val()->as_register();
  __ cbz(new_val_reg, *stub->continuation());
  ce->store_parameter(stub->addr()->as_pointer_register(), 0);
  __ far_call(RuntimeAddress(bs->post_barrier_c1_runtime_code_blob()->code_begin()));
  __ b(*stub->continuation());
}

#undef __

#define __ sasm->

void G1BarrierSetAssembler::generate_c1_pre_barrier_runtime_stub(StubAssembler* sasm) {
  __ prologue("g1_pre_barrier", false);

  // arg0 : previous value of memory

  BarrierSet* bs = BarrierSet::barrier_set();

  const Register pre_val = r0;
  const Register thread = rthread;
  const Register tmp = rscratch1;

  Address in_progress(thread, in_bytes(G1ThreadLocalData::satb_mark_queue_active_offset()));
  Address queue_index(thread, in_bytes(G1ThreadLocalData::satb_mark_queue_index_offset()));
  Address buffer(thread, in_bytes(G1ThreadLocalData::satb_mark_queue_buffer_offset()));

  Label done;
  Label runtime;

  // Is marking still active?
  if (in_bytes(SATBMarkQueue::byte_width_of_active()) == 4) {
    __ ldrw(tmp, in_progress);
  } else {
    assert(in_bytes(SATBMarkQueue::byte_width_of_active()) == 1, "Assumption");
    __ ldrb(tmp, in_progress);
  }
  __ cbzw(tmp, done);

  // Can we store original value in the thread's buffer?
  __ ldr(tmp, queue_index);
  __ cbz(tmp, runtime);

  __ sub(tmp, tmp, wordSize);
  __ str(tmp, queue_index);
  __ ldr(rscratch2, buffer);
  __ add(tmp, tmp, rscratch2);
  __ load_parameter(0, rscratch2);
  __ str(rscratch2, Address(tmp, 0));
  __ b(done);

  __ bind(runtime);
  __ push_call_clobbered_registers();
  __ load_parameter(0, pre_val);
  __ call_VM_leaf(CAST_FROM_FN_PTR(address, G1BarrierSetRuntime::write_ref_field_pre_entry), pre_val, thread);
  __ pop_call_clobbered_registers();
  __ bind(done);

  __ epilogue();
}

void G1BarrierSetAssembler::generate_c1_post_barrier_runtime_stub(StubAssembler* sasm) {
  __ prologue("g1_post_barrier", false);

  // arg0: store_address
  Address store_addr(rfp, 2*BytesPerWord);

  BarrierSet* bs = BarrierSet::barrier_set();
  CardTableBarrierSet* ctbs = barrier_set_cast<CardTableBarrierSet>(bs);
  CardTable* ct = ctbs->card_table();

  Label done;
  Label runtime;

  // At this point we know new_value is non-null and the new_value crosses regions.
  // Must check to see if card is already dirty

  const Register thread = rthread;

  Address queue_index(thread, in_bytes(G1ThreadLocalData::dirty_card_queue_index_offset()));
  Address buffer(thread, in_bytes(G1ThreadLocalData::dirty_card_queue_buffer_offset()));

  const Register card_offset = rscratch2;
  // LR is free here, so we can use it to hold the byte_map_base.
  const Register byte_map_base = lr;

  assert_different_registers(card_offset, byte_map_base, rscratch1);

  __ load_parameter(0, card_offset);
  __ lsr(card_offset, card_offset, CardTable::card_shift());
  __ load_byte_map_base(byte_map_base);
  __ ldrb(rscratch1, Address(byte_map_base, card_offset));
  __ cmpw(rscratch1, (int)G1CardTable::g1_young_card_val());
  __ br(Assembler::EQ, done);

  assert((int)CardTable::dirty_card_val() == 0, "must be 0");

  __ membar(Assembler::StoreLoad);
  __ ldrb(rscratch1, Address(byte_map_base, card_offset));
  __ cbzw(rscratch1, done);

  // storing region crossing non-null, card is clean.
  // dirty card and log.
  __ strb(zr, Address(byte_map_base, card_offset));

  // Convert card offset into an address in card_addr
  Register card_addr = card_offset;
  __ add(card_addr, byte_map_base, card_addr);

  __ ldr(rscratch1, queue_index);
  __ cbz(rscratch1, runtime);
  __ sub(rscratch1, rscratch1, wordSize);
  __ str(rscratch1, queue_index);

  // Reuse LR to hold buffer_addr
  const Register buffer_addr = lr;

  __ ldr(buffer_addr, buffer);
  __ str(card_addr, Address(buffer_addr, rscratch1));
  __ b(done);

  __ bind(runtime);
  __ push_call_clobbered_registers();
  __ call_VM_leaf(CAST_FROM_FN_PTR(address, G1BarrierSetRuntime::write_ref_field_post_entry), card_addr, thread);
  __ pop_call_clobbered_registers();
  __ bind(done);
  __ epilogue();
}

#undef __

#endif // COMPILER1<|MERGE_RESOLUTION|>--- conflicted
+++ resolved
@@ -211,15 +211,46 @@
                                             Label& done,
                                             bool new_val_may_be_null) {
   // Does store cross heap regions?
-  __ eor(tmp1, store_addr, new_val);                     // tmp1 := store address ^ new value
-  __ lsr(tmp1, tmp1, G1HeapRegion::LogOfHRGrainBytes);   // tmp1 := ((store address ^ new value) >> LogOfHRGrainBytes)
-  __ cbz(tmp1, done);
+#if INCLUDE_CDS
+  // AOT code needs to load the barrier grain shift from the aot
+  // runtime constants area in the code cache otherwise we can compile
+  // it as an immediate operand
+  if (SCCache::is_on_for_write()) {
+    address grain_shift_address = (address)AOTRuntimeConstants::grain_shift_address();
+    __ eor(tmp1, store_addr, new_val);
+    __ lea(tmp2, ExternalAddress(grain_shift_address));
+    __ ldrb(tmp2, tmp2);
+    __ lsrv(tmp1, tmp1, tmp2);
+    __ cbz(tmp1, done);
+  } else
+#endif
+  {
+    __ eor(tmp1, store_addr, new_val);                     // tmp1 := store address ^ new value
+    __ lsr(tmp1, tmp1, G1HeapRegion::LogOfHRGrainBytes);   // tmp1 := ((store address ^ new value) >> LogOfHRGrainBytes)
+    __ cbz(tmp1, done);
+  }
+
   // Crosses regions, storing null?
   if (new_val_may_be_null) {
     __ cbz(new_val, done);
   }
   // Storing region crossing non-null, is card young?
-  __ lsr(tmp1, store_addr, CardTable::card_shift());     // tmp1 := card address relative to card table base
+
+ #if INCLUDE_CDS
+  // AOT code needs to load the barrier card shift from the aot
+  // runtime constants area in the code cache otherwise we can compile
+  // it as an immediate operand
+  if (SCCache::is_on_for_write()) {
+    address card_shift_address = (address)AOTRuntimeConstants::card_shift_address();
+    __ lea(tmp2, ExternalAddress(card_shift_address));
+    __ ldrb(tmp2, tmp2);
+    __ lsrv(tmp1, store_addr, tmp2);                        // tmp1 := card address relative to card table base
+  } else
+#endif
+  {
+    __ lsr(tmp1, store_addr, CardTable::card_shift());     // tmp1 := card address relative to card table base
+  }
+
   __ load_byte_map_base(tmp2);                           // tmp2 := card table base address
   __ add(tmp1, tmp1, tmp2);                              // tmp1 := card address
   __ ldrb(tmp2, Address(tmp1));                          // tmp2 := card
@@ -267,27 +298,6 @@
   __ br(Assembler::EQ, done);
   generate_post_barrier_slow_path(masm, thread, tmp1, tmp2, done, runtime);
 
-<<<<<<< HEAD
-#if INCLUDE_CDS
-  // AOT code needs to load the barrier grain shift from the aot
-  // runtime constants area in the code cache otherwise we can compile
-  // it as an immediate operand
-  if (SCCache::is_on_for_write()) {
-    address grain_shift_address = (address)AOTRuntimeConstants::grain_shift_address();
-    __ eor(tmp1, store_addr, new_val);
-    __ lea(tmp2, ExternalAddress(grain_shift_address));
-    __ ldrb(tmp2, tmp2);
-    __ lsrv(tmp1, tmp1, tmp2);
-    __ cbz(tmp1, done);
-  } else
-#endif
-  {
-    __ eor(tmp1, store_addr, new_val);
-    __ lsr(tmp1, tmp1, G1HeapRegion::LogOfHRGrainBytes);
-    __ cbz(tmp1, done);
-  }
-  // crosses regions, storing null?
-=======
   __ bind(runtime);
   // save the live input values
   RegSet saved = RegSet::of(store_addr);
@@ -297,7 +307,6 @@
 
   __ bind(done);
 }
->>>>>>> d3f3c6a8
 
 #if defined(COMPILER2)
 
@@ -322,24 +331,7 @@
   assert_different_registers(obj, pre_val, tmp1, tmp2);
   assert(pre_val != noreg && tmp1 != noreg && tmp2 != noreg, "expecting a register");
 
-<<<<<<< HEAD
-#if INCLUDE_CDS
-  // AOT code needs to load the barrier card shift from the aot
-  // runtime constants area in the code cache otherwise we can compile
-  // it as an immediate operand
-  if (SCCache::is_on_for_write()) {
-    address card_shift_address = (address)AOTRuntimeConstants::card_shift_address();
-    __ lea(tmp2, ExternalAddress(card_shift_address));
-    __ ldrb(tmp2, tmp2);
-    __ lsrv(card_addr, store_addr, tmp2);
-  } else
-#endif
-  {
-    __ lsr(card_addr, store_addr, CardTable::card_shift());
-  }
-=======
   stub->initialize_registers(obj, pre_val, thread, tmp1, tmp2);
->>>>>>> d3f3c6a8
 
   generate_pre_barrier_fast_path(masm, thread, tmp1);
   // If marking is active (*(mark queue active address) != 0), jump to stub (slow path)
