/*
 * Copyright (c) 2018, 2023, Oracle and/or its affiliates. All rights reserved.
 * DO NOT ALTER OR REMOVE COPYRIGHT NOTICES OR THIS FILE HEADER.
 *
 * This code is free software; you can redistribute it and/or modify it
 * under the terms of the GNU General Public License version 2 only, as
 * published by the Free Software Foundation.
 *
 * This code is distributed in the hope that it will be useful, but WITHOUT
 * ANY WARRANTY; without even the implied warranty of MERCHANTABILITY or
 * FITNESS FOR A PARTICULAR PURPOSE.  See the GNU General Public License
 * version 2 for more details (a copy is included in the LICENSE file that
 * accompanied this code).
 *
 * You should have received a copy of the GNU General Public License version
 * 2 along with this work; if not, write to the Free Software Foundation,
 * Inc., 51 Franklin St, Fifth Floor, Boston, MA 02110-1301 USA.
 *
 * Please contact Oracle, 500 Oracle Parkway, Redwood Shores, CA 94065 USA
 * or visit www.oracle.com if you need additional information or have any
 * questions.
 *
 */

#include "precompiled.hpp"
#include "asm/macroAssembler.inline.hpp"
#if INCLUDE_CDS
#include "code/SCCache.hpp"
#endif
#include "gc/g1/g1BarrierSet.hpp"
#include "gc/g1/g1BarrierSetAssembler.hpp"
#include "gc/g1/g1BarrierSetRuntime.hpp"
#include "gc/g1/g1CardTable.hpp"
#include "gc/g1/g1HeapRegion.hpp"
#include "gc/g1/g1ThreadLocalData.hpp"
#include "interpreter/interp_masm.hpp"
#include "runtime/sharedRuntime.hpp"
#include "utilities/debug.hpp"
#include "utilities/macros.hpp"
#ifdef COMPILER1
#include "c1/c1_LIRAssembler.hpp"
#include "c1/c1_MacroAssembler.hpp"
#include "gc/g1/c1/g1BarrierSetC1.hpp"
#endif // COMPILER1
#ifdef COMPILER2
#include "gc/g1/c2/g1BarrierSetC2.hpp"
#endif // COMPILER2

#define __ masm->

void G1BarrierSetAssembler::gen_write_ref_array_pre_barrier(MacroAssembler* masm, DecoratorSet decorators,
                                                            Register addr, Register count) {
  bool dest_uninitialized = (decorators & IS_DEST_UNINITIALIZED) != 0;

  if (!dest_uninitialized) {
    Register thread = NOT_LP64(rax) LP64_ONLY(r15_thread);
#ifndef _LP64
    __ push(thread);
    __ get_thread(thread);
#endif

    Label filtered;
    Address in_progress(thread, in_bytes(G1ThreadLocalData::satb_mark_queue_active_offset()));
    // Is marking active?
    if (in_bytes(SATBMarkQueue::byte_width_of_active()) == 4) {
      __ cmpl(in_progress, 0);
    } else {
      assert(in_bytes(SATBMarkQueue::byte_width_of_active()) == 1, "Assumption");
      __ cmpb(in_progress, 0);
    }

    NOT_LP64(__ pop(thread);)

    __ jcc(Assembler::equal, filtered);

    __ push_call_clobbered_registers(false /* save_fpu */);
#ifdef _LP64
    if (count == c_rarg0) {
      if (addr == c_rarg1) {
        // exactly backwards!!
        __ xchgptr(c_rarg1, c_rarg0);
      } else {
        __ movptr(c_rarg1, count);
        __ movptr(c_rarg0, addr);
      }
    } else {
      __ movptr(c_rarg0, addr);
      __ movptr(c_rarg1, count);
    }
    if (UseCompressedOops) {
      __ call_VM_leaf(CAST_FROM_FN_PTR(address, G1BarrierSetRuntime::write_ref_array_pre_narrow_oop_entry), 2);
    } else {
      __ call_VM_leaf(CAST_FROM_FN_PTR(address, G1BarrierSetRuntime::write_ref_array_pre_oop_entry), 2);
    }
#else
    __ call_VM_leaf(CAST_FROM_FN_PTR(address, G1BarrierSetRuntime::write_ref_array_pre_oop_entry),
                    addr, count);
#endif
    __ pop_call_clobbered_registers(false /* save_fpu */);

    __ bind(filtered);
  }
}

void G1BarrierSetAssembler::gen_write_ref_array_post_barrier(MacroAssembler* masm, DecoratorSet decorators,
                                                             Register addr, Register count, Register tmp) {
  __ push_call_clobbered_registers(false /* save_fpu */);
#ifdef _LP64
  if (c_rarg0 == count) { // On win64 c_rarg0 == rcx
    assert_different_registers(c_rarg1, addr);
    __ mov(c_rarg1, count);
    __ mov(c_rarg0, addr);
  } else {
    assert_different_registers(c_rarg0, count);
    __ mov(c_rarg0, addr);
    __ mov(c_rarg1, count);
  }
  __ call_VM_leaf(CAST_FROM_FN_PTR(address, G1BarrierSetRuntime::write_ref_array_post_entry), 2);
#else
  __ call_VM_leaf(CAST_FROM_FN_PTR(address, G1BarrierSetRuntime::write_ref_array_post_entry),
                  addr, count);
#endif
  __ pop_call_clobbered_registers(false /* save_fpu */);
}

void G1BarrierSetAssembler::load_at(MacroAssembler* masm, DecoratorSet decorators, BasicType type,
                                    Register dst, Address src, Register tmp1, Register tmp_thread) {
  bool on_oop = is_reference_type(type);
  bool on_weak = (decorators & ON_WEAK_OOP_REF) != 0;
  bool on_phantom = (decorators & ON_PHANTOM_OOP_REF) != 0;
  bool on_reference = on_weak || on_phantom;
  ModRefBarrierSetAssembler::load_at(masm, decorators, type, dst, src, tmp1, tmp_thread);
  if (on_oop && on_reference) {
    Register thread = NOT_LP64(tmp_thread) LP64_ONLY(r15_thread);

#ifndef _LP64
    // Work around the x86_32 bug that only manifests with Loom for some reason.
    // MacroAssembler::resolve_weak_handle calls this barrier with tmp_thread == noreg.
    if (thread == noreg) {
      if (dst != rcx && tmp1 != rcx) {
        thread = rcx;
      } else if (dst != rdx && tmp1 != rdx) {
        thread = rdx;
      } else if (dst != rdi && tmp1 != rdi) {
        thread = rdi;
      }
    }
    assert_different_registers(dst, tmp1, thread);
    __ push(thread);
    __ get_thread(thread);
#endif

    // Generate the G1 pre-barrier code to log the value of
    // the referent field in an SATB buffer.
    g1_write_barrier_pre(masm /* masm */,
                         noreg /* obj */,
                         dst /* pre_val */,
                         thread /* thread */,
                         tmp1 /* tmp */,
                         true /* tosca_live */,
                         true /* expand_call */);

#ifndef _LP64
    __ pop(thread);
#endif
  }
}

static void generate_queue_insertion(MacroAssembler* masm, ByteSize index_offset, ByteSize buffer_offset, Label& runtime,
                                     const Register thread, const Register value, const Register temp) {
  // This code assumes that buffer index is pointer sized.
  STATIC_ASSERT(in_bytes(SATBMarkQueue::byte_width_of_index()) == sizeof(intptr_t));
  // Can we store a value in the given thread's buffer?
  // (The index field is typed as size_t.)
  __ movptr(temp, Address(thread, in_bytes(index_offset)));   // temp := *(index address)
  __ testptr(temp, temp);                                     // index == 0?
  __ jcc(Assembler::zero, runtime);                           // jump to runtime if index == 0 (full buffer)
  // The buffer is not full, store value into it.
  __ subptr(temp, wordSize);                                  // temp := next index
  __ movptr(Address(thread, in_bytes(index_offset)), temp);   // *(index address) := next index
  __ addptr(temp, Address(thread, in_bytes(buffer_offset)));  // temp := buffer address + next index
  __ movptr(Address(temp, 0), value);                         // *(buffer address + next index) := value
}

static void generate_pre_barrier_fast_path(MacroAssembler* masm,
                                           const Register thread) {
  Address in_progress(thread, in_bytes(G1ThreadLocalData::satb_mark_queue_active_offset()));
  // Is marking active?
  if (in_bytes(SATBMarkQueue::byte_width_of_active()) == 4) {
    __ cmpl(in_progress, 0);
  } else {
    assert(in_bytes(SATBMarkQueue::byte_width_of_active()) == 1, "Assumption");
    __ cmpb(in_progress, 0);
  }
}

static void generate_pre_barrier_slow_path(MacroAssembler* masm,
                                           const Register obj,
                                           const Register pre_val,
                                           const Register thread,
                                           const Register tmp,
                                           Label& done,
                                           Label& runtime) {
  // Do we need to load the previous value?
  if (obj != noreg) {
    __ load_heap_oop(pre_val, Address(obj, 0), noreg, noreg, AS_RAW);
  }
  // Is the previous value null?
  __ cmpptr(pre_val, NULL_WORD);
  __ jcc(Assembler::equal, done);
  generate_queue_insertion(masm,
                           G1ThreadLocalData::satb_mark_queue_index_offset(),
                           G1ThreadLocalData::satb_mark_queue_buffer_offset(),
                           runtime,
                           thread, pre_val, tmp);
  __ jmp(done);
}

void G1BarrierSetAssembler::g1_write_barrier_pre(MacroAssembler* masm,
                                                 Register obj,
                                                 Register pre_val,
                                                 Register thread,
                                                 Register tmp,
                                                 bool tosca_live,
                                                 bool expand_call) {
  // If expand_call is true then we expand the call_VM_leaf macro
  // directly to skip generating the check by
  // InterpreterMacroAssembler::call_VM_leaf_base that checks _last_sp.

#ifdef _LP64
  assert(thread == r15_thread, "must be");
#endif // _LP64

  Label done;
  Label runtime;

  assert(pre_val != noreg, "check this code");

  if (obj != noreg) {
    assert_different_registers(obj, pre_val, tmp);
    assert(pre_val != rax, "check this code");
  }

  generate_pre_barrier_fast_path(masm, thread);
  // If marking is not active (*(mark queue active address) == 0), jump to done
  __ jcc(Assembler::equal, done);
  generate_pre_barrier_slow_path(masm, obj, pre_val, thread, tmp, done, runtime);

  __ bind(runtime);

  // Determine and save the live input values
  __ push_call_clobbered_registers();

  // Calling the runtime using the regular call_VM_leaf mechanism generates
  // code (generated by InterpreterMacroAssember::call_VM_leaf_base)
  // that checks that the *(ebp+frame::interpreter_frame_last_sp) == nullptr.
  //
  // If we care generating the pre-barrier without a frame (e.g. in the
  // intrinsified Reference.get() routine) then ebp might be pointing to
  // the caller frame and so this check will most likely fail at runtime.
  //
  // Expanding the call directly bypasses the generation of the check.
  // So when we do not have have a full interpreter frame on the stack
  // expand_call should be passed true.

  if (expand_call) {
    LP64_ONLY( assert(pre_val != c_rarg1, "smashed arg"); )
#ifdef _LP64
    if (c_rarg1 != thread) {
      __ mov(c_rarg1, thread);
    }
    if (c_rarg0 != pre_val) {
      __ mov(c_rarg0, pre_val);
    }
#else
    __ push(thread);
    __ push(pre_val);
#endif
    __ MacroAssembler::call_VM_leaf_base(CAST_FROM_FN_PTR(address, G1BarrierSetRuntime::write_ref_field_pre_entry), 2);
  } else {
    __ call_VM_leaf(CAST_FROM_FN_PTR(address, G1BarrierSetRuntime::write_ref_field_pre_entry), pre_val, thread);
  }

  __ pop_call_clobbered_registers();

  __ bind(done);
}

static void generate_post_barrier_fast_path(MacroAssembler* masm,
                                            const Register store_addr,
                                            const Register new_val,
                                            const Register tmp,
                                            const Register tmp2,
                                            Label& done,
                                            bool new_val_may_be_null) {
  CardTableBarrierSet* ct = barrier_set_cast<CardTableBarrierSet>(BarrierSet::barrier_set());
  // Does store cross heap regions?
  __ movptr(tmp, store_addr);                                    // tmp := store address
  __ xorptr(tmp, new_val);                                       // tmp := store address ^ new value
  __ shrptr(tmp, G1HeapRegion::LogOfHRGrainBytes);               // ((store address ^ new value) >> LogOfHRGrainBytes) == 0?
  __ jcc(Assembler::equal, done);
  // Crosses regions, storing null?
  if (new_val_may_be_null) {
    __ cmpptr(new_val, NULL_WORD);                               // new value == null?
    __ jcc(Assembler::equal, done);
  }
  // Storing region crossing non-null, is card young?
  __ movptr(tmp, store_addr);                                    // tmp := store address
  __ shrptr(tmp, CardTable::card_shift());                       // tmp := card address relative to card table base
  // Do not use ExternalAddress to load 'byte_map_base', since 'byte_map_base' is NOT
  // a valid address and therefore is not properly handled by the relocation code.
  __ movptr(tmp2, (intptr_t)ct->card_table()->byte_map_base());  // tmp2 := card table base address
  __ addptr(tmp, tmp2);                                          // tmp := card address
  __ cmpb(Address(tmp, 0), G1CardTable::g1_young_card_val());    // *(card address) == young_card_val?
}

static void generate_post_barrier_slow_path(MacroAssembler* masm,
                                            const Register thread,
                                            const Register tmp,
                                            const Register tmp2,
                                            Label& done,
                                            Label& runtime) {
  __ membar(Assembler::Membar_mask_bits(Assembler::StoreLoad));  // StoreLoad membar
  __ cmpb(Address(tmp, 0), G1CardTable::dirty_card_val());       // *(card address) == dirty_card_val?
  __ jcc(Assembler::equal, done);
  // Storing a region crossing, non-null oop, card is clean.
  // Dirty card and log.
  __ movb(Address(tmp, 0), G1CardTable::dirty_card_val());       // *(card address) := dirty_card_val
  generate_queue_insertion(masm,
                           G1ThreadLocalData::dirty_card_queue_index_offset(),
                           G1ThreadLocalData::dirty_card_queue_buffer_offset(),
                           runtime,
                           thread, tmp, tmp2);
  __ jmp(done);
}

void G1BarrierSetAssembler::g1_write_barrier_post(MacroAssembler* masm,
                                                  Register store_addr,
                                                  Register new_val,
                                                  Register thread,
                                                  Register tmp,
                                                  Register tmp2) {
#ifdef _LP64
  assert(thread == r15_thread, "must be");
#endif // _LP64

  Label done;
  Label runtime;

<<<<<<< HEAD
  // Does store cross heap regions?

#if INCLUDE_CDS
  // AOT code needs to load the barrier grain shift from the aot
  // runtime constants area in the code cache otherwise we can compile
  // it as an immediate operand

  if (SCCache::is_on_for_write()) {
    address grain_shift_addr = AOTRuntimeConstants::grain_shift_address();
    __ movptr(tmp, store_addr);
    __ xorptr(tmp, new_val);
    __ push(rscratch1);
    __ push(rcx);
    __ lea(rscratch1, ExternalAddress(grain_shift_addr));
    __ movptr(rcx, Address(rscratch1, 0));
    __ shrptr(tmp);
    __ pop(rcx);
    __ pop(rscratch1);
    __ jcc(Assembler::equal, done);
  } else
#endif // INCLUDE_CDS
  {
    __ movptr(tmp, store_addr);
    __ xorptr(tmp, new_val);
    __ shrptr(tmp, G1HeapRegion::LogOfHRGrainBytes);
    __ jcc(Assembler::equal, done);
  }
  // crosses regions, storing null?
=======
  generate_post_barrier_fast_path(masm, store_addr, new_val, tmp, tmp2, done, true /* new_val_may_be_null */);
  // If card is young, jump to done
  __ jcc(Assembler::equal, done);
  generate_post_barrier_slow_path(masm, thread, tmp, tmp2, done, runtime);

  __ bind(runtime);
  // save the live input values
  RegSet saved = RegSet::of(store_addr NOT_LP64(COMMA thread));
  __ push_set(saved);
  __ call_VM_leaf(CAST_FROM_FN_PTR(address, G1BarrierSetRuntime::write_ref_field_post_entry), tmp, thread);
  __ pop_set(saved);
>>>>>>> d3f3c6a8

  __ bind(done);
}

#if defined(COMPILER2)

<<<<<<< HEAD
  const Register card_addr = tmp;

  __ movptr(card_addr, store_addr);
#if INCLUDE_CDS
  // AOT code needs to load the barrier card shift from the aot
  // runtime constants area in the code cache otherwise we can compile
  // it as an immediate operand
  if (SCCache::is_on_for_write()) {
    address card_shift_addr = AOTRuntimeConstants::card_shift_address();
    __ push(rscratch1);
    __ push(rcx);
    __ lea(rscratch1, ExternalAddress(card_shift_addr));
    __ movptr(rcx, Address(rscratch1, 0));
    __ shrptr(card_addr);
    __ pop(rcx);
    __ pop(rscratch1);
  } else
#endif // INCLUDE_CDS
  {
    __ shrptr(card_addr, CardTable::card_shift());
  }

  const Register cardtable = tmp2;

  // Do not use ExternalAddress to load 'byte_map_base', since 'byte_map_base' is NOT
  // a valid address and therefore is not properly handled by the relocation code.
  if (SCCache::is_on_for_write()) {
    // SCA needs relocation info for this address
    __ lea(cardtable, ExternalAddress((address)ct->card_table()->byte_map_base()));
  } else {
    __ movptr(cardtable, (intptr_t)ct->card_table()->byte_map_base());
  }
  __ addptr(card_addr, cardtable);
=======
static void generate_c2_barrier_runtime_call(MacroAssembler* masm, G1BarrierStubC2* stub, const Register arg, const address runtime_path) {
#ifdef _LP64
  SaveLiveRegisters save_registers(masm, stub);
  if (c_rarg0 != arg) {
    __ mov(c_rarg0, arg);
  }
  __ mov(c_rarg1, r15_thread);
  // rax is a caller-saved, non-argument-passing register, so it does not
  // interfere with c_rarg0 or c_rarg1. If it contained any live value before
  // entering this stub, it is saved at this point, and restored after the
  // call. If it did not contain any live value, it is free to be used. In
  // either case, it is safe to use it here as a call scratch register.
  __ call(RuntimeAddress(runtime_path), rax);
#else
  Unimplemented();
#endif // _LP64
}

void G1BarrierSetAssembler::g1_write_barrier_pre_c2(MacroAssembler* masm,
                                                    Register obj,
                                                    Register pre_val,
                                                    Register thread,
                                                    Register tmp,
                                                    G1PreBarrierStubC2* stub) {
#ifdef _LP64
  assert(thread == r15_thread, "must be");
#endif // _LP64
  assert(pre_val != noreg, "check this code");
  if (obj != noreg) {
    assert_different_registers(obj, pre_val, tmp);
  }
>>>>>>> d3f3c6a8

  stub->initialize_registers(obj, pre_val, thread, tmp);

  generate_pre_barrier_fast_path(masm, thread);
  // If marking is active (*(mark queue active address) != 0), jump to stub (slow path)
  __ jcc(Assembler::notEqual, *stub->entry());

  __ bind(*stub->continuation());
}

void G1BarrierSetAssembler::generate_c2_pre_barrier_stub(MacroAssembler* masm,
                                                         G1PreBarrierStubC2* stub) const {
  Assembler::InlineSkippedInstructionsCounter skip_counter(masm);
  Label runtime;
  Register obj = stub->obj();
  Register pre_val = stub->pre_val();
  Register thread = stub->thread();
  Register tmp = stub->tmp1();
  assert(stub->tmp2() == noreg, "not needed in this platform");

  __ bind(*stub->entry());
  generate_pre_barrier_slow_path(masm, obj, pre_val, thread, tmp, *stub->continuation(), runtime);

  __ bind(runtime);
  generate_c2_barrier_runtime_call(masm, stub, pre_val, CAST_FROM_FN_PTR(address, G1BarrierSetRuntime::write_ref_field_pre_entry));
  __ jmp(*stub->continuation());
}

void G1BarrierSetAssembler::g1_write_barrier_post_c2(MacroAssembler* masm,
                                                     Register store_addr,
                                                     Register new_val,
                                                     Register thread,
                                                     Register tmp,
                                                     Register tmp2,
                                                     G1PostBarrierStubC2* stub) {
#ifdef _LP64
  assert(thread == r15_thread, "must be");
#endif // _LP64

  stub->initialize_registers(thread, tmp, tmp2);

  bool new_val_may_be_null = (stub->barrier_data() & G1C2BarrierPostNotNull) == 0;
  generate_post_barrier_fast_path(masm, store_addr, new_val, tmp, tmp2, *stub->continuation(), new_val_may_be_null);
  // If card is not young, jump to stub (slow path)
  __ jcc(Assembler::notEqual, *stub->entry());

  __ bind(*stub->continuation());
}

void G1BarrierSetAssembler::generate_c2_post_barrier_stub(MacroAssembler* masm,
                                                          G1PostBarrierStubC2* stub) const {
  Assembler::InlineSkippedInstructionsCounter skip_counter(masm);
  Label runtime;
  Register thread = stub->thread();
  Register tmp = stub->tmp1(); // tmp holds the card address.
  Register tmp2 = stub->tmp2();
  assert(stub->tmp3() == noreg, "not needed in this platform");

  __ bind(*stub->entry());
  generate_post_barrier_slow_path(masm, thread, tmp, tmp2, *stub->continuation(), runtime);

  __ bind(runtime);
  generate_c2_barrier_runtime_call(masm, stub, tmp, CAST_FROM_FN_PTR(address, G1BarrierSetRuntime::write_ref_field_post_entry));
  __ jmp(*stub->continuation());
}

#endif // COMPILER2

void G1BarrierSetAssembler::oop_store_at(MacroAssembler* masm, DecoratorSet decorators, BasicType type,
                                         Address dst, Register val, Register tmp1, Register tmp2, Register tmp3) {
  bool in_heap = (decorators & IN_HEAP) != 0;
  bool as_normal = (decorators & AS_NORMAL) != 0;

  bool needs_pre_barrier = as_normal;
  bool needs_post_barrier = val != noreg && in_heap;

  Register rthread = LP64_ONLY(r15_thread) NOT_LP64(rcx);
  // flatten object address if needed
  // We do it regardless of precise because we need the registers
  if (dst.index() == noreg && dst.disp() == 0) {
    if (dst.base() != tmp1) {
      __ movptr(tmp1, dst.base());
    }
  } else {
    __ lea(tmp1, dst);
  }

#ifndef _LP64
  InterpreterMacroAssembler *imasm = static_cast<InterpreterMacroAssembler*>(masm);
#endif

  NOT_LP64(__ get_thread(rcx));
  NOT_LP64(imasm->save_bcp());

  if (needs_pre_barrier) {
    g1_write_barrier_pre(masm /*masm*/,
                         tmp1 /* obj */,
                         tmp2 /* pre_val */,
                         rthread /* thread */,
                         tmp3  /* tmp */,
                         val != noreg /* tosca_live */,
                         false /* expand_call */);
  }
  if (val == noreg) {
    BarrierSetAssembler::store_at(masm, decorators, type, Address(tmp1, 0), val, noreg, noreg, noreg);
  } else {
    Register new_val = val;
    if (needs_post_barrier) {
      // G1 barrier needs uncompressed oop for region cross check.
      if (UseCompressedOops) {
        new_val = tmp2;
        __ movptr(new_val, val);
      }
    }
    BarrierSetAssembler::store_at(masm, decorators, type, Address(tmp1, 0), val, noreg, noreg, noreg);
    if (needs_post_barrier) {
      g1_write_barrier_post(masm /*masm*/,
                            tmp1 /* store_adr */,
                            new_val /* new_val */,
                            rthread /* thread */,
                            tmp3 /* tmp */,
                            tmp2 /* tmp2 */);
    }
  }
  NOT_LP64(imasm->restore_bcp());
}

#ifdef COMPILER1

#undef __
#define __ ce->masm()->

void G1BarrierSetAssembler::gen_pre_barrier_stub(LIR_Assembler* ce, G1PreBarrierStub* stub) {
  G1BarrierSetC1* bs = (G1BarrierSetC1*)BarrierSet::barrier_set()->barrier_set_c1();
  // At this point we know that marking is in progress.
  // If do_load() is true then we have to emit the
  // load of the previous value; otherwise it has already
  // been loaded into _pre_val.

  __ bind(*stub->entry());
  assert(stub->pre_val()->is_register(), "Precondition.");

  Register pre_val_reg = stub->pre_val()->as_register();

  if (stub->do_load()) {
    ce->mem2reg(stub->addr(), stub->pre_val(), T_OBJECT, stub->patch_code(), stub->info(), false /*wide*/);
  }

  __ cmpptr(pre_val_reg, NULL_WORD);
  __ jcc(Assembler::equal, *stub->continuation());
  ce->store_parameter(stub->pre_val()->as_register(), 0);
  __ call(RuntimeAddress(bs->pre_barrier_c1_runtime_code_blob()->code_begin()));
  __ jmp(*stub->continuation());

}

void G1BarrierSetAssembler::gen_post_barrier_stub(LIR_Assembler* ce, G1PostBarrierStub* stub) {
  G1BarrierSetC1* bs = (G1BarrierSetC1*)BarrierSet::barrier_set()->barrier_set_c1();
  __ bind(*stub->entry());
  assert(stub->addr()->is_register(), "Precondition.");
  assert(stub->new_val()->is_register(), "Precondition.");
  Register new_val_reg = stub->new_val()->as_register();
  __ cmpptr(new_val_reg, NULL_WORD);
  __ jcc(Assembler::equal, *stub->continuation());
  ce->store_parameter(stub->addr()->as_pointer_register(), 0);
  __ call(RuntimeAddress(bs->post_barrier_c1_runtime_code_blob()->code_begin()));
  __ jmp(*stub->continuation());
}

#undef __

#define __ sasm->

void G1BarrierSetAssembler::generate_c1_pre_barrier_runtime_stub(StubAssembler* sasm) {
  // Generated code assumes that buffer index is pointer sized.
  STATIC_ASSERT(in_bytes(SATBMarkQueue::byte_width_of_index()) == sizeof(intptr_t));

  __ prologue("g1_pre_barrier", false);
  // arg0 : previous value of memory

  __ push(rax);
  __ push(rdx);

  const Register pre_val = rax;
  const Register thread = NOT_LP64(rax) LP64_ONLY(r15_thread);
  const Register tmp = rdx;

  NOT_LP64(__ get_thread(thread);)

  Address queue_active(thread, in_bytes(G1ThreadLocalData::satb_mark_queue_active_offset()));
  Address queue_index(thread, in_bytes(G1ThreadLocalData::satb_mark_queue_index_offset()));
  Address buffer(thread, in_bytes(G1ThreadLocalData::satb_mark_queue_buffer_offset()));

  Label done;
  Label runtime;

  // Is marking still active?
  if (in_bytes(SATBMarkQueue::byte_width_of_active()) == 4) {
    __ cmpl(queue_active, 0);
  } else {
    assert(in_bytes(SATBMarkQueue::byte_width_of_active()) == 1, "Assumption");
    __ cmpb(queue_active, 0);
  }
  __ jcc(Assembler::equal, done);

  // Can we store original value in the thread's buffer?

  __ movptr(tmp, queue_index);
  __ testptr(tmp, tmp);
  __ jcc(Assembler::zero, runtime);
  __ subptr(tmp, wordSize);
  __ movptr(queue_index, tmp);
  __ addptr(tmp, buffer);

  // prev_val (rax)
  __ load_parameter(0, pre_val);
  __ movptr(Address(tmp, 0), pre_val);
  __ jmp(done);

  __ bind(runtime);

  __ push_call_clobbered_registers();

  // load the pre-value
  __ load_parameter(0, rcx);
  __ call_VM_leaf(CAST_FROM_FN_PTR(address, G1BarrierSetRuntime::write_ref_field_pre_entry), rcx, thread);

  __ pop_call_clobbered_registers();

  __ bind(done);

  __ pop(rdx);
  __ pop(rax);

  __ epilogue();
}

void G1BarrierSetAssembler::generate_c1_post_barrier_runtime_stub(StubAssembler* sasm) {
  __ prologue("g1_post_barrier", false);

  CardTableBarrierSet* ct =
    barrier_set_cast<CardTableBarrierSet>(BarrierSet::barrier_set());

  Label done;
  Label enqueued;
  Label runtime;

  // At this point we know new_value is non-null and the new_value crosses regions.
  // Must check to see if card is already dirty

  const Register thread = NOT_LP64(rax) LP64_ONLY(r15_thread);

  Address queue_index(thread, in_bytes(G1ThreadLocalData::dirty_card_queue_index_offset()));
  Address buffer(thread, in_bytes(G1ThreadLocalData::dirty_card_queue_buffer_offset()));

  __ push(rax);
  __ push(rcx);

  const Register cardtable = rax;
  const Register card_addr = rcx;

  __ load_parameter(0, card_addr);
  __ shrptr(card_addr, CardTable::card_shift());
  // Do not use ExternalAddress to load 'byte_map_base', since 'byte_map_base' is NOT
  // a valid address and therefore is not properly handled by the relocation code.
  if (SCCache::is_on()) {
    // SCA needs relocation info for this address
    __ lea(cardtable, ExternalAddress((address)ct->card_table()->byte_map_base()));
  } else {
    __ movptr(cardtable, (intptr_t)ct->card_table()->byte_map_base());
  }
  __ addptr(card_addr, cardtable);

  NOT_LP64(__ get_thread(thread);)

  __ cmpb(Address(card_addr, 0), G1CardTable::g1_young_card_val());
  __ jcc(Assembler::equal, done);

  __ membar(Assembler::Membar_mask_bits(Assembler::StoreLoad));
  __ cmpb(Address(card_addr, 0), CardTable::dirty_card_val());
  __ jcc(Assembler::equal, done);

  // storing region crossing non-null, card is clean.
  // dirty card and log.

  __ movb(Address(card_addr, 0), CardTable::dirty_card_val());

  const Register tmp = rdx;
  __ push(rdx);

  __ movptr(tmp, queue_index);
  __ testptr(tmp, tmp);
  __ jcc(Assembler::zero, runtime);
  __ subptr(tmp, wordSize);
  __ movptr(queue_index, tmp);
  __ addptr(tmp, buffer);
  __ movptr(Address(tmp, 0), card_addr);
  __ jmp(enqueued);

  __ bind(runtime);
  __ push_call_clobbered_registers();

  __ call_VM_leaf(CAST_FROM_FN_PTR(address, G1BarrierSetRuntime::write_ref_field_post_entry), card_addr, thread);

  __ pop_call_clobbered_registers();

  __ bind(enqueued);
  __ pop(rdx);

  __ bind(done);
  __ pop(rcx);
  __ pop(rax);

  __ epilogue();
}

#undef __

#endif // COMPILER1<|MERGE_RESOLUTION|>--- conflicted
+++ resolved
@@ -295,10 +295,32 @@
                                             bool new_val_may_be_null) {
   CardTableBarrierSet* ct = barrier_set_cast<CardTableBarrierSet>(BarrierSet::barrier_set());
   // Does store cross heap regions?
-  __ movptr(tmp, store_addr);                                    // tmp := store address
-  __ xorptr(tmp, new_val);                                       // tmp := store address ^ new value
-  __ shrptr(tmp, G1HeapRegion::LogOfHRGrainBytes);               // ((store address ^ new value) >> LogOfHRGrainBytes) == 0?
-  __ jcc(Assembler::equal, done);
+#if INCLUDE_CDS
+  // AOT code needs to load the barrier grain shift from the aot
+  // runtime constants area in the code cache otherwise we can compile
+  // it as an immediate operand
+
+  if (SCCache::is_on_for_write()) {
+    address grain_shift_addr = AOTRuntimeConstants::grain_shift_address();
+    __ movptr(tmp, store_addr);
+    __ xorptr(tmp, new_val);
+    __ push(rscratch1);
+    __ push(rcx);
+    __ lea(rscratch1, ExternalAddress(grain_shift_addr));
+    __ movptr(rcx, Address(rscratch1, 0));
+    __ shrptr(tmp);
+    __ pop(rcx);
+    __ pop(rscratch1);
+    __ jcc(Assembler::equal, done);
+  } else
+#endif // INCLUDE_CDS
+  {
+    __ movptr(tmp, store_addr);                                    // tmp := store address
+    __ xorptr(tmp, new_val);                                       // tmp := store address ^ new value
+    __ shrptr(tmp, G1HeapRegion::LogOfHRGrainBytes);               // ((store address ^ new value) >> LogOfHRGrainBytes) == 0?
+    __ jcc(Assembler::equal, done);
+  }
+
   // Crosses regions, storing null?
   if (new_val_may_be_null) {
     __ cmpptr(new_val, NULL_WORD);                               // new value == null?
@@ -306,10 +328,32 @@
   }
   // Storing region crossing non-null, is card young?
   __ movptr(tmp, store_addr);                                    // tmp := store address
-  __ shrptr(tmp, CardTable::card_shift());                       // tmp := card address relative to card table base
+#if INCLUDE_CDS
+  // AOT code needs to load the barrier card shift from the aot
+  // runtime constants area in the code cache otherwise we can compile
+  // it as an immediate operand
+  if (SCCache::is_on_for_write()) {
+    address card_shift_addr = AOTRuntimeConstants::card_shift_address();
+    __ push(rscratch1);
+    __ push(rcx);
+    __ lea(rscratch1, ExternalAddress(card_shift_addr));
+    __ movptr(rcx, Address(rscratch1, 0));
+    __ shrptr(tmp);
+    __ pop(rcx);
+    __ pop(rscratch1);
+  } else
+#endif // INCLUDE_CDS
+  {
+    __ shrptr(tmp, CardTable::card_shift());                       // tmp := card address relative to card table base
+  }
   // Do not use ExternalAddress to load 'byte_map_base', since 'byte_map_base' is NOT
   // a valid address and therefore is not properly handled by the relocation code.
-  __ movptr(tmp2, (intptr_t)ct->card_table()->byte_map_base());  // tmp2 := card table base address
+  if (SCCache::is_on_for_write()) {
+    // SCA needs relocation info for this address
+    __ lea(tmp2, ExternalAddress((address)ct->card_table()->byte_map_base()));   // tmp2 := card table base address
+  } else {
+    __ movptr(tmp2, (intptr_t)ct->card_table()->byte_map_base());   // tmp2 := card table base address
+  }
   __ addptr(tmp, tmp2);                                          // tmp := card address
   __ cmpb(Address(tmp, 0), G1CardTable::g1_young_card_val());    // *(card address) == young_card_val?
 }
@@ -347,36 +391,6 @@
   Label done;
   Label runtime;
 
-<<<<<<< HEAD
-  // Does store cross heap regions?
-
-#if INCLUDE_CDS
-  // AOT code needs to load the barrier grain shift from the aot
-  // runtime constants area in the code cache otherwise we can compile
-  // it as an immediate operand
-
-  if (SCCache::is_on_for_write()) {
-    address grain_shift_addr = AOTRuntimeConstants::grain_shift_address();
-    __ movptr(tmp, store_addr);
-    __ xorptr(tmp, new_val);
-    __ push(rscratch1);
-    __ push(rcx);
-    __ lea(rscratch1, ExternalAddress(grain_shift_addr));
-    __ movptr(rcx, Address(rscratch1, 0));
-    __ shrptr(tmp);
-    __ pop(rcx);
-    __ pop(rscratch1);
-    __ jcc(Assembler::equal, done);
-  } else
-#endif // INCLUDE_CDS
-  {
-    __ movptr(tmp, store_addr);
-    __ xorptr(tmp, new_val);
-    __ shrptr(tmp, G1HeapRegion::LogOfHRGrainBytes);
-    __ jcc(Assembler::equal, done);
-  }
-  // crosses regions, storing null?
-=======
   generate_post_barrier_fast_path(masm, store_addr, new_val, tmp, tmp2, done, true /* new_val_may_be_null */);
   // If card is young, jump to done
   __ jcc(Assembler::equal, done);
@@ -388,48 +402,12 @@
   __ push_set(saved);
   __ call_VM_leaf(CAST_FROM_FN_PTR(address, G1BarrierSetRuntime::write_ref_field_post_entry), tmp, thread);
   __ pop_set(saved);
->>>>>>> d3f3c6a8
 
   __ bind(done);
 }
 
 #if defined(COMPILER2)
 
-<<<<<<< HEAD
-  const Register card_addr = tmp;
-
-  __ movptr(card_addr, store_addr);
-#if INCLUDE_CDS
-  // AOT code needs to load the barrier card shift from the aot
-  // runtime constants area in the code cache otherwise we can compile
-  // it as an immediate operand
-  if (SCCache::is_on_for_write()) {
-    address card_shift_addr = AOTRuntimeConstants::card_shift_address();
-    __ push(rscratch1);
-    __ push(rcx);
-    __ lea(rscratch1, ExternalAddress(card_shift_addr));
-    __ movptr(rcx, Address(rscratch1, 0));
-    __ shrptr(card_addr);
-    __ pop(rcx);
-    __ pop(rscratch1);
-  } else
-#endif // INCLUDE_CDS
-  {
-    __ shrptr(card_addr, CardTable::card_shift());
-  }
-
-  const Register cardtable = tmp2;
-
-  // Do not use ExternalAddress to load 'byte_map_base', since 'byte_map_base' is NOT
-  // a valid address and therefore is not properly handled by the relocation code.
-  if (SCCache::is_on_for_write()) {
-    // SCA needs relocation info for this address
-    __ lea(cardtable, ExternalAddress((address)ct->card_table()->byte_map_base()));
-  } else {
-    __ movptr(cardtable, (intptr_t)ct->card_table()->byte_map_base());
-  }
-  __ addptr(card_addr, cardtable);
-=======
 static void generate_c2_barrier_runtime_call(MacroAssembler* masm, G1BarrierStubC2* stub, const Register arg, const address runtime_path) {
 #ifdef _LP64
   SaveLiveRegisters save_registers(masm, stub);
@@ -461,7 +439,6 @@
   if (obj != noreg) {
     assert_different_registers(obj, pre_val, tmp);
   }
->>>>>>> d3f3c6a8
 
   stub->initialize_registers(obj, pre_val, thread, tmp);
 
