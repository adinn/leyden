--- conflicted
+++ resolved
@@ -78,15 +78,10 @@
   ArchiveHeapWriter::_buffer_offset_to_source_obj_table = nullptr;
 
 
-<<<<<<< HEAD
-typedef ResourceHashtable<size_t, size_t,
-      127, // prime number
-=======
 typedef ResourceHashtable<
       size_t,    // offset of a filler from ArchiveHeapWriter::buffer_bottom()
       size_t,    // size of this filler (in bytes)
       127,       // prime number
->>>>>>> b687aa55
       AnyObj::C_HEAP,
       mtClassShared> FillersTable;
 static FillersTable* _fillers;
@@ -431,21 +426,13 @@
     log_info(cds, heap)("Inserting filler obj array of %d elements (" SIZE_FORMAT " bytes total) @ buffer offset " SIZE_FORMAT,
                         array_length, fill_bytes, _buffer_used);
     HeapWord* filler = init_filler_array_at_buffer_top(array_length, fill_bytes);
-    _fillers->put(_buffer_used, fill_bytes);
     _buffer_used = filler_end;
-<<<<<<< HEAD
-=======
     _fillers->put(buffered_address_to_offset((address)filler), fill_bytes);
->>>>>>> b687aa55
   }
 }
 
 size_t ArchiveHeapWriter::get_filler_size_at(address buffered_addr) {
-<<<<<<< HEAD
-  size_t* p = _fillers->get(buffered_addr - buffer_bottom());
-=======
   size_t* p = _fillers->get(buffered_address_to_offset(buffered_addr));
->>>>>>> b687aa55
   if (p != nullptr) {
     assert(*p > 0, "filler must be larger than zero bytes");
     return *p;
