/*
 * Copyright (c) 2020, 2023, Oracle and/or its affiliates. All rights reserved.
 * DO NOT ALTER OR REMOVE COPYRIGHT NOTICES OR THIS FILE HEADER.
 *
 * This code is free software; you can redistribute it and/or modify it
 * under the terms of the GNU General Public License version 2 only, as
 * published by the Free Software Foundation.
 *
 * This code is distributed in the hope that it will be useful, but WITHOUT
 * ANY WARRANTY; without even the implied warranty of MERCHANTABILITY or
 * FITNESS FOR A PARTICULAR PURPOSE.  See the GNU General Public License
 * version 2 for more details (a copy is included in the LICENSE file that
 * accompanied this code).
 *
 * You should have received a copy of the GNU General Public License version
 * 2 along with this work; if not, write to the Free Software Foundation,
 * Inc., 51 Franklin St, Fifth Floor, Boston, MA 02110-1301 USA.
 *
 * Please contact Oracle, 500 Oracle Parkway, Redwood Shores, CA 94065 USA
 * or visit www.oracle.com if you need additional information or have any
 * questions.
 *
 */

#include "precompiled.hpp"
#include "cds/archiveUtils.hpp"
#include "cds/archiveBuilder.hpp"
#include "cds/cdsConfig.hpp"
#include "cds/cppVtables.hpp"
#include "cds/metaspaceShared.hpp"
#include "logging/log.hpp"
#include "oops/instanceClassLoaderKlass.hpp"
#include "oops/instanceMirrorKlass.hpp"
#include "oops/instanceRefKlass.hpp"
#include "oops/instanceStackChunkKlass.hpp"
#include "oops/methodCounters.hpp"
#include "oops/methodData.hpp"
#include "oops/trainingData.hpp"
#include "oops/objArrayKlass.hpp"
#include "oops/typeArrayKlass.hpp"
#include "runtime/arguments.hpp"
#include "utilities/globalDefinitions.hpp"

// Objects of the Metadata types (such as Klass and ConstantPool) have C++ vtables.
// (In GCC this is the field <Type>::_vptr, i.e., first word in the object.)
//
// Addresses of the vtables and the methods may be different across JVM runs,
// if libjvm.so is dynamically loaded at a different base address.
//
// To ensure that the Metadata objects in the CDS archive always have the correct vtable:
//
// + at dump time:  we redirect the _vptr to point to our own vtables inside
//                  the CDS image
// + at run time:   we clone the actual contents of the vtables from libjvm.so
//                  into our own tables.

// Currently, the archive contains ONLY the following types of objects that have C++ vtables.
#define CPP_VTABLE_TYPES_DO(f) \
  f(ConstantPool) \
  f(InstanceKlass) \
  f(InstanceClassLoaderKlass) \
  f(InstanceMirrorKlass) \
  f(InstanceRefKlass) \
  f(InstanceStackChunkKlass) \
  f(Method) \
  f(MethodData)                \
  f(MethodCounters)            \
  f(ObjArrayKlass) \
  f(TypeArrayKlass)            \
  f(KlassTrainingData)         \
  f(MethodTrainingData)        \
  f(CompileTrainingData)

class CppVtableInfo {
  intptr_t _vtable_size;
  intptr_t _cloned_vtable[1];
public:
  static int num_slots(int vtable_size) {
    return 1 + vtable_size; // Need to add the space occupied by _vtable_size;
  }
  int vtable_size()           { return int(uintx(_vtable_size)); }
  void set_vtable_size(int n) { _vtable_size = intptr_t(n); }
  intptr_t* cloned_vtable()   { return &_cloned_vtable[0]; }
  void zero()                 { memset(_cloned_vtable, 0, sizeof(intptr_t) * vtable_size()); }
  // Returns the address of the next CppVtableInfo that can be placed immediately after this CppVtableInfo
  static size_t byte_size(int vtable_size) {
    CppVtableInfo i;
    return pointer_delta(&i._cloned_vtable[vtable_size], &i, sizeof(u1));
  }
};

static inline intptr_t* vtable_of(const Metadata* m) {
  return *((intptr_t**)m);
}

template <class T> class CppVtableCloner {
  static int get_vtable_length(const char* name);

public:
  // Allocate a clone of the vtable of T from the shared metaspace;
  // Initialize the contents of this clone.
  static CppVtableInfo* allocate_and_initialize(const char* name);

  // Copy the contents of the vtable of T into info->_cloned_vtable;
  static void initialize(const char* name, CppVtableInfo* info);

  static void init_orig_cpp_vtptr(int kind);
};

template <class T>
CppVtableInfo* CppVtableCloner<T>::allocate_and_initialize(const char* name) {
  int n = get_vtable_length(name);
  CppVtableInfo* info =
      (CppVtableInfo*)ArchiveBuilder::current()->rw_region()->allocate(CppVtableInfo::byte_size(n));
  info->set_vtable_size(n);
  initialize(name, info);
  return info;
}

template <class T>
void CppVtableCloner<T>::initialize(const char* name, CppVtableInfo* info) {
  T tmp; // Allocate temporary dummy metadata object to get to the original vtable.
  int n = info->vtable_size();
  intptr_t* srcvtable = vtable_of(&tmp);
  intptr_t* dstvtable = info->cloned_vtable();

  // We already checked (and, if necessary, adjusted n) when the vtables were allocated, so we are
  // safe to do memcpy.
  log_debug(cds, vtables)("Copying %3d vtable entries for %s", n, name);
  memcpy(dstvtable, srcvtable, sizeof(intptr_t) * n);
}

// To determine the size of the vtable for each type, we use the following
// trick by declaring 2 subclasses:
//
//   class CppVtableTesterA: public InstanceKlass {virtual int   last_virtual_method() {return 1;}    };
//   class CppVtableTesterB: public InstanceKlass {virtual void* last_virtual_method() {return nullptr}; };
//
// CppVtableTesterA and CppVtableTesterB's vtables have the following properties:
// - Their size (N+1) is exactly one more than the size of InstanceKlass's vtable (N)
// - The first N entries have are exactly the same as in InstanceKlass's vtable.
// - Their last entry is different.
//
// So to determine the value of N, we just walk CppVtableTesterA and CppVtableTesterB's tables
// and find the first entry that's different.
//
// This works on all C++ compilers supported by Oracle, but you may need to tweak it for more
// esoteric compilers.

template <class T> class CppVtableTesterB: public T {
public:
  virtual int last_virtual_method() {return 1;}
};

template <class T> class CppVtableTesterA : public T {
public:
  virtual void* last_virtual_method() {
    // Make this different than CppVtableTesterB::last_virtual_method so the C++
    // compiler/linker won't alias the two functions.
    return nullptr;
  }
};

template <class T>
int CppVtableCloner<T>::get_vtable_length(const char* name) {
  CppVtableTesterA<T> a;
  CppVtableTesterB<T> b;

  intptr_t* avtable = vtable_of(&a);
  intptr_t* bvtable = vtable_of(&b);

  // Start at slot 1, because slot 0 may be RTTI (on Solaris/Sparc)
  int vtable_len = 1;
  for (; ; vtable_len++) {
    if (avtable[vtable_len] != bvtable[vtable_len]) {
      break;
    }
  }
  log_debug(cds, vtables)("Found   %3d vtable entries for %s", vtable_len, name);

  return vtable_len;
}

#define ALLOCATE_AND_INITIALIZE_VTABLE(c) \
  _index[c##_Kind] = CppVtableCloner<c>::allocate_and_initialize(#c); \
  ArchivePtrMarker::mark_pointer(&_index[c##_Kind]);

#define INITIALIZE_VTABLE(c) \
  CppVtableCloner<c>::initialize(#c, _index[c##_Kind]);

#define INIT_ORIG_CPP_VTPTRS(c) \
  CppVtableCloner<c>::init_orig_cpp_vtptr(c##_Kind);

#define DECLARE_CLONED_VTABLE_KIND(c) c ## _Kind,

enum ClonedVtableKind {
  // E.g., ConstantPool_Kind == 0, InstanceKlass_Kind == 1, etc.
  CPP_VTABLE_TYPES_DO(DECLARE_CLONED_VTABLE_KIND)
  _num_cloned_vtable_kinds
};

// This is a map of all the original vtptrs. E.g., for
//     ConstantPool *cp = new (...) ConstantPool(...) ; // a dynamically allocated constant pool
// the following holds true:
//     _orig_cpp_vtptrs[ConstantPool_Kind] ==  ((intptr_t**)cp)[0]
static intptr_t* _orig_cpp_vtptrs[_num_cloned_vtable_kinds];  // vtptrs set by the C++ compiler
static intptr_t* _archived_cpp_vtptrs[_num_cloned_vtable_kinds];  // vtptrs used in the static archive
static bool _orig_cpp_vtptrs_inited = false;

template <class T>
void CppVtableCloner<T>::init_orig_cpp_vtptr(int kind) {
  assert(kind < _num_cloned_vtable_kinds, "sanity");
  T tmp; // Allocate temporary dummy metadata object to get to the original vtable.
  intptr_t* srcvtable = vtable_of(&tmp);
  _orig_cpp_vtptrs[kind] = srcvtable;
}

// This is the index of all the cloned vtables. E.g., for
//     ConstantPool* cp = ....; // an archived constant pool
//     InstanceKlass* ik = ....;// an archived class
// the following holds true:
//     _index[ConstantPool_Kind]->cloned_vtable()  == ((intptr_t**)cp)[0]
//     _index[InstanceKlass_Kind]->cloned_vtable() == ((intptr_t**)ik)[0]
CppVtableInfo** CppVtables::_index = nullptr;

char* CppVtables::dumptime_init(ArchiveBuilder* builder) {
<<<<<<< HEAD
  assert(CDSConfig::is_dumping_static_archive(), "must");
=======
  assert(CDSConfig::is_dumping_static_archive(), "cpp tables are only dumped into static archive");
>>>>>>> 2c4c6c9b
  size_t vtptrs_bytes = _num_cloned_vtable_kinds * sizeof(CppVtableInfo*);
  _index = (CppVtableInfo**)builder->rw_region()->allocate(vtptrs_bytes);

  CPP_VTABLE_TYPES_DO(ALLOCATE_AND_INITIALIZE_VTABLE);

  if (!CDSConfig::is_dumping_final_static_archive()) {
    for (int kind = 0; kind < _num_cloned_vtable_kinds; kind++) {
      _archived_cpp_vtptrs[kind] = _index[kind]->cloned_vtable();
    }
  }

  size_t cpp_tables_size = builder->rw_region()->top() - builder->rw_region()->base();
  builder->alloc_stats()->record_cpp_vtables((int)cpp_tables_size);

  return (char*)_index;
}

void CppVtables::serialize(SerializeClosure* soc) {
  soc->do_ptr(&_index);
  if (soc->reading()) {
    CPP_VTABLE_TYPES_DO(INITIALIZE_VTABLE);
  }

  if (soc->writing() && CDSConfig::is_dumping_final_static_archive()) {
    memset(_archived_cpp_vtptrs, 0, sizeof(_archived_cpp_vtptrs));
  }

  for (int kind = 0; kind < _num_cloned_vtable_kinds; kind++) {
    soc->do_ptr(&_archived_cpp_vtptrs[kind]);
  }
}

intptr_t* CppVtables::get_archived_vtable(MetaspaceObj::Type msotype, address obj) {
  if (!_orig_cpp_vtptrs_inited) {
    CPP_VTABLE_TYPES_DO(INIT_ORIG_CPP_VTPTRS);
    _orig_cpp_vtptrs_inited = true;
  }

  assert(CDSConfig::is_dumping_archive(), "sanity");
  int kind = -1;
  switch (msotype) {
  case MetaspaceObj::SymbolType:
  case MetaspaceObj::TypeArrayU1Type:
  case MetaspaceObj::TypeArrayU2Type:
  case MetaspaceObj::TypeArrayU4Type:
  case MetaspaceObj::TypeArrayU8Type:
  case MetaspaceObj::TypeArrayOtherType:
  case MetaspaceObj::ConstMethodType:
  case MetaspaceObj::ConstantPoolCacheType:
  case MetaspaceObj::AnnotationsType:
  case MetaspaceObj::SharedClassPathEntryType:
  case MetaspaceObj::RecordComponentType:
    // These have no vtables.
    break;
  default:
    for (kind = 0; kind < _num_cloned_vtable_kinds; kind ++) {
      if (vtable_of((Metadata*)obj) == _orig_cpp_vtptrs[kind] ||
          vtable_of((Metadata*)obj) == _archived_cpp_vtptrs[kind]) {
        break;
      }
    }
    if (kind >= _num_cloned_vtable_kinds) {
      fatal("Cannot find C++ vtable for " INTPTR_FORMAT " -- you probably added"
            " a new subtype of Klass or MetaData without updating CPP_VTABLE_TYPES_DO or the cases in this 'switch' statement",
            p2i(obj));
    }
  }

  if (kind >= 0) {
    assert(kind < _num_cloned_vtable_kinds, "must be");
    return _index[kind]->cloned_vtable();
  } else {
    return nullptr;
  }
}

void CppVtables::zero_archived_vtables() {
<<<<<<< HEAD
  assert(CDSConfig::is_dumping_static_archive(), "dump-time only");
=======
  assert(CDSConfig::is_dumping_static_archive(), "cpp tables are only dumped into static archive");
>>>>>>> 2c4c6c9b
  for (int kind = 0; kind < _num_cloned_vtable_kinds; kind ++) {
    _index[kind]->zero();
  }
}

bool CppVtables::is_valid_shared_method(const Method* m) {
  assert(MetaspaceShared::is_in_shared_metaspace(m), "must be");
  return vtable_of(m) == _index[Method_Kind]->cloned_vtable();
}<|MERGE_RESOLUTION|>--- conflicted
+++ resolved
@@ -224,11 +224,7 @@
 CppVtableInfo** CppVtables::_index = nullptr;
 
 char* CppVtables::dumptime_init(ArchiveBuilder* builder) {
-<<<<<<< HEAD
-  assert(CDSConfig::is_dumping_static_archive(), "must");
-=======
   assert(CDSConfig::is_dumping_static_archive(), "cpp tables are only dumped into static archive");
->>>>>>> 2c4c6c9b
   size_t vtptrs_bytes = _num_cloned_vtable_kinds * sizeof(CppVtableInfo*);
   _index = (CppVtableInfo**)builder->rw_region()->allocate(vtptrs_bytes);
 
@@ -306,11 +302,7 @@
 }
 
 void CppVtables::zero_archived_vtables() {
-<<<<<<< HEAD
-  assert(CDSConfig::is_dumping_static_archive(), "dump-time only");
-=======
   assert(CDSConfig::is_dumping_static_archive(), "cpp tables are only dumped into static archive");
->>>>>>> 2c4c6c9b
   for (int kind = 0; kind < _num_cloned_vtable_kinds; kind ++) {
     _index[kind]->zero();
   }
