--- conflicted
+++ resolved
@@ -212,12 +212,8 @@
   _compressed_oops = UseCompressedOops;
   _compressed_class_ptrs = UseCompressedClassPointers;
   _max_heap_size = MaxHeapSize;
-<<<<<<< HEAD
-  _use_optimized_module_handling = MetaspaceShared::use_optimized_module_handling();
+  _use_optimized_module_handling = CDSConfig::is_using_optimized_module_handling();
   _has_preloaded_classes = PreloadSharedClasses;
-=======
-  _use_optimized_module_handling = CDSConfig::is_using_optimized_module_handling();
->>>>>>> 243cb098
   _has_full_module_graph = CDSConfig::is_dumping_full_module_graph();
   _has_archived_invokedynamic = CDSConfig::is_dumping_invokedynamic();
 
@@ -2073,11 +2069,7 @@
   }
 
   if (!success) {
-<<<<<<< HEAD
-    CDSConfig::disable_loading_full_module_graph("archive heap loading failed");
-=======
-    CDSConfig::stop_using_full_module_graph();
->>>>>>> 243cb098
+    CDSConfig::stop_using_full_module_graph("archive heap loading failed");
   }
 }
 
@@ -2510,17 +2502,13 @@
 
   if (is_static()) {
     // Only the static archive can contain the full module graph.
-<<<<<<< HEAD
     if (!_has_full_module_graph) {
-      CDSConfig::disable_loading_full_module_graph("archive was created without full module graph");
+      CDSConfig::stop_using_full_module_graph("archive was created without full module graph");
     }
 
     if (_has_archived_invokedynamic) {
       CDSConfig::set_is_loading_invokedynamic();
     }
-=======
-    CDSConfig::stop_using_full_module_graph("archive was created without full module graph");
->>>>>>> 243cb098
   }
 
   return true;
