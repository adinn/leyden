--- conflicted
+++ resolved
@@ -161,15 +161,11 @@
 GrowableArrayCHeap<const char*, mtClassShared>* HeapShared::_context = nullptr;
 OopHandle HeapShared::_roots;
 OopHandle HeapShared::_scratch_basic_type_mirrors[T_VOID+1];
-<<<<<<< HEAD
-KlassToOopHandleTable* HeapShared::_scratch_java_mirror_table = nullptr;
-int HeapShared::_permobj_segments = 0;
-=======
 MetaspaceObjToOopHandleTable* HeapShared::_scratch_java_mirror_table = nullptr;
 MetaspaceObjToOopHandleTable* HeapShared::_scratch_references_table = nullptr;
 ClassLoaderData* HeapShared::_saved_java_platform_loader_data = nullptr;
 ClassLoaderData* HeapShared::_saved_java_system_loader_data = nullptr;
->>>>>>> 31a307f2
+int HeapShared::_permobj_segments = 0;
 
 static bool is_subgraph_root_class_of(ArchivableStaticFieldInfo fields[], InstanceKlass* ik) {
   for (int i = 0; fields[i].valid(); i++) {
@@ -979,31 +975,14 @@
   }
 }
 
-<<<<<<< HEAD
-void HeapShared::serialize_root(SerializeClosure* soc) {
-  oop roots_oop = nullptr;
-
+void HeapShared::serialize_misc_info(SerializeClosure* soc) {
   soc->do_int(&_permobj_segments);
-  if (soc->reading()) {
-    soc->do_oop(&roots_oop); // read from archive
-    assert(oopDesc::is_oop_or_null(roots_oop), "is oop");
-    // Create an OopHandle only if we have actually mapped or loaded the roots
-    if (roots_oop != nullptr) {
-      assert(ArchiveHeapLoader::is_in_use(), "must be");
-      _roots = OopHandle(Universe::vm_global(), roots_oop);
-    }
-  } else {
-    // writing
-    if (HeapShared::can_write()) {
-      roots_oop = ArchiveHeapWriter::heap_roots_requested_address();
-    }
-    soc->do_oop(&roots_oop); // write to archive
-=======
+}
+
 void HeapShared::init_roots(oop roots_oop) {
   if (roots_oop != nullptr) {
     assert(ArchiveHeapLoader::is_in_use(), "must be");
     _roots = OopHandle(Universe::vm_global(), roots_oop);
->>>>>>> 31a307f2
   }
 }
 
