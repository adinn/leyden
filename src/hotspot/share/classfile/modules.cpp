/*
* Copyright (c) 2016, 2023, Oracle and/or its affiliates. All rights reserved.
* DO NOT ALTER OR REMOVE COPYRIGHT NOTICES OR THIS FILE HEADER.
*
* This code is free software; you can redistribute it and/or modify it
* under the terms of the GNU General Public License version 2 only, as
* published by the Free Software Foundation.
*
* This code is distributed in the hope that it will be useful, but WITHOUT
* ANY WARRANTY; without even the implied warranty of MERCHANTABILITY or
* FITNESS FOR A PARTICULAR PURPOSE.  See the GNU General Public License
* version 2 for more details (a copy is included in the LICENSE file that
* accompanied this code).
*
* You should have received a copy of the GNU General Public License version
* 2 along with this work; if not, write to the Free Software Foundation,
* Inc., 51 Franklin St, Fifth Floor, Boston, MA 02110-1301 USA.
*
* Please contact Oracle, 500 Oracle Parkway, Redwood Shores, CA 94065 USA
* or visit www.oracle.com if you need additional information or have any
* questions.
*
*/

#include "precompiled.hpp"
#include "cds/cdsConfig.hpp"
#include "cds/metaspaceShared.hpp"
#include "classfile/classFileParser.hpp"
#include "classfile/classLoader.hpp"
#include "classfile/classLoaderData.inline.hpp"
#include "classfile/classLoaderDataShared.hpp"
#include "classfile/javaAssertions.hpp"
#include "classfile/javaClasses.hpp"
#include "classfile/javaClasses.inline.hpp"
#include "classfile/moduleEntry.hpp"
#include "classfile/modules.hpp"
#include "classfile/packageEntry.hpp"
#include "classfile/stringTable.hpp"
#include "classfile/symbolTable.hpp"
#include "classfile/systemDictionary.hpp"
#include "classfile/vmClasses.hpp"
#include "classfile/vmSymbols.hpp"
#include "jvm.h"
#include "logging/log.hpp"
#include "logging/logStream.hpp"
#include "memory/resourceArea.hpp"
#include "prims/jvmtiExport.hpp"
#include "runtime/arguments.hpp"
#include "runtime/globals_extension.hpp"
#include "runtime/handles.inline.hpp"
#include "runtime/javaCalls.hpp"
#include "runtime/jniHandles.inline.hpp"
#include "utilities/formatBuffer.hpp"
#include "utilities/stringUtils.hpp"
#include "utilities/utf8.hpp"

static bool verify_module_name(const char *module_name, int len) {
  assert(module_name != nullptr, "invariant");
  return (len > 0 && len <= Symbol::max_length());
}

static bool verify_package_name(const char* package_name, int len) {
  assert(package_name != nullptr, "Package name derived from non-null jstring can't be null");
  return (len > 0 && len <= Symbol::max_length() &&
    ClassFileParser::verify_unqualified_name(package_name, len,
    ClassFileParser::LegalClass));
}

static char* get_module_name(oop module, int& len, TRAPS) {
  oop name_oop = java_lang_Module::name(module);
  if (name_oop == nullptr) {
    THROW_MSG_NULL(vmSymbols::java_lang_NullPointerException(), "Null module name");
  }
  char* module_name = java_lang_String::as_utf8_string(name_oop, len);
  if (!verify_module_name(module_name, len)) {
    THROW_MSG_NULL(vmSymbols::java_lang_IllegalArgumentException(),
                   err_msg("Invalid module name: %s", module_name));
  }
  return module_name;
}

static Symbol* as_symbol(jstring str_object) {
  if (str_object == nullptr) {
    return nullptr;
  }
  int len;
  char* str = java_lang_String::as_utf8_string(JNIHandles::resolve_non_null(str_object), len);
  return SymbolTable::new_symbol(str, len);
}

ModuleEntryTable* Modules::get_module_entry_table(Handle h_loader) {
  // This code can be called during start-up, before the classLoader's classLoader data got
  // created.  So, call register_loader() to make sure the classLoader data gets created.
  ClassLoaderData *loader_cld = SystemDictionary::register_loader(h_loader);
  return loader_cld->modules();
}

static PackageEntryTable* get_package_entry_table(Handle h_loader) {
  // This code can be called during start-up, before the classLoader's classLoader data got
  // created.  So, call register_loader() to make sure the classLoader data gets created.
  ClassLoaderData *loader_cld = SystemDictionary::register_loader(h_loader);
  return loader_cld->packages();
}

static ModuleEntry* get_module_entry(Handle module, TRAPS) {
  if (!java_lang_Module::is_instance(module())) {
    THROW_MSG_NULL(vmSymbols::java_lang_IllegalArgumentException(),
                   "module is not an instance of type java.lang.Module");
  }
  return java_lang_Module::module_entry(module());
}


static PackageEntry* get_locked_package_entry(ModuleEntry* module_entry, const char* package_name, int len) {
  assert(Module_lock->owned_by_self(), "should have the Module_lock");
  assert(package_name != nullptr, "Precondition");
  TempNewSymbol pkg_symbol = SymbolTable::new_symbol(package_name, len);
  PackageEntryTable* package_entry_table = module_entry->loader_data()->packages();
  assert(package_entry_table != nullptr, "Unexpected null package entry table");
  PackageEntry* package_entry = package_entry_table->locked_lookup_only(pkg_symbol);
  assert(package_entry == nullptr || package_entry->module() == module_entry, "Unexpectedly found a package linked to another module");
  return package_entry;
}

static PackageEntry* get_package_entry_by_name(Symbol* package, Handle h_loader) {
  if (package != nullptr) {
    PackageEntryTable* const package_entry_table =
      get_package_entry_table(h_loader);
    assert(package_entry_table != nullptr, "Unexpected null package entry table");
    return package_entry_table->lookup_only(package);
  }
  return nullptr;
}

bool Modules::is_package_defined(Symbol* package, Handle h_loader) {
  PackageEntry* res = get_package_entry_by_name(package, h_loader);
  return res != nullptr;
}

// Converts the String oop to an internal package
// Will use the provided buffer if it's sufficiently large, otherwise allocates
// a resource array
// The length of the resulting string will be assigned to utf8_len
static const char* as_internal_package(oop package_string, char* buf, int buflen, int& utf8_len) {
  char* package_name = java_lang_String::as_utf8_string_full(package_string, buf, buflen, utf8_len);

  // Turn all '/'s into '.'s
  for (int index = 0; index < utf8_len; index++) {
    if (package_name[index] == JVM_SIGNATURE_DOT) {
      package_name[index] = JVM_SIGNATURE_SLASH;
    }
  }
  return package_name;
}

static void define_javabase_module(Handle module_handle, jstring version, jstring location,
                                   objArrayHandle pkgs, int num_packages, TRAPS) {
  ResourceMark rm(THREAD);

  // Obtain java.base's module version
  TempNewSymbol version_symbol = as_symbol(version);

  // Obtain java.base's location
  TempNewSymbol location_symbol = as_symbol(location);

  // Check that the packages are syntactically ok.
  char buf[128];
  GrowableArray<Symbol*>* pkg_list = new GrowableArray<Symbol*>(num_packages);
  for (int x = 0; x < num_packages; x++) {
    oop pkg_str = pkgs->obj_at(x);

    if (pkg_str == nullptr || pkg_str->klass() != vmClasses::String_klass()) {
      THROW_MSG(vmSymbols::java_lang_IllegalArgumentException(),
                err_msg("Bad package name"));
    }

    int package_len;
    const char* package_name = as_internal_package(pkg_str, buf, sizeof(buf), package_len);
    if (!verify_package_name(package_name, package_len)) {
      THROW_MSG(vmSymbols::java_lang_IllegalArgumentException(),
                err_msg("Invalid package name: %s for module: " JAVA_BASE_NAME, package_name));
    }
    Symbol* pkg_symbol = SymbolTable::new_symbol(package_name, package_len);
    pkg_list->append(pkg_symbol);
  }

  // Validate java_base's loader is the boot loader.
  oop loader = java_lang_Module::loader(module_handle());
  if (loader != nullptr) {
    THROW_MSG(vmSymbols::java_lang_IllegalArgumentException(),
              "Class loader must be the boot class loader");
  }
  Handle h_loader(THREAD, loader);

  // Ensure the boot loader's PackageEntryTable has been created
  PackageEntryTable* package_table = get_package_entry_table(h_loader);
  assert(pkg_list->length() == 0 || package_table != nullptr, "Bad package_table");

  // Ensure java.base's ModuleEntry has been created
  assert(ModuleEntryTable::javabase_moduleEntry() != nullptr, "No ModuleEntry for " JAVA_BASE_NAME);

  bool duplicate_javabase = false;
  {
    MutexLocker m1(THREAD, Module_lock);

    if (ModuleEntryTable::javabase_defined()) {
      duplicate_javabase = true;
    } else {

      // Verify that all java.base packages created during bootstrapping are in
      // pkg_list.  If any are not in pkg_list, than a non-java.base class was
      // loaded erroneously pre java.base module definition.
      package_table->verify_javabase_packages(pkg_list);

      // loop through and add any new packages for java.base
      for (int x = 0; x < pkg_list->length(); x++) {
        // Some of java.base's packages were added early in bootstrapping, ignore duplicates.
        package_table->locked_create_entry_if_absent(pkg_list->at(x),
                                                     ModuleEntryTable::javabase_moduleEntry());
        assert(package_table->locked_lookup_only(pkg_list->at(x)) != nullptr,
               "Unable to create a " JAVA_BASE_NAME " package entry");
        // Unable to have a GrowableArray of TempNewSymbol.  Must decrement the refcount of
        // the Symbol* that was created above for each package. The refcount was incremented
        // by SymbolTable::new_symbol and as well by the PackageEntry creation.
        pkg_list->at(x)->decrement_refcount();
      }

      // Finish defining java.base's ModuleEntry
      ModuleEntryTable::finalize_javabase(module_handle, version_symbol, location_symbol);
    }
  }
  if (duplicate_javabase) {
    THROW_MSG(vmSymbols::java_lang_InternalError(),
              "Module " JAVA_BASE_NAME " is already defined");
  }

  // Only the thread that actually defined the base module will get here,
  // so no locking is needed.

  // Patch any previously loaded class's module field with java.base's java.lang.Module.
  ModuleEntryTable::patch_javabase_entries(THREAD, module_handle);

  log_info(module, load)(JAVA_BASE_NAME " location: %s",
                         location_symbol != nullptr ? location_symbol->as_C_string() : "nullptr");
  log_debug(module)("define_javabase_module(): Definition of module: "
                    JAVA_BASE_NAME ", version: %s, location: %s, package #: %d",
                    version_symbol != nullptr ? version_symbol->as_C_string() : "nullptr",
                    location_symbol != nullptr ? location_symbol->as_C_string() : "nullptr",
                    pkg_list->length());

  // packages defined to java.base
  if (log_is_enabled(Trace, module)) {
    for (int x = 0; x < pkg_list->length(); x++) {
      log_trace(module)("define_javabase_module(): creation of package %s for module " JAVA_BASE_NAME,
                        (pkg_list->at(x))->as_C_string());
    }
  }
}

// Caller needs ResourceMark.
void throw_dup_pkg_exception(const char* module_name, PackageEntry* package, TRAPS) {
  const char* package_name = package->name()->as_C_string();
  if (package->module()->is_named()) {
    THROW_MSG(vmSymbols::java_lang_IllegalStateException(),
      err_msg("Package %s for module %s is already in another module, %s, defined to the class loader",
              package_name, module_name, package->module()->name()->as_C_string()));
  } else {
    THROW_MSG(vmSymbols::java_lang_IllegalStateException(),
      err_msg("Package %s for module %s is already in the unnamed module defined to the class loader",
              package_name, module_name));
  }
}

void Modules::define_module(Handle module, jboolean is_open, jstring version,
                            jstring location, jobjectArray packages, TRAPS) {
  check_cds_restrictions(CHECK);
  ResourceMark rm(THREAD);

  if (module.is_null()) {
    THROW_MSG(vmSymbols::java_lang_NullPointerException(), "Null module object");
  }

  if (!java_lang_Module::is_instance(module())) {
    THROW_MSG(vmSymbols::java_lang_IllegalArgumentException(),
              "module is not an instance of type java.lang.Module");
  }

  int module_name_len;
  char* module_name = get_module_name(module(), module_name_len, CHECK);
  if (module_name == nullptr) {
    THROW_MSG(vmSymbols::java_lang_IllegalArgumentException(),
              "Module name cannot be null");
  }

  // Resolve packages
  objArrayHandle packages_h(THREAD, objArrayOop(JNIHandles::resolve(packages)));
  int num_packages = (packages_h.is_null() ? 0 : packages_h->length());

  // Special handling of java.base definition
  if (strcmp(module_name, JAVA_BASE_NAME) == 0) {
    assert(is_open == JNI_FALSE, "java.base module cannot be open");
    define_javabase_module(module, version, location, packages_h, num_packages, CHECK);
    return;
  }

  oop loader = java_lang_Module::loader(module());
  // Make sure loader is not the jdk.internal.reflect.DelegatingClassLoader.
  if (loader != java_lang_ClassLoader::non_reflection_class_loader(loader)) {
    THROW_MSG(vmSymbols::java_lang_IllegalArgumentException(),
              "Class loader is an invalid delegating class loader");
  }
  Handle h_loader = Handle(THREAD, loader);
  // define_module can be called during start-up, before the class loader's ClassLoaderData
  // has been created.  SystemDictionary::register_loader ensures creation, if needed.
  ClassLoaderData* loader_data = SystemDictionary::register_loader(h_loader);
  assert(loader_data != nullptr, "class loader data shouldn't be null");

  // Only modules defined to either the boot or platform class loader, can define a "java/" package.
  bool java_pkg_disallowed = !h_loader.is_null() &&
        !SystemDictionary::is_platform_class_loader(h_loader());

  // Check that the list of packages has no duplicates and that the
  // packages are syntactically ok.
  char buf[128];
  GrowableArray<Symbol*>* pkg_list = new GrowableArray<Symbol*>(num_packages);
  for (int x = 0; x < num_packages; x++) {
    oop pkg_str = packages_h->obj_at(x);
    if (pkg_str == nullptr || pkg_str->klass() != vmClasses::String_klass()) {
      THROW_MSG(vmSymbols::java_lang_IllegalArgumentException(),
                err_msg("Bad package name"));
    }

    int package_len;
    const char* package_name = as_internal_package(pkg_str, buf, sizeof(buf), package_len);
    if (!verify_package_name(package_name, package_len)) {
      THROW_MSG(vmSymbols::java_lang_IllegalArgumentException(),
                err_msg("Invalid package name: %s for module: %s",
                        package_name, module_name));
    }

    // Only modules defined to either the boot or platform class loader, can define a "java/" package.
    if (java_pkg_disallowed &&
        (strncmp(package_name, JAVAPKG, JAVAPKG_LEN) == 0 &&
          (package_name[JAVAPKG_LEN] == JVM_SIGNATURE_SLASH || package_name[JAVAPKG_LEN] == '\0'))) {
      const char* class_loader_name = loader_data->loader_name_and_id();
      size_t pkg_len = strlen(package_name);
      char* pkg_name = NEW_RESOURCE_ARRAY_IN_THREAD(THREAD, char, pkg_len + 1);
      strncpy(pkg_name, package_name, pkg_len + 1);
      StringUtils::replace_no_expand(pkg_name, "/", ".");
      const char* msg_text1 = "Class loader (instance of): ";
      const char* msg_text2 = " tried to define prohibited package name: ";
      size_t len = strlen(msg_text1) + strlen(class_loader_name) + strlen(msg_text2) + pkg_len + 1;
      char* message = NEW_RESOURCE_ARRAY_IN_THREAD(THREAD, char, len);
      jio_snprintf(message, len, "%s%s%s%s", msg_text1, class_loader_name, msg_text2, pkg_name);
      THROW_MSG(vmSymbols::java_lang_IllegalArgumentException(), message);
    }

    Symbol* pkg_symbol = SymbolTable::new_symbol(package_name, package_len);
    pkg_list->append(pkg_symbol);
  }

  ModuleEntryTable* module_table = get_module_entry_table(h_loader);
  assert(module_table != nullptr, "module entry table shouldn't be null");

  // Create symbol* entry for module name.
  TempNewSymbol module_symbol = SymbolTable::new_symbol(module_name, module_name_len);

  bool dupl_modules = false;

  // Create symbol for module version.
  TempNewSymbol version_symbol = as_symbol(version);

  // Create symbol* entry for module location.
  TempNewSymbol location_symbol = as_symbol(location);

  PackageEntryTable* package_table = nullptr;
  PackageEntry* existing_pkg = nullptr;
  {
    MutexLocker ml(THREAD, Module_lock);

    if (num_packages > 0) {
      package_table = get_package_entry_table(h_loader);
      assert(package_table != nullptr, "Missing package_table");

      // Check that none of the packages exist in the class loader's package table.
      for (int x = 0; x < pkg_list->length(); x++) {
        existing_pkg = package_table->locked_lookup_only(pkg_list->at(x));
        if (existing_pkg != nullptr) {
          // This could be because the module was already defined.  If so,
          // report that error instead of the package error.
          if (module_table->lookup_only(module_symbol) != nullptr) {
            dupl_modules = true;
          }
          break;
        }
      }
    }  // if (num_packages > 0)...

    // Add the module and its packages.
    if (!dupl_modules && existing_pkg == nullptr) {
      if (module_table->lookup_only(module_symbol) == nullptr) {
        // Create the entry for this module in the class loader's module entry table.
        ModuleEntry* module_entry = module_table->locked_create_entry(module,
                                    (is_open == JNI_TRUE), module_symbol,
                                    version_symbol, location_symbol, loader_data);
        assert(module_entry != nullptr, "module_entry creation failed");

        // Add the packages.
        assert(pkg_list->length() == 0 || package_table != nullptr, "Bad package table");
        for (int y = 0; y < pkg_list->length(); y++) {
          package_table->locked_create_entry(pkg_list->at(y), module_entry);

          // Unable to have a GrowableArray of TempNewSymbol.  Must decrement the refcount of
          // the Symbol* that was created above for each package. The refcount was incremented
          // by SymbolTable::new_symbol and as well by the PackageEntry creation.
          pkg_list->at(y)->decrement_refcount();
        }

        // Store pointer to ModuleEntry record in java.lang.Module object.
        java_lang_Module::set_module_entry(module(), module_entry);
      } else {
         dupl_modules = true;
      }
    }
  }  // Release the lock

  // any errors ?
  if (dupl_modules) {
     THROW_MSG(vmSymbols::java_lang_IllegalStateException(),
               err_msg("Module %s is already defined", module_name));
  } else if (existing_pkg != nullptr) {
      throw_dup_pkg_exception(module_name, existing_pkg, CHECK);
  }

  log_info(module, load)("%s location: %s", module_name,
                         location_symbol != nullptr ? location_symbol->as_C_string() : "null");
  LogTarget(Debug, module) lt;
  if (lt.is_enabled()) {
    LogStream ls(lt);
    ls.print("define_module(): creation of module: %s, version: %s, location: %s, ",
                 module_name, version_symbol != nullptr ? version_symbol->as_C_string() : "null",
                 location_symbol != nullptr ? location_symbol->as_C_string() : "null");
    loader_data->print_value_on(&ls);
    ls.print_cr(", package #: %d", pkg_list->length());
    for (int y = 0; y < pkg_list->length(); y++) {
      log_trace(module)("define_module(): creation of package %s for module %s",
                        (pkg_list->at(y))->as_C_string(), module_name);
    }
  }

  // If the module is defined to the boot loader and an exploded build is being
  // used, prepend <java.home>/modules/modules_name to the boot class path.
  if (h_loader.is_null() && !ClassLoader::has_jrt_entry()) {
    ClassLoader::add_to_exploded_build_list(THREAD, module_symbol);
  }

#if COMPILER2_OR_JVMCI
  // Special handling of jdk.incubator.vector
  if (strcmp(module_name, "jdk.incubator.vector") == 0) {
    if (FLAG_IS_DEFAULT(EnableVectorSupport)) {
      FLAG_SET_DEFAULT(EnableVectorSupport, true);
    }
    if (EnableVectorSupport && FLAG_IS_DEFAULT(EnableVectorReboxing)) {
      FLAG_SET_DEFAULT(EnableVectorReboxing, true);
    }
    if (EnableVectorSupport && EnableVectorReboxing && FLAG_IS_DEFAULT(EnableVectorAggressiveReboxing)) {
      FLAG_SET_DEFAULT(EnableVectorAggressiveReboxing, true);
    }
    if (EnableVectorSupport && FLAG_IS_DEFAULT(UseVectorStubs)) {
      FLAG_SET_DEFAULT(UseVectorStubs, true);
    }
    log_info(compilation)("EnableVectorSupport=%s",            (EnableVectorSupport            ? "true" : "false"));
    log_info(compilation)("EnableVectorReboxing=%s",           (EnableVectorReboxing           ? "true" : "false"));
    log_info(compilation)("EnableVectorAggressiveReboxing=%s", (EnableVectorAggressiveReboxing ? "true" : "false"));
    log_info(compilation)("UseVectorStubs=%s",                 (UseVectorStubs                 ? "true" : "false"));
  }
#endif // COMPILER2_OR_JVMCI
}

#if INCLUDE_CDS_JAVA_HEAP
static bool _seen_platform_unnamed_module = false;
static bool _seen_system_unnamed_module = false;

// Validate the states of an java.lang.Module oop to be archived.
//
// Returns true iff the oop has an archived ModuleEntry.
<<<<<<< HEAD

bool Modules::check_archived_module_oop(oop orig_module_obj) {
  assert(CDSConfig::is_dumping_full_module_graph(), "must be");
=======
bool Modules::check_archived_module_oop(oop orig_module_obj) {
  assert(DumpSharedSpaces, "must be");
  assert(MetaspaceShared::use_full_module_graph(), "must be");
>>>>>>> 014c95a5
  assert(java_lang_Module::is_instance(orig_module_obj), "must be");

  ModuleEntry* orig_module_ent = java_lang_Module::module_entry_raw(orig_module_obj);
  if (orig_module_ent == nullptr) {
    // These special java.lang.Module oops are created in Java code. They are not
    // defined via Modules::define_module(), so they don't have a ModuleEntry:
    //     java.lang.Module::ALL_UNNAMED_MODULE
    //     java.lang.Module::EVERYONE_MODULE
    //     jdk.internal.loader.ClassLoaders$BootClassLoader::unnamedModule
    log_info(cds, module)("Archived java.lang.Module oop " PTR_FORMAT " with no ModuleEntry*", p2i(orig_module_obj));
    assert(java_lang_Module::name(orig_module_obj) == nullptr, "must be unnamed");
    return false;
  } else {
    // This java.lang.Module oop has an ModuleEntry*. Check if the latter is archived.
    if (log_is_enabled(Info, cds, module)) {
      ResourceMark rm;
      LogStream ls(Log(cds, module)::info());
      ls.print("Archived java.lang.Module oop " PTR_FORMAT " for ", p2i(orig_module_obj));
      orig_module_ent->print(&ls);
    }

    // We only archive the default module graph, which should contain only java.lang.Module oops
    // for the 3 built-in loaders (boot/platform/system)
    ClassLoaderData* loader_data = orig_module_ent->loader_data();
    assert(loader_data->is_builtin_class_loader_data(), "must be");

    if (orig_module_ent->name() != nullptr) {
      // For each named module, we archive both the java.lang.Module oop and the ModuleEntry.
      assert(orig_module_ent->has_been_archived(), "sanity");
      return true;
    } else {
      // We only archive two unnamed module oops (for platform and system loaders). These do NOT have an archived
      // ModuleEntry.
      //
      // At runtime, these oops are fetched from java_lang_ClassLoader::unnamedModule(loader) and
      // are initialized in ClassLoaderData::ClassLoaderData() => ModuleEntry::create_unnamed_module(), where
      // a new ModuleEntry is allocated.
      assert(!loader_data->is_boot_class_loader_data(), "unnamed module for boot loader should be not archived");
      assert(!orig_module_ent->has_been_archived(), "sanity");

      if (SystemDictionary::is_platform_class_loader(loader_data->class_loader())) {
        assert(!_seen_platform_unnamed_module, "only once");
        _seen_platform_unnamed_module = true;
      } else if (SystemDictionary::is_system_class_loader(loader_data->class_loader())) {
        assert(!_seen_system_unnamed_module, "only once");
        _seen_system_unnamed_module = true;
      } else {
        // The java.lang.Module oop and ModuleEntry of the unnamed module of the boot loader are
        // not in the archived module graph. These are always allocated at runtime.
        ShouldNotReachHere();
      }
      return false;
    }
  }
}

void Modules::update_oops_in_archived_module(oop orig_module_obj, int archived_module_root_index) {
  // This java.lang.Module oop must have an archived ModuleEntry
  assert(check_archived_module_oop(orig_module_obj) == true, "sanity");

  // We remember the oop inside the ModuleEntry::_archived_module_index. At runtime, we use
  // this index to reinitialize the ModuleEntry inside ModuleEntry::restore_archived_oops().
  //
  // ModuleEntry::verify_archived_module_entries(), called below, ensures that every archived
  // ModuleEntry has been assigned an _archived_module_index.
  ModuleEntry* orig_module_ent = java_lang_Module::module_entry_raw(orig_module_obj);
  ModuleEntry::get_archived_entry(orig_module_ent)->update_oops_in_archived_module(archived_module_root_index);
}

void Modules::verify_archived_modules() {
  ModuleEntry::verify_archived_module_entries();
}

void Modules::define_archived_modules(Handle h_platform_loader, Handle h_system_loader, TRAPS) {
  assert(CDSConfig::is_loading_full_module_graph(), "must be");

  // We don't want the classes used by the archived full module graph to be redefined by JVMTI.
  // Luckily, such classes are loaded in the JVMTI "early" phase, and CDS is disabled if a JVMTI
  // agent wants to redefine classes in this phase.
  JVMTI_ONLY(assert(JvmtiExport::is_early_phase(), "must be"));
  assert(!(JvmtiExport::should_post_class_file_load_hook() && JvmtiExport::has_early_class_hook_env()),
         "CDS should be disabled if early class hooks are enabled");

  Handle java_base_module(THREAD, ClassLoaderDataShared::restore_archived_oops_for_null_class_loader_data());
  // Patch any previously loaded class's module field with java.base's java.lang.Module.
  ModuleEntryTable::patch_javabase_entries(THREAD, java_base_module);

  if (h_platform_loader.is_null()) {
    THROW_MSG(vmSymbols::java_lang_NullPointerException(), "Null platform loader object");
  }

  if (h_system_loader.is_null()) {
    THROW_MSG(vmSymbols::java_lang_NullPointerException(), "Null system loader object");
  }

  ClassLoaderData* platform_loader_data = SystemDictionary::register_loader(h_platform_loader);
  SystemDictionary::set_platform_loader(platform_loader_data);
  ClassLoaderDataShared::restore_java_platform_loader_from_archive(platform_loader_data);

  ClassLoaderData* system_loader_data = SystemDictionary::register_loader(h_system_loader);
  SystemDictionary::set_system_loader(system_loader_data);
  // system_loader_data here is always an instance of jdk.internal.loader.ClassLoader$AppClassLoader.
  // However, if -Djava.system.class.loader=xxx is specified, java_platform_loader() would
  // be an instance of a user-defined class, so make sure this never happens.
  assert(Arguments::get_property("java.system.class.loader") == nullptr,
           "archived full module should have been disabled if -Djava.system.class.loader is specified");
  ClassLoaderDataShared::restore_java_system_loader_from_archive(system_loader_data);
}

void Modules::check_cds_restrictions(TRAPS) {
  if (Universe::is_module_initialized() && CDSConfig::is_dumping_full_module_graph()) {
    THROW_MSG(vmSymbols::java_lang_UnsupportedOperationException(),
              "During -Xshare:dump, module system cannot be modified after it's initialized");
  }
}
#endif // INCLUDE_CDS_JAVA_HEAP

void Modules::set_bootloader_unnamed_module(Handle module, TRAPS) {
  ResourceMark rm(THREAD);

  if (module.is_null()) {
    THROW_MSG(vmSymbols::java_lang_NullPointerException(), "Null module object");
  }
  if (!java_lang_Module::is_instance(module())) {
    THROW_MSG(vmSymbols::java_lang_IllegalArgumentException(),
              "module is not an instance of type java.lang.Module");
  }

  // Ensure that this is an unnamed module
  oop name = java_lang_Module::name(module());
  if (name != nullptr) {
    THROW_MSG(vmSymbols::java_lang_IllegalArgumentException(),
              "boot loader's unnamed module's java.lang.Module has a name");
  }

  // Validate java_base's loader is the boot loader.
  oop loader = java_lang_Module::loader(module());
  if (loader != nullptr) {
    THROW_MSG(vmSymbols::java_lang_IllegalArgumentException(),
              "Class loader must be the boot class loader");
  }

  log_debug(module)("set_bootloader_unnamed_module(): recording unnamed module for boot loader");

  // Set java.lang.Module for the boot loader's unnamed module
  ClassLoaderData* boot_loader_data = ClassLoaderData::the_null_class_loader_data();
  ModuleEntry* unnamed_module = boot_loader_data->unnamed_module();
  assert(unnamed_module != nullptr, "boot loader's unnamed ModuleEntry not defined");
  unnamed_module->set_module(boot_loader_data->add_handle(module));
  // Store pointer to the ModuleEntry in the unnamed module's java.lang.Module object.
  java_lang_Module::set_module_entry(module(), unnamed_module);
}

void Modules::add_module_exports(Handle from_module, jstring package_name, Handle to_module, TRAPS) {
  check_cds_restrictions(CHECK);

  if (package_name == nullptr) {
    THROW_MSG(vmSymbols::java_lang_NullPointerException(),
              "package is null");
  }
  if (from_module.is_null()) {
    THROW_MSG(vmSymbols::java_lang_NullPointerException(),
              "from_module is null");
  }
  ModuleEntry* from_module_entry = get_module_entry(from_module, CHECK);
  if (from_module_entry == nullptr) {
    THROW_MSG(vmSymbols::java_lang_IllegalArgumentException(),
              "from_module cannot be found");
  }

  // All packages in unnamed and open modules are exported by default.
  if (!from_module_entry->is_named() || from_module_entry->is_open()) return;

  ModuleEntry* to_module_entry;
  if (to_module.is_null()) {
    to_module_entry = nullptr;  // It's an unqualified export.
  } else {
    to_module_entry = get_module_entry(to_module, CHECK);
    if (to_module_entry == nullptr) {
      THROW_MSG(vmSymbols::java_lang_IllegalArgumentException(),
                "to_module is invalid");
    }
  }

  PackageEntry* package_entry = nullptr;
  char buf[128];
  int package_len;

  ResourceMark rm(THREAD);
  const char* pkg = as_internal_package(JNIHandles::resolve_non_null(package_name), buf, sizeof(buf), package_len);
  {
    MutexLocker ml(THREAD, Module_lock);
    package_entry = get_locked_package_entry(from_module_entry, pkg, package_len);
    // Do nothing if modules are the same
    // If the package is not found we'll throw an exception later
    if (from_module_entry != to_module_entry &&
        package_entry != nullptr) {
      package_entry->set_exported(to_module_entry);
    }
  }

  // Handle errors and logging outside locked section
  if (package_entry == nullptr) {
    THROW_MSG(vmSymbols::java_lang_IllegalArgumentException(),
              err_msg("Package %s not found in from_module %s",
                      pkg != nullptr ? pkg : "",
                      from_module_entry->name()->as_C_string()));
  }

  if (log_is_enabled(Debug, module)) {
    log_debug(module)("add_module_exports(): package %s in module %s is exported to module %s",
                      package_entry->name()->as_C_string(),
                      from_module_entry->name()->as_C_string(),
                      to_module_entry == nullptr ? "null" :
                      to_module_entry->is_named() ?
                      to_module_entry->name()->as_C_string() : UNNAMED_MODULE);
  }
}


void Modules::add_module_exports_qualified(Handle from_module, jstring package,
                                           Handle to_module, TRAPS) {
  check_cds_restrictions(CHECK);
  if (to_module.is_null()) {
    THROW_MSG(vmSymbols::java_lang_NullPointerException(),
              "to_module is null");
  }
  add_module_exports(from_module, package, to_module, CHECK);
}

void Modules::add_reads_module(Handle from_module, Handle to_module, TRAPS) {
  check_cds_restrictions(CHECK);
  if (from_module.is_null()) {
    THROW_MSG(vmSymbols::java_lang_NullPointerException(),
              "from_module is null");
  }

  ModuleEntry* from_module_entry = get_module_entry(from_module, CHECK);
  if (from_module_entry == nullptr) {
    THROW_MSG(vmSymbols::java_lang_IllegalArgumentException(),
              "from_module is not valid");
  }

  ModuleEntry* to_module_entry;
  if (!to_module.is_null()) {
    to_module_entry = get_module_entry(to_module, CHECK);
    if (to_module_entry == nullptr) {
      THROW_MSG(vmSymbols::java_lang_IllegalArgumentException(),
                "to_module is invalid");
    }
  } else {
    to_module_entry = nullptr;
  }

  ResourceMark rm(THREAD);
  log_debug(module)("add_reads_module(): Adding read from module %s to module %s",
                    from_module_entry->is_named() ?
                    from_module_entry->name()->as_C_string() : UNNAMED_MODULE,
                    to_module_entry == nullptr ? "all unnamed" :
                      (to_module_entry->is_named() ?
                       to_module_entry->name()->as_C_string() : UNNAMED_MODULE));

  // if modules are the same or if from_module is unnamed then no need to add the read.
  if (from_module_entry != to_module_entry && from_module_entry->is_named()) {
    from_module_entry->add_read(to_module_entry);
  }
}

// This method is called by JFR and JNI.
jobject Modules::get_module(jclass clazz, TRAPS) {
  assert(ModuleEntryTable::javabase_defined(),
         "Attempt to call get_module before " JAVA_BASE_NAME " is defined");

  if (clazz == nullptr) {
    THROW_MSG_(vmSymbols::java_lang_NullPointerException(),
               "class is null", nullptr);
  }
  oop mirror = JNIHandles::resolve_non_null(clazz);
  if (mirror == nullptr) {
    log_debug(module)("get_module(): no mirror, returning nullptr");
    return nullptr;
  }
  if (!java_lang_Class::is_instance(mirror)) {
    THROW_MSG_(vmSymbols::java_lang_IllegalArgumentException(),
               "Invalid class", nullptr);
  }

  oop module = java_lang_Class::module(mirror);

  assert(module != nullptr, "java.lang.Class module field not set");
  assert(java_lang_Module::is_instance(module), "module is not an instance of type java.lang.Module");

  LogTarget(Debug,module) lt;
  if (lt.is_enabled()) {
    ResourceMark rm(THREAD);
    LogStream ls(lt);
    Klass* klass = java_lang_Class::as_Klass(mirror);
    oop module_name = java_lang_Module::name(module);
    if (module_name != nullptr) {
      ls.print("get_module(): module ");
      java_lang_String::print(module_name, tty);
    } else {
      ls.print("get_module(): Unnamed Module");
    }
    if (klass != nullptr) {
      ls.print_cr(" for class %s", klass->external_name());
    } else {
      ls.print_cr(" for primitive class");
    }
  }

  return JNIHandles::make_local(THREAD, module);
}

oop Modules::get_named_module(Handle h_loader, const char* package_name) {
  assert(ModuleEntryTable::javabase_defined(),
         "Attempt to call get_named_module before " JAVA_BASE_NAME " is defined");
  assert(h_loader.is_null() || java_lang_ClassLoader::is_subclass(h_loader->klass()),
         "Class loader is not a subclass of java.lang.ClassLoader");
  assert(package_name != nullptr, "the package_name should not be null");

  if (strlen(package_name) == 0) {
    return nullptr;
  }
  TempNewSymbol package_sym = SymbolTable::new_symbol(package_name);
  const PackageEntry* const pkg_entry =
    get_package_entry_by_name(package_sym, h_loader);
  const ModuleEntry* const module_entry = (pkg_entry != nullptr ? pkg_entry->module() : nullptr);

  if (module_entry != nullptr && module_entry->module() != nullptr && module_entry->is_named()) {
    return module_entry->module();
  }
  return nullptr;
}

// Export package in module to all unnamed modules.
void Modules::add_module_exports_to_all_unnamed(Handle module, jstring package_name, TRAPS) {
  check_cds_restrictions(CHECK);
  if (module.is_null()) {
    THROW_MSG(vmSymbols::java_lang_NullPointerException(),
              "module is null");
  }
  if (package_name == nullptr) {
    THROW_MSG(vmSymbols::java_lang_NullPointerException(),
              "package is null");
  }
  ModuleEntry* module_entry = get_module_entry(module, CHECK);
  if (module_entry == nullptr) {
    THROW_MSG(vmSymbols::java_lang_IllegalArgumentException(),
              "module is invalid");
  }

  // No-op for unnamed module and open modules
  if (!module_entry->is_named() || module_entry->is_open())
    return;

  ResourceMark rm(THREAD);
  char buf[128];
  int pkg_len;
  const char* pkg = as_internal_package(JNIHandles::resolve_non_null(package_name), buf, sizeof(buf), pkg_len);
  PackageEntry* package_entry = nullptr;
  {
    MutexLocker m1(THREAD, Module_lock);
    package_entry = get_locked_package_entry(module_entry, pkg, pkg_len);

    // Mark package as exported to all unnamed modules.
    if (package_entry != nullptr) {
      package_entry->set_is_exported_allUnnamed();
    }
  }

  // Handle errors and logging outside locked section
  if (package_entry == nullptr) {
    THROW_MSG(vmSymbols::java_lang_IllegalArgumentException(),
              err_msg("Package %s not found in module %s",
                      pkg != nullptr ? pkg : "",
                      module_entry->name()->as_C_string()));
  }

  if (log_is_enabled(Debug, module)) {
    log_debug(module)("add_module_exports_to_all_unnamed(): package %s in module"
                      " %s is exported to all unnamed modules",
                       package_entry->name()->as_C_string(),
                       module_entry->name()->as_C_string());
  }
}<|MERGE_RESOLUTION|>--- conflicted
+++ resolved
@@ -484,15 +484,8 @@
 // Validate the states of an java.lang.Module oop to be archived.
 //
 // Returns true iff the oop has an archived ModuleEntry.
-<<<<<<< HEAD
-
 bool Modules::check_archived_module_oop(oop orig_module_obj) {
   assert(CDSConfig::is_dumping_full_module_graph(), "must be");
-=======
-bool Modules::check_archived_module_oop(oop orig_module_obj) {
-  assert(DumpSharedSpaces, "must be");
-  assert(MetaspaceShared::use_full_module_graph(), "must be");
->>>>>>> 014c95a5
   assert(java_lang_Module::is_instance(orig_module_obj), "must be");
 
   ModuleEntry* orig_module_ent = java_lang_Module::module_entry_raw(orig_module_obj);
