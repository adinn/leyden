/*
 * Copyright (c) 2014, 2023, Oracle and/or its affiliates. All rights reserved.
 * DO NOT ALTER OR REMOVE COPYRIGHT NOTICES OR THIS FILE HEADER.
 *
 * This code is free software; you can redistribute it and/or modify it
 * under the terms of the GNU General Public License version 2 only, as
 * published by the Free Software Foundation.
 *
 * This code is distributed in the hope that it will be useful, but WITHOUT
 * ANY WARRANTY; without even the implied warranty of MERCHANTABILITY or
 * FITNESS FOR A PARTICULAR PURPOSE.  See the GNU General Public License
 * version 2 for more details (a copy is included in the LICENSE file that
 * accompanied this code).
 *
 * You should have received a copy of the GNU General Public License version
 * 2 along with this work; if not, write to the Free Software Foundation,
 * Inc., 51 Franklin St, Fifth Floor, Boston, MA 02110-1301 USA.
 *
 * Please contact Oracle, 500 Oracle Parkway, Redwood Shores, CA 94065 USA
 * or visit www.oracle.com if you need additional information or have any
 * questions.
 *
 */

#include "precompiled.hpp"
#include "cds/archiveBuilder.hpp"
#include "cds/archiveHeapLoader.hpp"
#include "cds/archiveUtils.hpp"
#include "cds/cdsConfig.hpp"
#include "cds/classListParser.hpp"
#include "cds/classListWriter.hpp"
#include "cds/dynamicArchive.hpp"
#include "cds/filemap.hpp"
#include "cds/heapShared.hpp"
#include "cds/cdsProtectionDomain.hpp"
#include "cds/dumpTimeClassInfo.inline.hpp"
#include "cds/lambdaFormInvokers.inline.hpp"
#include "cds/metaspaceShared.hpp"
#include "cds/methodDataDictionary.hpp"
#include "cds/runTimeClassInfo.hpp"
#include "classfile/classFileStream.hpp"
#include "classfile/classLoader.hpp"
#include "classfile/classLoaderData.inline.hpp"
#include "classfile/classLoaderDataGraph.hpp"
#include "classfile/classLoaderExt.hpp"
#include "classfile/dictionary.hpp"
#include "classfile/javaClasses.hpp"
#include "classfile/javaClasses.inline.hpp"
#include "classfile/symbolTable.hpp"
#include "classfile/systemDictionary.hpp"
#include "classfile/systemDictionaryShared.hpp"
#include "classfile/verificationType.hpp"
#include "classfile/vmClasses.hpp"
#include "classfile/vmSymbols.hpp"
#include "compiler/compilationPolicy.hpp"
#include "interpreter/bootstrapInfo.hpp"
#include "interpreter/bytecodeHistogram.hpp"
#include "jfr/jfrEvents.hpp"
#include "logging/log.hpp"
#include "logging/logStream.hpp"
#include "memory/allocation.hpp"
#include "memory/metadataFactory.hpp"
#include "memory/metaspaceClosure.hpp"
#include "memory/oopFactory.hpp"
#include "memory/resourceArea.hpp"
#include "memory/universe.hpp"
#include "oops/constantPool.inline.hpp"
#include "oops/fieldStreams.inline.hpp"
#include "oops/instanceKlass.hpp"
#include "oops/klass.inline.hpp"
#include "oops/methodData.hpp"
#include "oops/trainingData.hpp"
#include "oops/objArrayKlass.hpp"
#include "oops/objArrayOop.inline.hpp"
#include "oops/oop.inline.hpp"
#include "oops/oopHandle.inline.hpp"
#include "oops/typeArrayOop.inline.hpp"
#include "runtime/arguments.hpp"
#include "runtime/handles.inline.hpp"
#include "runtime/init.hpp"
#include "runtime/java.hpp"
#include "runtime/javaCalls.hpp"
#include "runtime/mutexLocker.hpp"
#include "runtime/perfData.hpp"
#include "services/management.hpp"
#include "utilities/resourceHash.hpp"
#include "utilities/stringUtils.hpp"

SystemDictionaryShared::ArchiveInfo SystemDictionaryShared::_static_archive;
SystemDictionaryShared::ArchiveInfo SystemDictionaryShared::_dynamic_archive;

DumpTimeSharedClassTable*           SystemDictionaryShared::_dumptime_table                         = nullptr;
DumpTimeLambdaProxyClassDictionary* SystemDictionaryShared::_dumptime_lambda_proxy_class_dictionary = nullptr;

DumpTimeMethodInfoDictionary*       SystemDictionaryShared::_dumptime_method_info_dictionary        = nullptr;
GrowableArray<InitInfo>*            SystemDictionaryShared::_dumptime_init_list                     = nullptr;

static Array<InstanceKlass*>* _archived_lambda_form_classes = nullptr;
static Array<InstanceKlass*>* _archived_lambda_proxy_classes_boot = nullptr;
static Array<InstanceKlass*>* _archived_lambda_proxy_classes_boot2 = nullptr;
static Array<InstanceKlass*>* _archived_lambda_proxy_classes_platform = nullptr;
static Array<InstanceKlass*>* _archived_lambda_proxy_classes_app = nullptr;

// Used by NoClassLoadingMark
DEBUG_ONLY(bool SystemDictionaryShared::_class_loading_may_happen = true;)

InstanceKlass* SystemDictionaryShared::load_shared_class_for_builtin_loader(
                 Symbol* class_name, Handle class_loader, TRAPS) {
  assert(UseSharedSpaces, "must be");
  InstanceKlass* ik = find_builtin_class(class_name);

  if (ik != nullptr && !ik->shared_loading_failed()) {
    if ((SystemDictionary::is_system_class_loader(class_loader()) && ik->is_shared_app_class())  ||
        (SystemDictionary::is_platform_class_loader(class_loader()) && ik->is_shared_platform_class())) {
      SharedClassLoadingMark slm(THREAD, ik);
      PackageEntry* pkg_entry = CDSProtectionDomain::get_package_entry_from_class(ik, class_loader);
      Handle protection_domain;
      if (CDSPreimage == nullptr) {
        protection_domain = CDSProtectionDomain::init_security_info(class_loader, ik, pkg_entry, CHECK_NULL);
      }
      return load_shared_class(ik, class_loader, protection_domain, nullptr, pkg_entry, THREAD);
    }
  }
  return nullptr;
}

// This function is called for loading only UNREGISTERED classes
InstanceKlass* SystemDictionaryShared::lookup_from_stream(Symbol* class_name,
                                                          Handle class_loader,
                                                          Handle protection_domain,
                                                          const ClassFileStream* cfs,
                                                          TRAPS) {
  if (!UseSharedSpaces) {
    return nullptr;
  }
  if (class_name == nullptr) {  // don't do this for hidden classes
    return nullptr;
  }
  if (class_loader.is_null() ||
      SystemDictionary::is_system_class_loader(class_loader()) ||
      SystemDictionary::is_platform_class_loader(class_loader())) {
    // Do nothing for the BUILTIN loaders.
    return nullptr;
  }

  const RunTimeClassInfo* record = find_record(&_static_archive._unregistered_dictionary,
                                               &_dynamic_archive._unregistered_dictionary,
                                               class_name);
  if (record == nullptr) {
    return nullptr;
  }

  int clsfile_size  = cfs->length();
  int clsfile_crc32 = ClassLoader::crc32(0, (const char*)cfs->buffer(), cfs->length());

  if (!record->matches(clsfile_size, clsfile_crc32)) {
    return nullptr;
  }

  return acquire_class_for_current_thread(record->_klass, class_loader,
                                          protection_domain, cfs,
                                          THREAD);
}

InstanceKlass* SystemDictionaryShared::acquire_class_for_current_thread(
                   InstanceKlass *ik,
                   Handle class_loader,
                   Handle protection_domain,
                   const ClassFileStream *cfs,
                   TRAPS) {
  ClassLoaderData* loader_data = ClassLoaderData::class_loader_data(class_loader());

  {
    MutexLocker mu(THREAD, SharedDictionary_lock);
    if (ik->class_loader_data() != nullptr) {
      //    ik is already loaded (by this loader or by a different loader)
      // or ik is being loaded by a different thread (by this loader or by a different loader)
      return nullptr;
    }

    // No other thread has acquired this yet, so give it to *this thread*
    ik->set_class_loader_data(loader_data);
  }

  // No longer holding SharedDictionary_lock
  // No need to lock, as <ik> can be held only by a single thread.
  loader_data->add_class(ik);

  // Get the package entry.
  PackageEntry* pkg_entry = CDSProtectionDomain::get_package_entry_from_class(ik, class_loader);

  // Load and check super/interfaces, restore unshareable info
  InstanceKlass* shared_klass = load_shared_class(ik, class_loader, protection_domain,
                                                  cfs, pkg_entry, THREAD);
  if (shared_klass == nullptr || HAS_PENDING_EXCEPTION) {
    // TODO: clean up <ik> so it can be used again
    return nullptr;
  }

  return shared_klass;
}

// Guaranteed to return non-null value for non-shared classes.
// k must not be a shared class.
DumpTimeClassInfo* SystemDictionaryShared::get_info(InstanceKlass* k) {
  MutexLocker ml(DumpTimeTable_lock, Mutex::_no_safepoint_check_flag);
  assert(!k->is_shared(), "sanity");
  return get_info_locked(k);
}

DumpTimeClassInfo* SystemDictionaryShared::get_info_locked(InstanceKlass* k) {
  assert_lock_strong(DumpTimeTable_lock);
//assert(!k->is_shared(), "sanity");
  DumpTimeClassInfo* info = _dumptime_table->get_info(k);
  assert(info != nullptr, "must be");
  return info;
}

bool SystemDictionaryShared::check_for_exclusion(InstanceKlass* k, DumpTimeClassInfo* info) {
  if (CDSPreimage == nullptr && MetaspaceShared::is_in_shared_metaspace(k)) {
    // We have reached a super type that's already in the base archive. Treat it
    // as "not excluded".
    assert(DynamicDumpSharedSpaces, "must be");
    return false;
  }

  if (info == nullptr) {
    info = _dumptime_table->get(k);
    assert(info != nullptr, "supertypes of any classes in _dumptime_table must either be shared, or must also be in _dumptime_table");
  }

  if (!info->has_checked_exclusion()) {
    if (check_for_exclusion_impl(k)) {
      info->set_excluded();
    }
    info->set_has_checked_exclusion();
  }

  return info->is_excluded();
}

// Returns true so the caller can do:    return warn_excluded(".....");
bool SystemDictionaryShared::warn_excluded(InstanceKlass* k, const char* reason) {
  ResourceMark rm;
  log_warning(cds)("Skipping %s: %s", k->name()->as_C_string(), reason);
  return true;
}

bool SystemDictionaryShared::is_jfr_event_class(InstanceKlass *k) {
  while (k) {
    if (k->name()->equals("jdk/internal/event/Event")) {
      return true;
    }
    k = k->java_super();
  }
  return false;
}

bool SystemDictionaryShared::is_registered_lambda_proxy_class(InstanceKlass* ik) {
  DumpTimeClassInfo* info = _dumptime_table->get(ik);
  return (info != nullptr) ? info->_is_archived_lambda_proxy : false;
}

void SystemDictionaryShared::reset_registered_lambda_proxy_class(InstanceKlass* ik) {
  DumpTimeClassInfo* info = _dumptime_table->get(ik);
  if (info != nullptr) {
    info->_is_archived_lambda_proxy = false;
    info->set_excluded();
  }
}

bool SystemDictionaryShared::is_early_klass(InstanceKlass* ik) {
  DumpTimeClassInfo* info = _dumptime_table->get(ik);
  return (info != nullptr) ? info->is_early_klass() : false;
}

bool SystemDictionaryShared::is_hidden_lambda_proxy(InstanceKlass* ik) {
  assert(ik->is_shared(), "applicable to only a shared class");
  if (ik->is_hidden()) {
    return true;
  } else {
    return false;
  }
}

bool SystemDictionaryShared::check_for_exclusion_impl(InstanceKlass* k) {
  if (k->is_in_error_state()) {
    return warn_excluded(k, "In error state");
  }
  if (k->is_scratch_class()) {
    return warn_excluded(k, "A scratch class");
  }
  if (!k->is_loaded()) {
    return warn_excluded(k, "Not in loaded state");
  }
  if (has_been_redefined(k)) {
    return warn_excluded(k, "Has been redefined");
  }
  if (!k->is_hidden() && k->shared_classpath_index() < 0 && is_builtin(k)) {
    // These are classes loaded from unsupported locations (such as those loaded by JVMTI native
    // agent during dump time).
    return warn_excluded(k, "Unsupported location");
  }
  if (k->signers() != nullptr) {
    // We cannot include signed classes in the archive because the certificates
    // used during dump time may be different than those used during
    // runtime (due to expiration, etc).
    return warn_excluded(k, "Signed JAR");
  }
  if (is_jfr_event_class(k)) {
    // We cannot include JFR event classes because they need runtime-specific
    // instrumentation in order to work with -XX:FlightRecorderOptions:retransform=false.
    // There are only a small number of these classes, so it's not worthwhile to
    // support them and make CDS more complicated.
    if (!ArchiveReflectionData) { // FIXME: !!! HACK !!!
      return warn_excluded(k, "JFR event class");
    }
  }

<<<<<<< HEAD
  if (!k->is_linked()) {
    if (has_class_failed_verification(k)) {
      if (!ArchiveReflectionData) { // FIXME: !!! HACK !!!
        return warn_excluded(k, "Failed verification");
      }
    }
  } else {
    if (!k->can_be_verified_at_dumptime()) {
      // We have an old class that has been linked (e.g., it's been executed during
      // dump time). This class has been verified using the old verifier, which
      // doesn't save the verification constraints, so check_verification_constraints()
      // won't work at runtime.
      // As a result, we cannot store this class. It must be loaded and fully verified
      // at runtime.
      ResourceMark rm;
      stringStream ss;
      ss.print("Old class has been linked: version %d:%d", k->major_version(), k->minor_version());
      if (k->is_hidden()) {
        InstanceKlass* nest_host = k->nest_host_not_null();
        ss.print(" (nest_host %d:%d)", nest_host->major_version(), nest_host->minor_version());
      }
      return warn_excluded(k, ss.freeze());
=======
  if (!PreloadSharedClasses || !is_builtin(k)) {
    if (!k->is_linked()) {
      if (has_class_failed_verification(k)) {
        return warn_excluded(k, "Failed verification");
      }
    } else {
      if (!k->can_be_verified_at_dumptime()) {
        // We have an old class that has been linked (e.g., it's been executed during
        // dump time). This class has been verified using the old verifier, which
        // doesn't save the verification constraints, so check_verification_constraints()
        // won't work at runtime.
        // As a result, we cannot store this class. It must be loaded and fully verified
        // at runtime.
        return warn_excluded(k, "Old class has been linked");
      }
>>>>>>> 0ddd91d7
    }
  }

  if (k->is_hidden() && !is_registered_lambda_proxy_class(k)) {
    if (ArchiveInvokeDynamic && HeapShared::is_archivable_hidden_klass(k)) {
      // Allow Lambda Proxy and LambdaForm classes, for ArchiveInvokeDynamic only
    } else {
      log_debug(cds)("Skipping %s: Hidden class", k->name()->as_C_string());
      return true;
    }
  }

  InstanceKlass* super = k->java_super();
  if (super != nullptr && check_for_exclusion(super, nullptr)) {
    ResourceMark rm;
    log_warning(cds)("Skipping %s: super class %s is excluded", k->name()->as_C_string(), super->name()->as_C_string());
    return true;
  }

  Array<InstanceKlass*>* interfaces = k->local_interfaces();
  int len = interfaces->length();
  for (int i = 0; i < len; i++) {
    InstanceKlass* intf = interfaces->at(i);
    if (check_for_exclusion(intf, nullptr)) {
      ResourceMark rm;
      log_warning(cds)("Skipping %s: interface %s is excluded", k->name()->as_C_string(), intf->name()->as_C_string());
      return true;
    }
  }

  return false; // false == k should NOT be excluded
}

bool SystemDictionaryShared::is_builtin_loader(ClassLoaderData* loader_data) {
  oop class_loader = loader_data->class_loader();
  return (class_loader == nullptr ||
          SystemDictionary::is_system_class_loader(class_loader) ||
          SystemDictionary::is_platform_class_loader(class_loader));
}

bool SystemDictionaryShared::has_platform_or_app_classes() {
  if (FileMapInfo::current_info()->has_platform_or_app_classes()) {
    return true;
  }
  if (DynamicArchive::is_mapped() &&
      FileMapInfo::dynamic_info()->has_platform_or_app_classes()) {
    return true;
  }
  return false;
}

// The following stack shows how this code is reached:
//
//   [0] SystemDictionaryShared::find_or_load_shared_class()
//   [1] JVM_FindLoadedClass
//   [2] java.lang.ClassLoader.findLoadedClass0()
//   [3] java.lang.ClassLoader.findLoadedClass()
//   [4] jdk.internal.loader.BuiltinClassLoader.loadClassOrNull()
//   [5] jdk.internal.loader.BuiltinClassLoader.loadClass()
//   [6] jdk.internal.loader.ClassLoaders$AppClassLoader.loadClass(), or
//       jdk.internal.loader.ClassLoaders$PlatformClassLoader.loadClass()
//
// AppCDS supports fast class loading for these 2 built-in class loaders:
//    jdk.internal.loader.ClassLoaders$PlatformClassLoader
//    jdk.internal.loader.ClassLoaders$AppClassLoader
// with the following assumptions (based on the JDK core library source code):
//
// [a] these two loaders use the BuiltinClassLoader.loadClassOrNull() to
//     load the named class.
// [b] BuiltinClassLoader.loadClassOrNull() first calls findLoadedClass(name).
// [c] At this point, if we can find the named class inside the
//     shared_dictionary, we can perform further checks (see
//     SystemDictionary::is_shared_class_visible) to ensure that this class
//     was loaded by the same class loader during dump time.
//
// Given these assumptions, we intercept the findLoadedClass() call to invoke
// SystemDictionaryShared::find_or_load_shared_class() to load the shared class from
// the archive for the 2 built-in class loaders. This way,
// we can improve start-up because we avoid decoding the classfile,
// and avoid delegating to the parent loader.
//
// NOTE: there's a lot of assumption about the Java code. If any of that change, this
// needs to be redesigned.

InstanceKlass* SystemDictionaryShared::find_or_load_shared_class(
                 Symbol* name, Handle class_loader, TRAPS) {
  InstanceKlass* k = nullptr;
  if (UseSharedSpaces) {
    if (!has_platform_or_app_classes()) {
      return nullptr;
    }

    if (SystemDictionary::is_system_class_loader(class_loader()) ||
        SystemDictionary::is_platform_class_loader(class_loader())) {
      // Fix for 4474172; see evaluation for more details
      class_loader = Handle(
        THREAD, java_lang_ClassLoader::non_reflection_class_loader(class_loader()));
      ClassLoaderData *loader_data = register_loader(class_loader);
      Dictionary* dictionary = loader_data->dictionary();

      // Note: currently, find_or_load_shared_class is called only from
      // JVM_FindLoadedClass and used for PlatformClassLoader and AppClassLoader,
      // which are parallel-capable loaders, so a lock here is NOT taken.
      assert(get_loader_lock_or_null(class_loader) == nullptr, "ObjectLocker not required");
      {
        MutexLocker mu(THREAD, SystemDictionary_lock);
        InstanceKlass* check = dictionary->find_class(THREAD, name);
        if (check != nullptr) {
          return check;
        }
      }

      k = load_shared_class_for_builtin_loader(name, class_loader, THREAD);
      if (k != nullptr) {
        SharedClassLoadingMark slm(THREAD, k);
        k = find_or_define_instance_class(name, class_loader, k, CHECK_NULL);
      }
    }
  }
  return k;
}

class UnregisteredClassesTable : public ResourceHashtable<
  Symbol*, InstanceKlass*,
  15889, // prime number
  AnyObj::C_HEAP> {};

static UnregisteredClassesTable* _unregistered_classes_table = nullptr;

// true == class was successfully added; false == a duplicated class (with the same name) already exists.
bool SystemDictionaryShared::add_unregistered_class(Thread* current, InstanceKlass* klass) {
  // We don't allow duplicated unregistered classes with the same name.
  // We only archive the first class with that name that succeeds putting
  // itself into the table.
  assert(Arguments::is_dumping_archive() || ClassListWriter::is_enabled(), "sanity");
  MutexLocker ml(current, UnregisteredClassesTable_lock, Mutex::_no_safepoint_check_flag);
  Symbol* name = klass->name();
  if (_unregistered_classes_table == nullptr) {
    _unregistered_classes_table = new (mtClass)UnregisteredClassesTable();
  }
  bool created;
  InstanceKlass** v = _unregistered_classes_table->put_if_absent(name, klass, &created);
  if (created) {
    name->increment_refcount();
  }
  return (klass == *v);
}

// This function is called to lookup the super/interfaces of shared classes for
// unregistered loaders. E.g., SharedClass in the below example
// where "super:" (and optionally "interface:") have been specified.
//
// java/lang/Object id: 0
// Interface    id: 2 super: 0 source: cust.jar
// SharedClass  id: 4 super: 0 interfaces: 2 source: cust.jar
InstanceKlass* SystemDictionaryShared::lookup_super_for_unregistered_class(
    Symbol* class_name, Symbol* super_name, bool is_superclass) {

  assert(DumpSharedSpaces, "only when static dumping");

  if (!ClassListParser::is_parsing_thread()) {
    // Unregistered classes can be created only by ClassListParser::_parsing_thread.

    return nullptr;
  }

  ClassListParser* parser = ClassListParser::instance();
  if (parser == nullptr) {
    // We're still loading the well-known classes, before the ClassListParser is created.
    return nullptr;
  }
  if (class_name->equals(parser->current_class_name())) {
    // When this function is called, all the numbered super and interface types
    // must have already been loaded. Hence this function is never recursively called.
    if (is_superclass) {
      return parser->lookup_super_for_current_class(super_name);
    } else {
      return parser->lookup_interface_for_current_class(super_name);
    }
  } else {
    // The VM is not trying to resolve a super type of parser->current_class_name().
    // Instead, it's resolving an error class (because parser->current_class_name() has
    // failed parsing or verification). Don't do anything here.
    return nullptr;
  }
}

void SystemDictionaryShared::set_shared_class_misc_info(InstanceKlass* k, ClassFileStream* cfs) {
  Arguments::assert_is_dumping_archive();
  assert(!is_builtin(k), "must be unregistered class");
  DumpTimeClassInfo* info = get_info(k);
  info->_clsfile_size  = cfs->length();
  info->_clsfile_crc32 = ClassLoader::crc32(0, (const char*)cfs->buffer(), cfs->length());
}

void SystemDictionaryShared::initialize() {
  if (CDSConfig::is_using_dumptime_tables()) {
    _dumptime_table = new (mtClass) DumpTimeSharedClassTable;
    _dumptime_lambda_proxy_class_dictionary =
                      new (mtClass) DumpTimeLambdaProxyClassDictionary;
    _dumptime_method_info_dictionary = new (mtClass) DumpTimeMethodInfoDictionary;
    _dumptime_init_list = new (mtClass) GrowableArray<InitInfo>(0, mtClass);
  }
}

void SystemDictionaryShared::init_dumptime_info(InstanceKlass* k) {
  MutexLocker ml(DumpTimeTable_lock, Mutex::_no_safepoint_check_flag);
  assert(SystemDictionaryShared::class_loading_may_happen(), "sanity");
  _dumptime_table->allocate_info(k);
}

void SystemDictionaryShared::remove_dumptime_info(InstanceKlass* k) {
  MutexLocker ml(DumpTimeTable_lock, Mutex::_no_safepoint_check_flag);
  _dumptime_table->remove(k);
}

void SystemDictionaryShared::handle_class_unloading(InstanceKlass* klass) {
  if (Arguments::is_dumping_archive()) {
    remove_dumptime_info(klass);
  }

  if (Arguments::is_dumping_archive() || ClassListWriter::is_enabled()) {
    MutexLocker ml(Thread::current(), UnregisteredClassesTable_lock, Mutex::_no_safepoint_check_flag);
    if (_unregistered_classes_table != nullptr) {
      // Remove the class from _unregistered_classes_table: keep the entry but
      // set it to null. This ensure no classes with the same name can be
      // added again.
      InstanceKlass** v = _unregistered_classes_table->get(klass->name());
      if (v != nullptr) {
        *v = nullptr;
      }
    }
  } else {
    assert(_unregistered_classes_table == nullptr, "must not be used");
  }

  if (ClassListWriter::is_enabled()) {
    ClassListWriter cw;
    cw.handle_class_unloading((const InstanceKlass*)klass);
  }
}

void SystemDictionaryShared::record_init_info(InstanceKlass* ik) {
  assert(ik != nullptr, "");
  if (Arguments::is_dumping_archive()) {
    MutexLocker ml(DumpTimeTable_lock, Mutex::_no_safepoint_check_flag);
    InitInfo klass_record(InitType::class_init, ik, ik->init_state());
    _dumptime_init_list->append(klass_record);

    LogStreamHandle(Debug, cds, dynamic) log;
    if (log.is_enabled()) {
      ResourceMark rm;
      log.print("record_init_info: ");
      klass_record.print_on(&log);
    }
  }
}

void SystemDictionaryShared::record_init_info(InstanceKlass* ik, int index) {
  if (Arguments::is_dumping_archive()) {
    MutexLocker ml(DumpTimeTable_lock, Mutex::_no_safepoint_check_flag);
    InitInfo method_record(InitType::invokedynamic, ik, index);
    _dumptime_init_list->append(method_record);

    LogStreamHandle(Debug, cds, dynamic) log;
    if (log.is_enabled()) {
      ResourceMark rm;
      log.print("record_init_info: ");
      method_record.print_on(&log);
    }
  }
}

void SystemDictionaryShared::record_init_info(Method* m, int bci) {
  if (Arguments::is_dumping_archive()) {
    MutexLocker ml(DumpTimeTable_lock, Mutex::_no_safepoint_check_flag);
    InitInfo method_record(InitType::invokehandle, m, bci);
    _dumptime_init_list->append(method_record);

    LogStreamHandle(Debug, cds, dynamic) log;
    if (log.is_enabled()) {
      ResourceMark rm;
      log.print("record_init_info: ");
      method_record.print_on(&log);
    }
  }
}

void SystemDictionaryShared::record_static_field_value(fieldDescriptor& fd) {
  if (Arguments::is_dumping_archive() &&
      fd.is_static() && fd.is_final() &&
      fd.field_holder()->is_initialized()) {
    MutexLocker ml(DumpTimeTable_lock, Mutex::_no_safepoint_check_flag);
    InitInfo field_info(fd);
    _dumptime_init_list->append(field_info);

    LogStreamHandle(Debug, cds, dynamic) log;
    if (log.is_enabled()) {
      ResourceMark rm;
      log.print("record_static_field_value: ");
      field_info.print_on(&log);
    }
  }
}

// Check if a class or any of its supertypes has been redefined.
bool SystemDictionaryShared::has_been_redefined(InstanceKlass* k) {
  if (k->has_been_redefined()) {
    return true;
  }
  if (k->java_super() != nullptr && has_been_redefined(k->java_super())) {
    return true;
  }
  Array<InstanceKlass*>* interfaces = k->local_interfaces();
  int len = interfaces->length();
  for (int i = 0; i < len; i++) {
    if (has_been_redefined(interfaces->at(i))) {
      return true;
    }
  }
  return false;
}

// k is a class before relocating by ArchiveBuilder
void SystemDictionaryShared::validate_before_archiving(InstanceKlass* k) {
  ResourceMark rm;
  const char* name = k->name()->as_C_string();
  DumpTimeClassInfo* info = _dumptime_table->get(k);
  assert(!class_loading_may_happen(), "class loading must be disabled");
  guarantee(info != nullptr, "Class %s must be entered into _dumptime_table", name);
  guarantee(!info->is_excluded(), "Should not attempt to archive excluded class %s", name);
  if (is_builtin(k)) {
    if (k->is_hidden()) {
      if (ArchiveInvokeDynamic) { // FIXME -- clean up
        return;
      }
      assert(is_registered_lambda_proxy_class(k), "unexpected hidden class %s", name);
    }
    guarantee(!k->is_shared_unregistered_class(),
              "Class loader type must be set for BUILTIN class %s", name);

  } else {
    guarantee(k->is_shared_unregistered_class(),
              "Class loader type must not be set for UNREGISTERED class %s", name);
  }
}

class UnregisteredClassesDuplicationChecker : StackObj {
  GrowableArray<InstanceKlass*> _list;
  Thread* _thread;
public:
  UnregisteredClassesDuplicationChecker() : _thread(Thread::current()) {}

  void do_entry(InstanceKlass* k, DumpTimeClassInfo& info) {
    if (!SystemDictionaryShared::is_builtin(k)) {
      _list.append(k);
    }
  }

  static int compare_by_loader(InstanceKlass** a, InstanceKlass** b) {
    ClassLoaderData* loader_a = a[0]->class_loader_data();
    ClassLoaderData* loader_b = b[0]->class_loader_data();

    if (loader_a != loader_b) {
      return primitive_compare(loader_a, loader_b);
    } else {
      return primitive_compare(a[0], b[0]);
    }
  }

  void mark_duplicated_classes() {
    // Two loaders may load two identical or similar hierarchies of classes. If we
    // check for duplication in random order, we may end up excluding important base classes
    // in both hierarchies, causing most of the classes to be excluded.
    // We sort the classes by their loaders. This way we're likely to archive
    // all classes in the one of the two hierarchies.
    _list.sort(compare_by_loader);
    for (int i = 0; i < _list.length(); i++) {
      InstanceKlass* k = _list.at(i);
      bool i_am_first = SystemDictionaryShared::add_unregistered_class(_thread, k);
      if (!i_am_first) {
        SystemDictionaryShared::warn_excluded(k, "Duplicated unregistered class");
        SystemDictionaryShared::set_excluded_locked(k);
      }
    }
  }
};

void SystemDictionaryShared::check_excluded_classes() {
  assert(!class_loading_may_happen(), "class loading must be disabled");
  assert_lock_strong(DumpTimeTable_lock);

  if (DynamicDumpSharedSpaces) {
    // Do this first -- if a base class is excluded due to duplication,
    // all of its subclasses will also be excluded.
    ResourceMark rm;
    UnregisteredClassesDuplicationChecker dup_checker;
    _dumptime_table->iterate_all_live_classes(&dup_checker);
    dup_checker.mark_duplicated_classes();
  }

  auto check_for_exclusion = [&] (InstanceKlass* k, DumpTimeClassInfo& info) {
    SystemDictionaryShared::check_for_exclusion(k, &info);
  };
  _dumptime_table->iterate_all_live_classes(check_for_exclusion);
  _dumptime_table->update_counts();

  cleanup_lambda_proxy_class_dictionary();

  cleanup_method_info_dictionary();

  cleanup_init_list();

  TrainingData::cleanup_training_data();
}

bool SystemDictionaryShared::is_excluded_class(InstanceKlass* k) {
  assert(!class_loading_may_happen(), "class loading must be disabled");
  assert_lock_strong(DumpTimeTable_lock);
  Arguments::assert_is_dumping_archive();
  DumpTimeClassInfo* p = get_info_locked(k);
  return p->is_excluded();
}

void SystemDictionaryShared::set_excluded_locked(InstanceKlass* k) {
  assert_lock_strong(DumpTimeTable_lock);
  Arguments::assert_is_dumping_archive();
  DumpTimeClassInfo* info = get_info_locked(k);
  info->set_excluded();
}

void SystemDictionaryShared::set_excluded(InstanceKlass* k) {
  Arguments::assert_is_dumping_archive();
  DumpTimeClassInfo* info = get_info(k);
  info->set_excluded();
}

void SystemDictionaryShared::set_class_has_failed_verification(InstanceKlass* ik) {
  Arguments::assert_is_dumping_archive();
  DumpTimeClassInfo* p = get_info(ik);
  p->set_failed_verification();
}

bool SystemDictionaryShared::has_class_failed_verification(InstanceKlass* ik) {
  Arguments::assert_is_dumping_archive();
  DumpTimeClassInfo* p = _dumptime_table->get(ik);
  return (p == nullptr) ? false : p->failed_verification();
}

void SystemDictionaryShared::dumptime_classes_do(class MetaspaceClosure* it) {
  assert_lock_strong(DumpTimeTable_lock);

  auto do_klass = [&] (InstanceKlass* k, DumpTimeClassInfo& info) {
    if (k->is_loader_alive() && !info.is_excluded()) {
      info.metaspace_pointers_do(it);
    }
  };
  _dumptime_table->iterate_all_live_classes(do_klass);

  auto do_lambda = [&] (LambdaProxyClassKey& key, DumpTimeLambdaProxyClassInfo& info) {
    if (key.caller_ik()->is_loader_alive()) {
      info.metaspace_pointers_do(it);
      key.metaspace_pointers_do(it);
    }
  };
  _dumptime_lambda_proxy_class_dictionary->iterate_all(do_lambda);

  auto do_method_info = [&] (MethodDataKey& key, DumpTimeMethodDataInfo& info) {
    info.metaspace_pointers_do(it);
    key.metaspace_pointers_do(it);
  };
  _dumptime_method_info_dictionary->iterate_all(do_method_info);

  for (int i = 0; i < _dumptime_init_list->length(); i++) {
    _dumptime_init_list->at(i).metaspace_pointers_do(it);
  }
}

bool SystemDictionaryShared::add_verification_constraint(InstanceKlass* k, Symbol* name,
         Symbol* from_name, bool from_field_is_protected, bool from_is_array, bool from_is_object) {
  Arguments::assert_is_dumping_archive();
  if (DynamicDumpSharedSpaces && k->is_shared()) {
    // k is a new class in the static archive, but one of its supertypes is an old class, so k wasn't
    // verified during dump time. No need to record constraints as k won't be included in the dynamic archive.
    return false;
  }
  if (PreloadSharedClasses && is_builtin(k)) {
    // There's no need to save verification constraints
    return false;
  }

  DumpTimeClassInfo* info = get_info(k);
  info->add_verification_constraint(k, name, from_name, from_field_is_protected,
                                    from_is_array, from_is_object);

  if (DynamicDumpSharedSpaces) {
    // For dynamic dumping, we can resolve all the constraint classes for all class loaders during
    // the initial run prior to creating the archive before vm exit. We will also perform verification
    // check when running with the archive.
    return false;
  } else {
    if (is_builtin(k)) {
      // For builtin class loaders, we can try to complete the verification check at dump time,
      // because we can resolve all the constraint classes. We will also perform verification check
      // when running with the archive.
      return false;
    } else {
      // For non-builtin class loaders, we cannot complete the verification check at dump time,
      // because at dump time we don't know how to resolve classes for such loaders.
      return true;
    }
  }
}

void SystemDictionaryShared::add_enum_klass_static_field(InstanceKlass* ik, int root_index) {
  assert(CDSConfig::is_dumping_static_archive(), "static dump only");
  DumpTimeClassInfo* info = get_info_locked(ik);
  info->add_enum_klass_static_field(root_index);
}

void SystemDictionaryShared::add_to_dump_time_lambda_proxy_class_dictionary(LambdaProxyClassKey& key,
                                                           InstanceKlass* proxy_klass) {
  assert_lock_strong(DumpTimeTable_lock);

  bool created;
  DumpTimeLambdaProxyClassInfo* info = _dumptime_lambda_proxy_class_dictionary->put_if_absent(key, &created);
  info->add_proxy_klass(proxy_klass);
  if (created) {
    ++_dumptime_lambda_proxy_class_dictionary->_count;
  }
  assert(_dumptime_lambda_proxy_class_dictionary->get(key) == info, "");
//  _dumptime_lambda_proxy_class_dictionary->iterate_all()
}

void SystemDictionaryShared::add_lambda_proxy_class(InstanceKlass* caller_ik,
                                                    InstanceKlass* lambda_ik,
                                                    Symbol* invoked_name,
                                                    Symbol* invoked_type,
                                                    Symbol* method_type,
                                                    Method* member_method,
                                                    Symbol* instantiated_method_type,
                                                    TRAPS) {
  if (CDSConfig::is_dumping_static_archive() && ArchiveInvokeDynamic) {
    // The proxy classes will be accessible through the archived CP entries.
    return;
  }

  assert(caller_ik->class_loader() == lambda_ik->class_loader(), "mismatched class loader");
  assert(caller_ik->class_loader_data() == lambda_ik->class_loader_data(), "mismatched class loader data");
  assert(java_lang_Class::class_data(lambda_ik->java_mirror()) == nullptr, "must not have class data");

  MutexLocker ml(DumpTimeTable_lock, Mutex::_no_safepoint_check_flag);

  lambda_ik->assign_class_loader_type();
  lambda_ik->set_shared_classpath_index(caller_ik->shared_classpath_index());
  InstanceKlass* nest_host = caller_ik->nest_host(CHECK);
  assert(nest_host != nullptr, "unexpected nullptr nest_host");

  DumpTimeClassInfo* info = _dumptime_table->get(lambda_ik);
  if (info != nullptr && !lambda_ik->is_non_strong_hidden() && is_builtin(lambda_ik) && is_builtin(caller_ik)
      // Don't include the lambda proxy if its nest host is not in the "linked" state.
      && nest_host->is_linked()) {
    // Set _is_archived_lambda_proxy in DumpTimeClassInfo so that the lambda_ik
    // won't be excluded during dumping of shared archive. See ExcludeDumpTimeSharedClasses.
    info->_is_archived_lambda_proxy = true;
    info->set_nest_host(nest_host);

    LambdaProxyClassKey key(caller_ik,
                            invoked_name,
                            invoked_type,
                            method_type,
                            member_method,
                            instantiated_method_type);
    add_to_dump_time_lambda_proxy_class_dictionary(key, lambda_ik);
  }
}

InstanceKlass* SystemDictionaryShared::get_shared_lambda_proxy_class(InstanceKlass* caller_ik,
                                                                     Symbol* invoked_name,
                                                                     Symbol* invoked_type,
                                                                     Symbol* method_type,
                                                                     Method* member_method,
                                                                     Symbol* instantiated_method_type) {
  if (CDSConfig::is_dumping_final_static_archive()) {
    return nullptr;
  }
  MutexLocker ml(CDSLambda_lock, Mutex::_no_safepoint_check_flag);
  LambdaProxyClassKey key(caller_ik, invoked_name, invoked_type,
                          method_type, member_method, instantiated_method_type);

  // Try to retrieve the lambda proxy class from static archive.
  const RunTimeLambdaProxyClassInfo* info = _static_archive.lookup_lambda_proxy_class(&key);
  InstanceKlass* proxy_klass = retrieve_lambda_proxy_class(info);
  if (proxy_klass == nullptr) {
    if (info != nullptr && log_is_enabled(Debug, cds)) {
      ResourceMark rm;
      log_debug(cds)("Used all static archived lambda proxy classes for: %s %s%s",
                     caller_ik->external_name(), invoked_name->as_C_string(), invoked_type->as_C_string());
    }
  } else {
    return proxy_klass;
  }

  // Retrieving from static archive is unsuccessful, try dynamic archive.
  info = _dynamic_archive.lookup_lambda_proxy_class(&key);
  proxy_klass = retrieve_lambda_proxy_class(info);
  if (proxy_klass == nullptr) {
    if (info != nullptr && log_is_enabled(Debug, cds)) {
      ResourceMark rm;
      log_debug(cds)("Used all dynamic archived lambda proxy classes for: %s %s%s",
                     caller_ik->external_name(), invoked_name->as_C_string(), invoked_type->as_C_string());
    }
  }
  return proxy_klass;
}

InstanceKlass* SystemDictionaryShared::retrieve_lambda_proxy_class(const RunTimeLambdaProxyClassInfo* info) {
  InstanceKlass* proxy_klass = nullptr;
  if (info != nullptr) {
    InstanceKlass* curr_klass = info->proxy_klass_head();
    InstanceKlass* prev_klass = curr_klass;
    if (curr_klass->lambda_proxy_is_available()) {
      while (curr_klass->next_link() != nullptr) {
        prev_klass = curr_klass;
        curr_klass = InstanceKlass::cast(curr_klass->next_link());
      }
      assert(curr_klass->is_hidden(), "must be");
      assert(curr_klass->lambda_proxy_is_available(), "must be");

      prev_klass->set_next_link(nullptr);
      proxy_klass = curr_klass;
      proxy_klass->clear_lambda_proxy_is_available();
      if (log_is_enabled(Debug, cds)) {
        ResourceMark rm;
        log_debug(cds)("Loaded lambda proxy: " PTR_FORMAT " %s ", p2i(proxy_klass), proxy_klass->external_name());
      }
    }
  }
  return proxy_klass;
}

InstanceKlass* SystemDictionaryShared::get_shared_nest_host(InstanceKlass* lambda_ik) {
  assert(!DumpSharedSpaces && UseSharedSpaces, "called at run time with CDS enabled only");
  RunTimeClassInfo* record = RunTimeClassInfo::get_for(lambda_ik);
  return record->nest_host();
}

InstanceKlass* SystemDictionaryShared::prepare_shared_lambda_proxy_class(InstanceKlass* lambda_ik,
                                                                         InstanceKlass* caller_ik, TRAPS) {
  Handle class_loader(THREAD, caller_ik->class_loader());
  Handle protection_domain;
  PackageEntry* pkg_entry = caller_ik->package();
  if (caller_ik->class_loader() != nullptr) {
    protection_domain = CDSProtectionDomain::init_security_info(class_loader, caller_ik, pkg_entry, CHECK_NULL);
  }

  InstanceKlass* shared_nest_host = get_shared_nest_host(lambda_ik);
  assert(shared_nest_host != nullptr, "unexpected nullptr _nest_host");

  InstanceKlass* loaded_lambda =
    SystemDictionary::load_shared_lambda_proxy_class(lambda_ik, class_loader, protection_domain, pkg_entry, CHECK_NULL);

  if (loaded_lambda == nullptr) {
    return nullptr;
  }

  // Ensures the nest host is the same as the lambda proxy's
  // nest host recorded at dump time.
  InstanceKlass* nest_host = caller_ik->nest_host(THREAD);
  assert(nest_host == shared_nest_host, "mismatched nest host");

  EventClassLoad class_load_start_event;

  // Add to class hierarchy, and do possible deoptimizations.
  loaded_lambda->add_to_hierarchy(THREAD);
  // But, do not add to dictionary.

  loaded_lambda->link_class(CHECK_NULL);
  // notify jvmti
  if (JvmtiExport::should_post_class_load()) {
    JvmtiExport::post_class_load(THREAD, loaded_lambda);
  }
  if (class_load_start_event.should_commit()) {
    SystemDictionary::post_class_load_event(&class_load_start_event, loaded_lambda, ClassLoaderData::class_loader_data(class_loader()));
  }

  loaded_lambda->initialize(CHECK_NULL);

  return loaded_lambda;
}

void SystemDictionaryShared::check_verification_constraints(InstanceKlass* klass,
                                                            TRAPS) {
//assert(!DumpSharedSpaces && UseSharedSpaces, "called at run time with CDS enabled only");
  RunTimeClassInfo* record = RunTimeClassInfo::get_for(klass);

  int length = record->_num_verifier_constraints;
  if (length > 0) {
    for (int i = 0; i < length; i++) {
      RunTimeClassInfo::RTVerifierConstraint* vc = record->verifier_constraint_at(i);
      Symbol* name      = vc->name();
      Symbol* from_name = vc->from_name();
      char c            = record->verifier_constraint_flag(i);

      if (log_is_enabled(Trace, cds, verification)) {
        ResourceMark rm(THREAD);
        log_trace(cds, verification)("check_verification_constraint: %s: %s must be subclass of %s [0x%x]",
                                     klass->external_name(), from_name->as_klass_external_name(),
                                     name->as_klass_external_name(), c);
      }

      bool from_field_is_protected = (c & SystemDictionaryShared::FROM_FIELD_IS_PROTECTED) ? true : false;
      bool from_is_array           = (c & SystemDictionaryShared::FROM_IS_ARRAY)           ? true : false;
      bool from_is_object          = (c & SystemDictionaryShared::FROM_IS_OBJECT)          ? true : false;

      bool ok = VerificationType::resolve_and_check_assignability(klass, name,
         from_name, from_field_is_protected, from_is_array, from_is_object, CHECK);
      if (!ok) {
        ResourceMark rm(THREAD);
        stringStream ss;

        ss.print_cr("Bad type on operand stack");
        ss.print_cr("Exception Details:");
        ss.print_cr("  Location:\n    %s", klass->name()->as_C_string());
        ss.print_cr("  Reason:\n    Type '%s' is not assignable to '%s'",
                    from_name->as_quoted_ascii(), name->as_quoted_ascii());
        THROW_MSG(vmSymbols::java_lang_VerifyError(), ss.as_string());
      }
    }
  }
}

static oop get_class_loader_by(char type) {
  if (type == (char)ClassLoader::BOOT_LOADER) {
    return (oop)nullptr;
  } else if (type == (char)ClassLoader::PLATFORM_LOADER) {
    return SystemDictionary::java_platform_loader();
  } else {
    assert (type == (char)ClassLoader::APP_LOADER, "Sanity");
    return SystemDictionary::java_system_loader();
  }
}

// Record class loader constraints that are checked inside
// InstanceKlass::link_class(), so that these can be checked quickly
// at runtime without laying out the vtable/itables.
void SystemDictionaryShared::record_linking_constraint(Symbol* name, InstanceKlass* klass,
                                                    Handle loader1, Handle loader2) {
  // A linking constraint check is executed when:
  //   - klass extends or implements type S
  //   - klass overrides method S.M(...) with X.M
  //     - If klass defines the method M, X is
  //       the same as klass.
  //     - If klass does not define the method M,
  //       X must be a supertype of klass and X.M is
  //       a default method defined by X.
  //   - loader1 = X->class_loader()
  //   - loader2 = S->class_loader()
  //   - loader1 != loader2
  //   - M's parameter(s) include an object type T
  // We require that
  //   - whenever loader1 and loader2 try to
  //     resolve the type T, they must always resolve to
  //     the same InstanceKlass.
  // NOTE: type T may or may not be currently resolved in
  // either of these two loaders. The check itself does not
  // try to resolve T.
  oop klass_loader = klass->class_loader();

  if (!is_system_class_loader(klass_loader) &&
      !is_platform_class_loader(klass_loader)) {
    // If klass is loaded by system/platform loaders, we can
    // guarantee that klass and S must be loaded by the same
    // respective loader between dump time and run time, and
    // the exact same check on (name, loader1, loader2) will
    // be executed. Hence, we can cache this check and execute
    // it at runtime without walking the vtable/itables.
    //
    // This cannot be guaranteed for classes loaded by other
    // loaders, so we bail.
    return;
  }

  assert(is_builtin(klass), "must be");
  assert(klass_loader != nullptr, "should not be called for boot loader");
  assert(loader1 != loader2, "must be");

  if (DynamicDumpSharedSpaces && Thread::current()->is_VM_thread()) {
    // We are re-laying out the vtable/itables of the *copy* of
    // a class during the final stage of dynamic dumping. The
    // linking constraints for this class has already been recorded.
    return;
  }
  assert(!Thread::current()->is_VM_thread(), "must be");

  Arguments::assert_is_dumping_archive();
  DumpTimeClassInfo* info = get_info(klass);
  info->record_linking_constraint(name, loader1, loader2);
}

// returns true IFF there's no need to re-initialize the i/v-tables for klass for
// the purpose of checking class loader constraints.
bool SystemDictionaryShared::check_linking_constraints(Thread* current, InstanceKlass* klass) {
//assert(!DumpSharedSpaces && UseSharedSpaces, "called at run time with CDS enabled only");
  LogTarget(Info, class, loader, constraints) log;
  if (klass->is_shared_boot_class()) {
    // No class loader constraint check performed for boot classes.
    return true;
  }
  if (klass->is_shared_platform_class() || klass->is_shared_app_class()) {
    RunTimeClassInfo* info = RunTimeClassInfo::get_for(klass);
    assert(info != nullptr, "Sanity");
    if (info->_num_loader_constraints > 0) {
      HandleMark hm(current);
      for (int i = 0; i < info->_num_loader_constraints; i++) {
        RunTimeClassInfo::RTLoaderConstraint* lc = info->loader_constraint_at(i);
        Symbol* name = lc->constraint_name();
        Handle loader1(current, get_class_loader_by(lc->_loader_type1));
        Handle loader2(current, get_class_loader_by(lc->_loader_type2));
        if (log.is_enabled()) {
          ResourceMark rm(current);
          log.print("[CDS add loader constraint for class %s symbol %s loader[0] %s loader[1] %s",
                    klass->external_name(), name->as_C_string(),
                    ClassLoaderData::class_loader_data(loader1())->loader_name_and_id(),
                    ClassLoaderData::class_loader_data(loader2())->loader_name_and_id());
        }
        if (!SystemDictionary::add_loader_constraint(name, klass, loader1, loader2)) {
          // Loader constraint violation has been found. The caller
          // will re-layout the vtable/itables to produce the correct
          // exception.
          if (log.is_enabled()) {
            log.print(" failed]");
          }
          return false;
        }
        if (log.is_enabled()) {
            log.print(" succeeded]");
        }
      }
      return true; // for all recorded constraints added successfully.
    }
  }
  if (log.is_enabled()) {
    ResourceMark rm(current);
    log.print("[CDS has not recorded loader constraint for class %s]", klass->external_name());
  }
  return false;
}

bool SystemDictionaryShared::is_supported_invokedynamic(BootstrapInfo* bsi) {
  LogTarget(Debug, cds, lambda) log;
  if (bsi->arg_values() == nullptr || !bsi->arg_values()->is_objArray()) {
    if (log.is_enabled()) {
      LogStream log_stream(log);
      log.print("bsi check failed");
      log.print("    bsi->arg_values().not_null() %d", bsi->arg_values().not_null());
      if (bsi->arg_values().not_null()) {
        log.print("    bsi->arg_values()->is_objArray() %d", bsi->arg_values()->is_objArray());
        bsi->print_msg_on(&log_stream);
      }
    }
    return false;
  }

  Handle bsm = bsi->bsm();
  if (bsm.is_null() || !java_lang_invoke_DirectMethodHandle::is_instance(bsm())) {
    if (log.is_enabled()) {
      log.print("bsm check failed");
      log.print("    bsm.is_null() %d", bsm.is_null());
      log.print("    java_lang_invoke_DirectMethodHandle::is_instance(bsm()) %d",
        java_lang_invoke_DirectMethodHandle::is_instance(bsm()));
    }
    return false;
  }

  oop mn = java_lang_invoke_DirectMethodHandle::member(bsm());
  Method* method = java_lang_invoke_MemberName::vmtarget(mn);
  if (method->klass_name()->equals("java/lang/invoke/LambdaMetafactory") &&
      method->name()->equals("metafactory") &&
      method->signature()->equals("(Ljava/lang/invoke/MethodHandles$Lookup;Ljava/lang/String;"
            "Ljava/lang/invoke/MethodType;Ljava/lang/invoke/MethodType;Ljava/lang/invoke/MethodHandle;"
            "Ljava/lang/invoke/MethodType;)Ljava/lang/invoke/CallSite;")) {
      return true;
  } else {
    if (log.is_enabled()) {
      ResourceMark rm;
      log.print("method check failed");
      log.print("    klass_name() %s", method->klass_name()->as_C_string());
      log.print("    name() %s", method->name()->as_C_string());
      log.print("    signature() %s", method->signature()->as_C_string());
    }
  }

  return false;
}

class EstimateSizeForArchive : StackObj {
  size_t _shared_class_info_size;
  int _num_builtin_klasses;
  int _num_unregistered_klasses;

public:
  EstimateSizeForArchive() {
    _shared_class_info_size = 0;
    _num_builtin_klasses = 0;
    _num_unregistered_klasses = 0;
  }

  void do_entry(InstanceKlass* k, DumpTimeClassInfo& info) {
    if (!info.is_excluded()) {
      size_t byte_size = info.runtime_info_bytesize();
      _shared_class_info_size += align_up(byte_size, SharedSpaceObjectAlignment);
    }
  }

  size_t total() {
    return _shared_class_info_size;
  }
};

size_t SystemDictionaryShared::estimate_size_for_archive() {
  EstimateSizeForArchive est;
  _dumptime_table->iterate_all_live_classes(&est);
  size_t total_size = est.total() +
    CompactHashtableWriter::estimate_size(_dumptime_table->count_of(true)) +
    CompactHashtableWriter::estimate_size(_dumptime_table->count_of(false));

  size_t bytesize = align_up(sizeof(RunTimeLambdaProxyClassInfo), SharedSpaceObjectAlignment);
  total_size +=
      (bytesize * _dumptime_lambda_proxy_class_dictionary->_count) +
      CompactHashtableWriter::estimate_size(_dumptime_lambda_proxy_class_dictionary->_count);

  size_t method_info_byte_size = align_up(sizeof(RunTimeMethodDataInfo), SharedSpaceObjectAlignment);
  total_size +=
      (method_info_byte_size * _dumptime_method_info_dictionary->_count) +
      CompactHashtableWriter::estimate_size(_dumptime_method_info_dictionary->_count);

//  size_t init_info_byte_size = align_up(sizeof(RunTimeInitInfo), SharedSpaceObjectAlignment);
//  total_size +=
//      (init_info_byte_size * _dumptime_init_list->length() +
//      ArchiveBuilder::ro_array_bytesize<RunTimeInitInfo*>(_dumptime_init_list->length()));
  total_size += ArchiveBuilder::ro_array_bytesize<InitInfo>(_dumptime_init_list->length());

  return total_size;
}

unsigned int SystemDictionaryShared::hash_for_shared_dictionary(address ptr) {
  if (ArchiveBuilder::is_active()) {
    uintx offset = ArchiveBuilder::current()->any_to_offset(ptr);
    unsigned int hash = primitive_hash<uintx>(offset);
    DEBUG_ONLY({
        if (MetaspaceObj::is_shared((const MetaspaceObj*)ptr)) {
          assert(hash == SystemDictionaryShared::hash_for_shared_dictionary_quick(ptr), "must be");
        }
      });
    return hash;
  } else {
    return SystemDictionaryShared::hash_for_shared_dictionary_quick(ptr);
  }
}

class CopyLambdaProxyClassInfoToArchive : StackObj {
  CompactHashtableWriter* _writer;
  ArchiveBuilder* _builder;
public:
  CopyLambdaProxyClassInfoToArchive(CompactHashtableWriter* writer)
  : _writer(writer), _builder(ArchiveBuilder::current()) {}
  bool do_entry(LambdaProxyClassKey& key, DumpTimeLambdaProxyClassInfo& info) {
    // In static dump, info._proxy_klasses->at(0) is already relocated to point to the archived class
    // (not the original class).
    //
    // The following check has been moved to SystemDictionaryShared::check_excluded_classes(), which
    // happens before the classes are copied.
    //
    // if (SystemDictionaryShared::is_excluded_class(info._proxy_klasses->at(0))) {
    //  return true;
    //}
    ResourceMark rm;
    LogStreamHandle(Info, cds, dynamic) log;
    if (log.is_enabled()) {
      log.print("Archiving hidden " UINT32_FORMAT_X_0 " " UINT32_FORMAT_X_0 ,
                            key.hash(), key.dumptime_hash());
//      key.print_on(&log);
      log.print(" %d " PTR_FORMAT " %s",
                            info._proxy_klasses->length(), p2i(info._proxy_klasses->at(0)),
                            info._proxy_klasses->at(0)->external_name());
    }
    size_t byte_size = sizeof(RunTimeLambdaProxyClassInfo);
    RunTimeLambdaProxyClassInfo* runtime_info =
        (RunTimeLambdaProxyClassInfo*)ArchiveBuilder::ro_region_alloc(byte_size);
    runtime_info->init(key, info);
    unsigned int hash = runtime_info->hash();
    u4 delta = _builder->any_to_offset_u4((void*)runtime_info);
    _writer->add(hash, delta);
    return true;
  }
};

class AdjustLambdaProxyClassInfo : StackObj {
public:
  AdjustLambdaProxyClassInfo() {}
  bool do_entry(LambdaProxyClassKey& key, DumpTimeLambdaProxyClassInfo& info) {
    int len = info._proxy_klasses->length();
    InstanceKlass* last_buff_k = nullptr;

    for (int i = len - 1; i >= 0; i--) {
      InstanceKlass* orig_k = info._proxy_klasses->at(i);
      InstanceKlass* buff_k = ArchiveBuilder::current()->get_buffered_addr(orig_k);
      assert(ArchiveBuilder::current()->is_in_buffer_space(buff_k), "must be");
      buff_k->set_lambda_proxy_is_available();
      buff_k->set_next_link(last_buff_k);
      if (last_buff_k != nullptr) {
        ArchivePtrMarker::mark_pointer(buff_k->next_link_addr());
      }
      last_buff_k = buff_k;
    }

    return true;
  }
};

class CopySharedClassInfoToArchive : StackObj {
  CompactHashtableWriter* _writer;
  bool _is_builtin;
  ArchiveBuilder *_builder;
public:
  CopySharedClassInfoToArchive(CompactHashtableWriter* writer,
                               bool is_builtin)
    : _writer(writer), _is_builtin(is_builtin), _builder(ArchiveBuilder::current()) {}

  void do_entry(InstanceKlass* k, DumpTimeClassInfo& info) {
    if (!info.is_excluded() && info.is_builtin() == _is_builtin) {
      size_t byte_size = info.runtime_info_bytesize();
      RunTimeClassInfo* record;
      record = (RunTimeClassInfo*)ArchiveBuilder::ro_region_alloc(byte_size);
      record->init(info);

      unsigned int hash;
      Symbol* name = info._klass->name();
      name = ArchiveBuilder::current()->get_buffered_addr(name);
      hash = SystemDictionaryShared::hash_for_shared_dictionary((address)name);
      u4 delta = _builder->buffer_to_offset_u4((address)record);
      if (_is_builtin && info._klass->is_hidden()) {
        // skip
      } else {
        _writer->add(hash, delta);
      }
      if (log_is_enabled(Trace, cds, hashtables)) {
        ResourceMark rm;
        log_trace(cds,hashtables)("%s dictionary: %s", (_is_builtin ? "builtin" : "unregistered"), info._klass->external_name());
      }

      // Save this for quick runtime lookup of InstanceKlass* -> RunTimeClassInfo*
      InstanceKlass* buffered_klass = ArchiveBuilder::current()->get_buffered_addr(info._klass);
      RunTimeClassInfo::set_for(buffered_klass, record);
    }
  }
};

void SystemDictionaryShared::write_lambda_proxy_class_dictionary(LambdaProxyClassDictionary *dictionary) {
  CompactHashtableStats stats;
  dictionary->reset();
  CompactHashtableWriter writer(_dumptime_lambda_proxy_class_dictionary->_count, &stats);
  CopyLambdaProxyClassInfoToArchive copy(&writer);
  _dumptime_lambda_proxy_class_dictionary->iterate(&copy);
  writer.dump(dictionary, "lambda proxy class dictionary");
}

class CopyMethodDataInfoToArchive : StackObj {
  CompactHashtableWriter* _writer;
  ArchiveBuilder* _builder;
public:
  CopyMethodDataInfoToArchive(CompactHashtableWriter* writer)
      : _writer(writer), _builder(ArchiveBuilder::current()) {}

  bool do_entry(MethodDataKey& key, DumpTimeMethodDataInfo& info) {
    Method* holder = key.method();
    log_info(cds,dynamic)("Archiving method info for %s", holder->external_name());

    size_t byte_size = sizeof(RunTimeMethodDataInfo);
    RunTimeMethodDataInfo* record = (RunTimeMethodDataInfo*)ArchiveBuilder::ro_region_alloc(byte_size);

    DumpTimeMethodDataInfo data(info.method_data(), info.method_counters());
    record->init(key, data);

    uint hash = SystemDictionaryShared::hash_for_shared_dictionary((address)holder);
    u4 delta = _builder->buffer_to_offset_u4((address)record);
    _writer->add(hash, delta);

    return true;
  }
};

void SystemDictionaryShared::write_method_info_dictionary(MethodDataInfoDictionary* dictionary) {
  CompactHashtableStats stats;
  dictionary->reset();
  CompactHashtableWriter writer(_dumptime_method_info_dictionary->_count, &stats);
  CopyMethodDataInfoToArchive copy(&writer);
  _dumptime_method_info_dictionary->iterate(&copy);
  writer.dump(dictionary, "method info dictionary");
}

void SystemDictionaryShared::write_dictionary(RunTimeSharedDictionary* dictionary,
                                              bool is_builtin) {
  CompactHashtableStats stats;
  dictionary->reset();
  CompactHashtableWriter writer(_dumptime_table->count_of(is_builtin), &stats);
  CopySharedClassInfoToArchive copy(&writer, is_builtin);
  assert_lock_strong(DumpTimeTable_lock);
  _dumptime_table->iterate_all_live_classes(&copy);
  writer.dump(dictionary, is_builtin ? "builtin dictionary" : "unregistered dictionary");
}

void SystemDictionaryShared::print_init_list(outputStream* st, bool filter, InstanceKlass* value) {
  for (int i = 0; i < _dumptime_init_list->length(); i++) {
    ResourceMark rm;
    InitInfo info = _dumptime_init_list->at(i);
    if (filter && info.klass() != value) {
      continue; // skip
    }
    info.print_on(st);
    st->cr();
  }
}

void SystemDictionaryShared::write_to_archive(bool is_static_archive) {
  ArchiveInfo* archive = get_archive(is_static_archive);

  write_dictionary(&archive->_builtin_dictionary, true);
  write_dictionary(&archive->_unregistered_dictionary, false);

  write_lambda_proxy_class_dictionary(&archive->_lambda_proxy_class_dictionary);

  write_method_info_dictionary(&archive->_method_info_dictionary);

  if (is_static_archive) {
    // ignore init lists for static archive
  } else {
    int len = _dumptime_init_list->length();
    int pos = 0;
    for (int i = 0; i < len; i++) {
      InitInfo& info = _dumptime_init_list->at(i);

      bool found = false;
      if (info.type() == invalid) {
        continue; // skip
      }
      if (info.metadata() == nullptr) {
        assert(info.name() != nullptr, "");
        ResourceMark rm;
        log_debug(cds,dynamic)("init_list: metadata == nullptr: %s", info.name()->as_C_string());
      }
      if (info.type() == class_init) {
        InstanceKlass::ClassState s = InstanceKlass::ClassState(info.value());
        if (info.klass() != nullptr) {
          for (int j = i+1; j < len; j++) {
            InitInfo& info1 = _dumptime_init_list->at(j);
            if (info1.equals(info)) {
              assert(info1.value() > info.value(), "%s > %s",
                     InstanceKlass::state2name(InstanceKlass::ClassState(info1.value())),
                     InstanceKlass::state2name(InstanceKlass::ClassState(info.value())));
              if (InstanceKlass::ClassState(info.value()) == InstanceKlass::being_initialized) {
//                _dumptime_init_list->at_put(j, InitInfo());
              } else {
                found = true;
                _dumptime_init_list->at_put(i, InitInfo());
                break; // found
              }
            }
          }
        }
      }
      if (!found) {
        _dumptime_init_list->at_put(pos++, _dumptime_init_list->at(i));
      }
    }
    _dumptime_init_list->trunc_to(pos);
    len = pos;
    assert(_dumptime_init_list->length() == pos, "");

    archive->_init_list = ArchiveBuilder::new_ro_array<InitInfo>(len);
    for (int i = 0; i < len; i++) {
      InitInfo& info = _dumptime_init_list->at(i);
      archive->_init_list->adr_at(i)->init(info);

      if (info.type() != invokehandle && info.klass() == nullptr) {
        ResourceMark rm;
        assert(info.name() != nullptr, "");
        log_debug(cds,dynamic)("init_list: klass == nullptr: %s", info.name()->as_klass_external_name());
      } else if (info.type() == field_init && info.metadata1() == nullptr) {
        ResourceMark rm;
        assert(info.name() != nullptr, "");
        log_debug(cds,dynamic)("init_list: metadata1 == nullptr: %s", info.name()->as_klass_external_name());
      }
    }
  }
}

void SystemDictionaryShared::adjust_lambda_proxy_class_dictionary() {
  AdjustLambdaProxyClassInfo adjuster;
  _dumptime_lambda_proxy_class_dictionary->iterate(&adjuster);
}

class AdjustMethodInfo : StackObj {
public:
  AdjustMethodInfo() {}
  bool do_entry(MethodDataKey& key, DumpTimeMethodDataInfo& info) {
    // TODO: is it possible for the data to become stale/invalid?
    MethodData*     md = info.method_data();
    MethodCounters* mc = info.method_counters();
    if (md != nullptr) {
      md = ArchiveBuilder::current()->get_buffered_addr(md);
    }
    if (mc != nullptr) {
      mc = ArchiveBuilder::current()->get_buffered_addr(mc);
    }
    assert(ArchiveBuilder::current()->is_in_buffer_space(md) || md == nullptr, "must be");
    assert(ArchiveBuilder::current()->is_in_buffer_space(mc) || mc == nullptr, "must be");
    if (md != nullptr) {
      md->remove_unshareable_info();
    }
    if (mc != nullptr) {
      mc->remove_unshareable_info();
    }
    return true;
  }
};

void SystemDictionaryShared::adjust_method_info_dictionary() {
  AdjustMethodInfo adjuster;
  _dumptime_method_info_dictionary->iterate(&adjuster);
}

void SystemDictionaryShared::serialize_dictionary_headers(SerializeClosure* soc,
                                                          bool is_static_archive) {
  ArchiveInfo* archive = get_archive(is_static_archive);

  archive->_builtin_dictionary.serialize_header(soc);
  archive->_unregistered_dictionary.serialize_header(soc);
  archive->_lambda_proxy_class_dictionary.serialize_header(soc);
  archive->_method_info_dictionary.serialize_header(soc);

  soc->do_ptr((void**)&archive->_init_list);
}

void SystemDictionaryShared::serialize_vm_classes(SerializeClosure* soc) {
  for (auto id : EnumRange<vmClassID>{}) {
    soc->do_ptr(vmClasses::klass_addr_at(id));
  }
  soc->do_ptr((void**)&_archived_lambda_form_classes);
  soc->do_ptr((void**)&_archived_lambda_proxy_classes_boot);
  soc->do_ptr((void**)&_archived_lambda_proxy_classes_boot2);
  soc->do_ptr((void**)&_archived_lambda_proxy_classes_platform);
  soc->do_ptr((void**)&_archived_lambda_proxy_classes_app);
}

const RunTimeClassInfo*
SystemDictionaryShared::find_record(RunTimeSharedDictionary* static_dict, RunTimeSharedDictionary* dynamic_dict, Symbol* name) {
  if (!UseSharedSpaces || !name->is_shared()) {
    // The names of all shared classes must also be a shared Symbol.
    return nullptr;
  }

  unsigned int hash = SystemDictionaryShared::hash_for_shared_dictionary_quick(name);
  const RunTimeClassInfo* record = nullptr;
  if (DynamicArchive::is_mapped()) {
    // Use the regenerated holder classes in the dynamic archive as they
    // have more methods than those in the base archive.
    if (LambdaFormInvokers::may_be_regenerated_class(name)) {
      record = dynamic_dict->lookup(name, hash, 0);
      if (record != nullptr) {
        return record;
      }
    }
  }

  if (!MetaspaceShared::is_shared_dynamic(name)) {
    // The names of all shared classes in the static dict must also be in the
    // static archive
    record = static_dict->lookup(name, hash, 0);
  }

  if (record == nullptr && DynamicArchive::is_mapped()) {
    record = dynamic_dict->lookup(name, hash, 0);
  }

  return record;
}

InstanceKlass* SystemDictionaryShared::find_builtin_class(Symbol* name) {
  const RunTimeClassInfo* record = find_record(&_static_archive._builtin_dictionary,
                                               &_dynamic_archive._builtin_dictionary,
                                               name);
  if (record != nullptr) {
    assert(!record->_klass->is_hidden(), "hidden class cannot be looked up by name");
    assert(check_alignment(record->_klass), "Address not aligned");
    // We did not save the classfile data of the generated LambdaForm invoker classes,
    // so we cannot support CLFH for such classes.
    if (record->_klass->is_generated_shared_class() && JvmtiExport::should_post_class_file_load_hook()) {
       return nullptr;
    }
    return record->_klass;
  } else {
    return nullptr;
  }
}

void SystemDictionaryShared::update_shared_entry(InstanceKlass* k, int id) {
  assert(DumpSharedSpaces, "supported only when dumping");
  DumpTimeClassInfo* info = get_info(k);
  info->_id = id;
}

const char* SystemDictionaryShared::class_loader_name_for_shared(Klass* k) {
  assert(k != nullptr, "Sanity");
  assert(k->is_shared(), "Must be");
  assert(k->is_instance_klass(), "Must be");
  InstanceKlass* ik = InstanceKlass::cast(k);
  if (ik->is_shared_boot_class()) {
    return "boot_loader";
  } else if (ik->is_shared_platform_class()) {
    return "platform_loader";
  } else if (ik->is_shared_app_class()) {
    return "app_loader";
  } else if (ik->is_shared_unregistered_class()) {
    return "unregistered_loader";
  } else {
    return "unknown loader";
  }
}

class SharedDictionaryPrinter : StackObj {
  outputStream* _st;
  int _index;
public:
  SharedDictionaryPrinter(outputStream* st) : _st(st), _index(0) {}

  void do_value(const RunTimeClassInfo* record) {
    ResourceMark rm;
    _st->print_cr("%4d: %s %s", _index++, record->_klass->external_name(),
        SystemDictionaryShared::class_loader_name_for_shared(record->_klass));
    if (record->_klass->array_klasses() != nullptr) {
      record->_klass->array_klasses()->cds_print_value_on(_st);
      _st->cr();
    }
  }
  int index() const { return _index; }
};

void RunTimeSharedDictionary::print_on(outputStream* st) {
  SharedDictionaryPrinter printer(st);
  iterate(&printer);
}

class SharedLambdaDictionaryPrinter : StackObj {
  outputStream* _st;
  int _index;
public:
  SharedLambdaDictionaryPrinter(outputStream* st, int idx) : _st(st), _index(idx) {}

  void do_value(const RunTimeLambdaProxyClassInfo* record) {
    if (record->proxy_klass_head()->lambda_proxy_is_available()) {
      ResourceMark rm;
      _st->print("LambdaProxyClassInfo: " UINT32_FORMAT_X_0 " " UINT32_FORMAT_X_0 " ",
                 record->key().hash(), record->key().dumptime_hash());
#ifndef PRODUCT
      record->key().print_on(_st);
#endif // !PRODUCT
      _st->cr();
      Klass* k = record->proxy_klass_head();
      while (k != nullptr) {
        _st->print_cr("  %4d: " PTR_FORMAT " %s %s",
                      _index++, p2i(k), k->external_name(),
                      SystemDictionaryShared::class_loader_name_for_shared(k));
        k = k->next_link();
      }
    }
  }
};

class SharedMethodInfoDictionaryPrinter : StackObj {
  outputStream* _st;
  int _index;

private:
  static const char* tag(void* p) {
    if (p == nullptr) {
      return "   ";
    } else if (MetaspaceShared::is_shared_dynamic(p)) {
      return "<D>";
    } else if (MetaspaceShared::is_in_shared_metaspace(p)) {
      return "<S>";
    } else {
      return "???";
    }
  }
public:
  SharedMethodInfoDictionaryPrinter(outputStream* st) : _st(st), _index(0) {}

  void do_value(const RunTimeMethodDataInfo* record) {
    ResourceMark rm;
    Method*         m  = record->method();
    MethodCounters* mc = record->method_counters();
    MethodData*     md = record->method_data();

    _st->print_cr("%4d: %s" PTR_FORMAT " %s" PTR_FORMAT " %s" PTR_FORMAT " %s", _index++,
                  tag(m), p2i(m),
                  tag(mc), p2i(mc),
                  tag(md), p2i(md),
                  m->external_name());
    if (mc != nullptr) {
      mc->print_on(_st);
    }
    if (md != nullptr) {
      md->print_on(_st);
    }
    _st->cr();
  }
};

static const char* type2name(InitType t) {
  switch (t) {
    case class_init:    return "class_init";
    case field_init:    return "field_init";
    case invokedynamic: return "invokedynamic";
    case invokehandle:  return "invokehandle";
    case invalid:       return "invalid";

    default:
      ShouldNotReachHere();
      return nullptr;
  }
}

void InitInfo::print_on(outputStream* st) {
  st->print_raw(type2name(_type));
  st->print(" {" PTR_FORMAT "}", p2i(metadata()));
  switch (_type) {
    case class_init: {
      st->print(" ");
      if (klass() != nullptr) {
        klass()->print_value_on(st);
      } else if (name() != nullptr) {
        st->print("[SYM]%s", name()->as_C_string());
      }
      InstanceKlass::ClassState s = (InstanceKlass::ClassState)(value());
      st->print(" %s", InstanceKlass::state2name(s));
      break;
    }
    case invokedynamic: {
      st->print(" ");
      if (klass() != nullptr) {
        klass()->print_value_on(st);
      }
      st->print(" %d", value());
      break;
    }
    case invokehandle: {
      st->print(" ");
      if (method() != nullptr) {
        method()->print_value_on(st);
      }
      st->print(" %d", value());
      break;
    }
    case field_init: {
      st->print(" ");

      if (klass() != nullptr) {
        klass()->print_value_on(st);

        fieldDescriptor fd;
        if (klass()->find_field_from_offset(_val, true /*is_static*/, &fd)) {
          st->print("%s (+%d)%s = ", fd.name()->as_C_string(), _val, fd.signature()->as_C_string());
          switch (fd.field_type()) {
            case T_BOOLEAN: st->print(" = %d",  _value._int);    break;
            case T_BYTE:    st->print(" = %d",  _value._int);    break;
            case T_SHORT:   st->print(" = %d",  _value._int);    break;
            case T_CHAR:    st->print(" = %d",  _value._int);    break;
            case T_INT:     st->print(" = %d",  _value._int);    break;
            case T_LONG:    st->print(" = %ld", _value._long);   break;
            case T_FLOAT:   st->print(" = %f",  _value._float);  break;
            case T_DOUBLE:  st->print(" = %f",  _value._double); break;

            case T_ARRAY: // fall-through
            case T_OBJECT: {
              st->print(" = {" PTR_FORMAT "}", p2i(metadata1()));
              if (metadata1() != nullptr) {
                metadata1()->print_value_on(st);
              }
              break;
            }

            default: st->print(" = " JLONG_FORMAT, _value._long);
          }
        } else {
          st->print(" +%d = " JLONG_FORMAT, _val, _value._long);
        }
      } else {
        st->print("[SYM]%s+%d = " JLONG_FORMAT, name()->as_C_string(), _val, _value._long);
      }
      break;
    }
    case invalid: {
      break;
    }
    default: ShouldNotReachHere();
  }
  st->print(" {" PTR_FORMAT "}", p2i(name()));
  if (name() != nullptr) {
    st->print(" %s", name()->as_C_string());
  }
}

void SystemDictionaryShared::ArchiveInfo::print_on(const char* prefix,
                                                   outputStream* st) {
  st->print_cr("%sShared Dictionary", prefix);
  SharedDictionaryPrinter p(st);
  st->print_cr("%sShared Builtin Dictionary", prefix);
  _builtin_dictionary.iterate(&p);
  st->print_cr("%sShared Unregistered Dictionary", prefix);
  _unregistered_dictionary.iterate(&p);
  if (!_lambda_proxy_class_dictionary.empty()) {
    st->print_cr("%sShared Lambda Dictionary", prefix);
    SharedLambdaDictionaryPrinter ldp(st, p.index());
    _lambda_proxy_class_dictionary.iterate(&ldp);
  }
  if (!_method_info_dictionary.empty()) {
    st->print_cr("%sShared MethodData Dictionary", prefix);
    SharedMethodInfoDictionaryPrinter mdp(st);
    _method_info_dictionary.iterate(&mdp);
  }
  st->print_cr("%sTraining Data", prefix);
  TrainingDataPrinter tdp(st);
  _builtin_dictionary.iterate(&tdp);
  _method_info_dictionary.iterate(&tdp);

  if (_init_list != nullptr && _init_list->length() > 0) {
    st->print_cr("%sShared Init List", prefix);
    for (int i = 0; i < _init_list->length(); i++) {
      ResourceMark rm;
      InitInfo* info = _init_list->adr_at(i);
      st->print("%4d: " PTR_FORMAT " " PTR_FORMAT " ", i, p2i(info->name()), p2i(info->metadata()));
      info->print_on(st);
      st->cr();
    }
  }
}

void SystemDictionaryShared::ArchiveInfo::print_table_statistics(const char* prefix,
                                                                 outputStream* st) {
  st->print_cr("%sArchve Statistics", prefix);
  _builtin_dictionary.print_table_statistics(st, "Builtin Shared Dictionary");
  _unregistered_dictionary.print_table_statistics(st, "Unregistered Shared Dictionary");
  _lambda_proxy_class_dictionary.print_table_statistics(st, "Lambda Shared Dictionary");
  _method_info_dictionary.print_table_statistics(st, "MethodData Dictionary");
}

void SystemDictionaryShared::print_shared_archive(outputStream* st, bool is_static) {
  if (UseSharedSpaces) {
    if (is_static) {
      _static_archive.print_on("", st);
    } else {
      if (DynamicArchive::is_mapped()) {
        _dynamic_archive.print_on("Dynamic ", st);
      }
    }
  }
}

void SystemDictionaryShared::print_on(outputStream* st) {
  print_shared_archive(st, true);
  print_shared_archive(st, false);
}

void SystemDictionaryShared::print_table_statistics(outputStream* st) {
  if (UseSharedSpaces) {
    _static_archive.print_table_statistics("Static ", st);
    if (DynamicArchive::is_mapped()) {
      _dynamic_archive.print_table_statistics("Dynamic ", st);
    }
  }
}

bool SystemDictionaryShared::is_dumptime_table_empty() {
  assert_lock_strong(DumpTimeTable_lock);
  _dumptime_table->update_counts();
  if (_dumptime_table->count_of(true) == 0 && _dumptime_table->count_of(false) == 0){
    return true;
  }
  return false;
}

class CleanupDumpTimeLambdaProxyClassTable: StackObj {
 public:
  bool do_entry(LambdaProxyClassKey& key, DumpTimeLambdaProxyClassInfo& info) {
    assert_lock_strong(DumpTimeTable_lock);
    InstanceKlass* caller_ik = key.caller_ik();
    InstanceKlass* nest_host = caller_ik->nest_host_not_null();

    // If the caller class and/or nest_host are excluded, the associated lambda proxy
    // must also be excluded.
    bool always_exclude = SystemDictionaryShared::check_for_exclusion(caller_ik, nullptr) ||
                          SystemDictionaryShared::check_for_exclusion(nest_host, nullptr);

    for (int i = info._proxy_klasses->length() - 1; i >= 0; i--) {
      InstanceKlass* ik = info._proxy_klasses->at(i);
      if (always_exclude || SystemDictionaryShared::check_for_exclusion(ik, nullptr)) {
        SystemDictionaryShared::reset_registered_lambda_proxy_class(ik);
        info._proxy_klasses->remove_at(i);
      }
    }
    return info._proxy_klasses->length() == 0 ? true /* delete the node*/ : false;
  }
};

void SystemDictionaryShared::cleanup_lambda_proxy_class_dictionary() {
  assert_lock_strong(DumpTimeTable_lock);
  CleanupDumpTimeLambdaProxyClassTable cleanup_proxy_classes;
  _dumptime_lambda_proxy_class_dictionary->unlink(&cleanup_proxy_classes);
}

class CleanupDumpTimeMethodInfoTable : StackObj {
public:
  bool do_entry(MethodDataKey& key, DumpTimeMethodDataInfo& info) {
    assert_lock_strong(DumpTimeTable_lock);
    assert(MetaspaceShared::is_in_shared_metaspace(key.method()), "");
    InstanceKlass* holder = key.method()->method_holder();
    bool is_excluded = SystemDictionaryShared::check_for_exclusion(holder, nullptr);
    return is_excluded;
  }
};

void SystemDictionaryShared::cleanup_method_info_dictionary() {
  assert_lock_strong(DumpTimeTable_lock);

  CleanupDumpTimeMethodInfoTable cleanup_method_info;
  _dumptime_method_info_dictionary->unlink(&cleanup_method_info);
}

// SystemDictionaryShared::can_be_preinited() is called in two different phases
//   [1] SystemDictionaryShared::try_init_class()
//   [2] HeapShared::archive_java_mirrors()
// Between the two phases, some Java code may have been executed to contaminate the
// initialized mirror of X. So we call reset_preinit_check() at the beginning of the
// [2] so that we will re-run has_non_default_static_fields() on all the classes.
void SystemDictionaryShared::reset_preinit_check() {
  auto iterator = [&] (InstanceKlass* k, DumpTimeClassInfo& info) {
    if (info.can_be_preinited()) {
      info.reset_preinit_check();
    }
  };
  _dumptime_table->iterate_all_live_classes(iterator);
}

// Called by ClassPrelinker before we get into VM_PopulateDumpSharedSpace
void SystemDictionaryShared::force_preinit(InstanceKlass* ik) {
  MutexLocker ml(DumpTimeTable_lock, Mutex::_no_safepoint_check_flag);
  DumpTimeClassInfo* info = get_info_locked(ik);
  info->force_preinit();
}

bool SystemDictionaryShared::can_be_preinited(InstanceKlass* ik) {
  if (!CDSConfig::is_initing_classes_at_dump_time()) {
    return false;
  }

  assert_lock_strong(DumpTimeTable_lock);
  DumpTimeClassInfo* info = get_info_locked(ik);
  if (!info->has_done_preinit_check()) {
    info->set_can_be_preinited(check_can_be_preinited(ik, info));
  }
  return info->can_be_preinited();
}

bool SystemDictionaryShared::has_non_default_static_fields(InstanceKlass* ik) {
  oop mirror = ik->java_mirror();

  for (JavaFieldStream fs(ik); !fs.done(); fs.next()) {
    if (fs.access_flags().is_static()) {
      fieldDescriptor& fd = fs.field_descriptor();
      int offset = fd.offset();
      bool is_default = true;
      bool has_initval = fd.has_initial_value();
      switch (fd.field_type()) {
      case T_OBJECT:
      case T_ARRAY:
        is_default = mirror->obj_field(offset) == nullptr;
        break;
      case T_BOOLEAN:
        is_default = mirror->bool_field(offset) == (has_initval ? fd.int_initial_value() : 0);
        break;
      case T_BYTE:
        is_default = mirror->byte_field(offset) == (has_initval ? fd.int_initial_value() : 0);
        break;
      case T_SHORT:
        is_default = mirror->short_field(offset) == (has_initval ? fd.int_initial_value() : 0);
        break;
      case T_CHAR:
        is_default = mirror->char_field(offset) == (has_initval ? fd.int_initial_value() : 0);
        break;
      case T_INT:
        is_default = mirror->int_field(offset) == (has_initval ? fd.int_initial_value() : 0);
        break;
      case T_LONG:
        is_default = mirror->long_field(offset) == (has_initval ? fd.long_initial_value() : 0);
        break;
      case T_FLOAT:
        is_default = mirror->float_field(offset) == (has_initval ? fd.float_initial_value() : 0);
        break;
      case T_DOUBLE:
        is_default = mirror->double_field(offset) == (has_initval ? fd.double_initial_value() : 0);
        break;
      default:
        ShouldNotReachHere();
      }

      if (!is_default) {
        log_info(cds, init)("cannot initialize %s (static field %s has non-default value)",
                            ik->external_name(), fd.name()->as_C_string());
        return false;
      }
    }
  }

  return true;
}

bool SystemDictionaryShared::check_can_be_preinited(InstanceKlass* ik, DumpTimeClassInfo* info) {
  ResourceMark rm;

  if (!is_builtin(ik)) {
    log_info(cds, init)("cannot initialize %s (not built-in loader)", ik->external_name());
    return false;
  }

  InstanceKlass* super = ik->java_super();
  if (super != nullptr && !can_be_preinited(super)) {
    log_info(cds, init)("cannot initialize %s (super %s not initable)", ik->external_name(), super->external_name());
    return false;
  }

  Array<InstanceKlass*>* interfaces = ik->local_interfaces();
  for (int i = 0; i < interfaces->length(); i++) {
    if (!can_be_preinited(interfaces->at(i))) {
      log_info(cds, init)("cannot initialize %s (interface %s not initable)",
                          ik->external_name(), interfaces->at(i)->external_name());
      return false;
    }
  }

  if (HeapShared::is_lambda_form_klass(ik) || info->is_forced_preinit()) {
    // We allow only these to have <clinit> and non-default static fields
  } else {
    if (ik->class_initializer() != nullptr) {
      log_info(cds, init)("cannot initialize %s (has <clinit>)", ik->external_name());
      return false;
    }
    if (ik->is_initialized() && !has_non_default_static_fields(ik)) {
      return false;
    }
  }

  return true;
}

#if 0
static Array<InstanceKlass*>* copy_klass_array(GrowableArray<InstanceKlass*>* src) {
  Array<InstanceKlass*>* dst = ArchiveBuilder::new_ro_array<InstanceKlass*>(src->length());
  for (int i = 0; i < src->length(); i++) {
    ArchiveBuilder::current()->write_pointer_in_buffer(dst->adr_at(i), src->at(i));
  }
  return dst;
}
<<<<<<< HEAD

void SystemDictionaryShared::record_archived_lambda_form_classes() {
  if (!(ArchiveInvokeDynamic && CDSConfig::is_dumping_static_archive())) {
    return;
  }

  GrowableArray<Klass*>* klasses = ArchiveBuilder::current()->klasses();
  GrowableArray<InstanceKlass*> lf_list;
  GrowableArray<InstanceKlass*> proxy_list_boot;
  GrowableArray<InstanceKlass*> proxy_list_boot2;
  GrowableArray<InstanceKlass*> proxy_list_platform;
  GrowableArray<InstanceKlass*> proxy_list_app;

  for (int i = 0; i < klasses->length(); i++) {
    Klass* k = klasses->at(i);
    //assert(ArchiveBuilder::current()->is_in_buffer_space(k), "must be");
    if (k->is_instance_klass()) {
      InstanceKlass* ik = InstanceKlass::cast(k);
      if (HeapShared::is_lambda_form_klass(ik)) {
        assert(ArchiveInvokeDynamic, "lambda form classes are archived only if ArchiveInvokeDynamic is true");
        lf_list.append(ik);
      } else if (HeapShared::is_lambda_proxy_klass(ik)) {
        assert(ArchiveInvokeDynamic, "lambda proxy classes are archived only if ArchiveInvokeDynamic is true");
        oop loader = ik->class_loader();
        s2 classloader_type;

        if (loader == nullptr) {
          classloader_type = ClassLoader::BOOT_LOADER;
          if (ik->module() == ModuleEntryTable::javabase_moduleEntry()) {
            proxy_list_boot.append(ik);
          } else {
            proxy_list_boot2.append(ik);
          }
        } else if (SystemDictionary::is_platform_class_loader(loader)) {
          classloader_type = ClassLoader::PLATFORM_LOADER;
          proxy_list_platform.append(ik);
        } else if (SystemDictionary::is_system_class_loader(loader)) {
          classloader_type = ClassLoader::APP_LOADER;
          proxy_list_app.append(ik);
        } else {
          guarantee(0, "ArchiveInvokeDynamic not supported for custom class loaders!");
          classloader_type = ClassLoader::OTHER;
        }

        if (classloader_type != ClassLoader::OTHER) {
          InstanceKlass* buffered_ik = ArchiveBuilder::current()->get_buffered_addr(ik);
          buffered_ik->set_shared_class_loader_type(classloader_type);

          InstanceKlass* nest_host = ik->nest_host_not_null();
          buffered_ik->set_shared_classpath_index(nest_host->shared_classpath_index()); // HACK!
        }
      }
    }
  }

  _archived_lambda_form_classes           = copy_klass_array(&lf_list);
  _archived_lambda_proxy_classes_boot     = copy_klass_array(&proxy_list_boot);
  _archived_lambda_proxy_classes_boot2    = copy_klass_array(&proxy_list_boot2);
  _archived_lambda_proxy_classes_platform = copy_klass_array(&proxy_list_platform);
  _archived_lambda_proxy_classes_app      = copy_klass_array(&proxy_list_app);
}

void SystemDictionaryShared::init_archived_lambda_form_classes(TRAPS) {
  if (_archived_lambda_form_classes != nullptr) {
    log_info(cds)("init_archived_lambda_form_classes: %d", _archived_lambda_form_classes->length());
    init_archived_hidden_classes(Handle(), _archived_lambda_form_classes, "boot ", CHECK);
  }
}

void SystemDictionaryShared::init_archived_lambda_proxy_classes(Handle class_loader, TRAPS) {
  static Array<InstanceKlass*>* classes;
  const char* loader_name;
  if (class_loader() == nullptr) {
    if (!ModuleEntryTable::javabase_defined()) {
      classes = _archived_lambda_proxy_classes_boot;
      loader_name = "boot ";
    } else {
      classes = _archived_lambda_proxy_classes_boot2;
      loader_name = "boot2";
    }
  } else if (SystemDictionary::is_platform_class_loader(class_loader())) {
    loader_name = "plat ";
    classes = _archived_lambda_proxy_classes_platform;
  } else {
    assert(SystemDictionary::is_system_class_loader(class_loader()), "must be");
    loader_name = "app  ";
    classes = _archived_lambda_proxy_classes_app;
  }

  if (classes != nullptr) {
    log_info(cds)("init_archived_lambda_proxy_classes %s: %4d", loader_name, classes->length());
    init_archived_hidden_classes(class_loader, classes, loader_name, CHECK);
  }
}

void SystemDictionaryShared::init_archived_hidden_classes(Handle class_loader, Array<InstanceKlass*>* classes,
                                                          const char* loader_name, TRAPS) {
  for (int i = 0; i < classes->length(); i++) {
    preload_archived_hidden_class(class_loader, classes->at(i), loader_name, CHECK);
  }
  for (int i = 0; i < classes->length(); i++) {
    init_archived_hidden_class(class_loader, classes->at(i), CHECK);
  }
}

void SystemDictionaryShared::preload_archived_hidden_class(Handle class_loader, InstanceKlass* ik,
                                                           const char* loader_name, TRAPS) {
  if (log_is_enabled(Info, cds, preload)) {
    ResourceMark rm;
    log_info(cds, preload)("%s %s", loader_name, ik->external_name());
  }

  DEBUG_ONLY({
      assert(ik->super() == vmClasses::Object_klass(), "must be");
      for (int i = 0; i < ik->local_interfaces()->length(); i++) {
        assert(ik->local_interfaces()->at(i)->is_loaded(), "must be");
      }
    });

  ClassLoaderData* loader_data = ClassLoaderData::class_loader_data(class_loader());
  if (class_loader() == nullptr) {
    ik->restore_unshareable_info(loader_data, Handle(), NULL, CHECK);
  } else {
      PackageEntry* pkg_entry = CDSProtectionDomain::get_package_entry_from_class(ik, class_loader);
      Handle protection_domain =
        CDSProtectionDomain::init_security_info(class_loader, ik, pkg_entry, CHECK);
      ik->restore_unshareable_info(loader_data, protection_domain, pkg_entry, CHECK);
  }
  SystemDictionary::load_shared_class_misc(ik, loader_data);
  ik->add_to_hierarchy(THREAD);
}

void SystemDictionaryShared::init_archived_hidden_class(Handle class_loader,
                                                        InstanceKlass* ik, TRAPS) {
  assert(ik->is_loaded(), "Must be in at least loaded state");
  ik->initialize_from_cds(CHECK);
}

void SystemDictionaryShared::cleanup_init_list() {
  assert_lock_strong(DumpTimeTable_lock);

  for (int i = 0; i < _dumptime_init_list->length(); i++) {
    InitInfo& info = _dumptime_init_list->at(i);
    if (info.type() != invalid) {
      InstanceKlass* holder = info.holder();
      bool is_excluded = SystemDictionaryShared::check_for_exclusion(holder, nullptr);
      if (is_excluded) {
        LogStreamHandle(Debug, cds, dynamic) log;
        if (log.is_enabled()) {
          ResourceMark rm;
          log.print("record_init_info: EXCLUDED (holder):");
          info.print_on(&log);
        }
//        _dumptime_init_list->at_put(i, InitInfo());
        info.reset_metadata();
      }
    }
    if (info.type() == field_init && info.metadata1() != nullptr) {
      Klass* k = (Klass*)info.metadata1();
      bool is_excluded = (k->is_objArray_klass() && !MetaspaceShared::is_in_shared_metaspace(k)) ||
                         (k->is_instance_klass() && SystemDictionaryShared::check_for_exclusion(InstanceKlass::cast(k), nullptr));
      if (is_excluded) {
        LogStreamHandle(Debug, cds, dynamic) log;
        if (log.is_enabled()) {
          ResourceMark rm;
          log.print("record_init_info: EXCLUDED (metadata1): ");
          info.print_on(&log);
        }
        info.reset_metadata(); // invalidate for now
        info.reset_metadata1();
      }
    } else {
      assert(info.metadata1() == nullptr, "");
    }
  }
}

class PrecompileIterator : StackObj {
public:
  PrecompileIterator() {}
  GrowableArray<Method*> _methods;

  static bool include(Method* m) {
    return !m->is_native() && !m->is_abstract();
  }

  void do_value(const RunTimeClassInfo* record) {
    // FIXME: filter methods
    Array<Method*>* methods = record->_klass->methods();
    for (int i = 0; i < methods->length(); i++) {
      Method* m = methods->at(i);
      if (!_methods.contains(m) && include(m)) {
        _methods.push(m);
      }
    }
  }
  void do_value(TrainingData* td) {
//    LogStreamHandle(Trace, training) log;
//    if (log.is_enabled()) {
//      td->print_on(&log);
//    }
    if (td->is_MethodTrainingData()) {
      MethodTrainingData* mtd = td->as_MethodTrainingData();
      if (mtd->has_holder() && include((Method*)mtd->holder())) {
        _methods.push((Method*)mtd->holder());
      }
    }
  }
};

static int compile_id(methodHandle mh, int level) {
  if (TrainingData::have_data()) {
    MethodTrainingData* mtd = TrainingData::lookup_mtd_for(mh());
    if (mtd != nullptr) {
      CompileTrainingData* ctd = mtd->first_compile(level);
      if (ctd != nullptr) {
        return ctd->compile_id();
      }
    }
  }
  return 0;
}

static int compile_id(methodHandle mh) {
  if (TrainingData::have_data()) {
    MethodTrainingData* mtd = TrainingData::lookup_mtd_for(mh());
    if (mtd != nullptr) {
      CompileTrainingData* ctd = mtd->first_compile();
      if (ctd != nullptr) {
        return ctd->compile_id();
      }
    }
  }
  return 0;
}

static int compare_by_compile_id(Method** m1, Method** m2) {
  JavaThread* jt = JavaThread::current();
  methodHandle mh1(jt, *m1);
  methodHandle mh2(jt, *m2);
  int id1 = compile_id(mh1, CompLevel_full_optimization);
  int id2 = compile_id(mh2, CompLevel_full_optimization);

  if (id1 == 0 && id2 == 0) {
    id1 = compile_id(mh1);
    id2 = compile_id(mh2);
  }

  if (id1 == 0) {
    return 1;
  } else if (id2 == 0) {
    return -1;
  } else {
    return id1 - id2;
  }
}

void SystemDictionaryShared::preload_archived_classes(TRAPS) {
  ResourceMark rm;

  bool prelink                 = (PreloadArchivedClasses > 0);
  bool preinit                 = (PreloadArchivedClasses > 1);
  bool preresolve_cp           = (Preresolve & 1) == 1;
  bool preresolve_indy         = (Preresolve & 2) == 2;
  bool preresolve_invokehandle = (Preresolve & 4) == 4;

  preload_archived_classes(prelink, preinit, preresolve_cp, preresolve_indy, preresolve_invokehandle, THREAD);

  if (PrecompileLevel > 0) {
    log_info(precompile)("Precompile started");
    if (CountBytecodes) {
      BytecodeCounter::print();
    }
    FlagSetting fs(UseRecompilation, false); // disable recompilation until precompilation is over
    int count = force_compilation(false, THREAD);
    assert(!HAS_PENDING_EXCEPTION, "");
    if (log_is_enabled(Info, cds, nmethod)) {
      MutexLocker ml(Threads_lock);
      CodeCache::arm_all_nmethods();
    }
    if (CountBytecodes) {
      BytecodeCounter::print();
      BytecodeCounter::reset();
    }

    log_info(precompile)("Precompile finished: %d methods compiled", count);
  }

  if (!preinit && ForceClassInit) {
    preload_archived_classes(false, true, false, false, false, THREAD);
  }
}

void SystemDictionaryShared::preload_archived_classes(bool prelink, bool preinit,
                                                      bool preresolve_cp, bool preresolve_indy, bool preresolve_invokehandle,
                                                      TRAPS) {
  jlong l1 = (UsePerfData ? ClassLoader::perf_ik_link_methods_time()->get_value() : -1);
  jlong l2 = (UsePerfData ? ClassLoader::perf_method_adapters_time()->get_value() : -1);
  jlong l3 = (UsePerfData ? ClassLoader::perf_ik_link_methods_count()->get_value() : -1);
  jlong l4 = (UsePerfData ? ClassLoader::perf_method_adapters_count()->get_value() : -1);

  int preload_cnt = 0;
  int prelink_cnt = 0;
  int preinit_cnt = 0;

  log_info(cds,dynamic)("Preload started (link_methods = %ld, adapters = %ld, clinit = %ldms)",
                        l3, l4, ClassLoader::class_init_time_ms());

  if (_dynamic_archive._init_list != nullptr) {
    PerfTraceTime timer(ClassLoader::perf_preload_total_time());

    Handle h_loader(THREAD, SystemDictionary::java_system_loader());
    for (int i = 0; i < _dynamic_archive._init_list->length(); i++) {
      ResourceMark rm;
      InitInfo* info = _dynamic_archive._init_list->adr_at(i);
      Symbol* name = info->name();
      InstanceKlass* ik = info->holder();
      int val = info->value();

      if (ik == nullptr) {
        log_debug(cds,dynamic)("Preload %d failed: not part of the archive: %s", i, name->as_klass_external_name());
        continue;
      } else if (!ik->is_loaded()) {
        log_debug(cds,dynamic)("Preload %d failed: not preloaded: %s", i, name->as_klass_external_name());
        continue;
      }

      switch (info->type()) {
        case field_init: {
          break; // nothing to do for now
        }
        case class_init: {
          InstanceKlass::ClassState s = (InstanceKlass::ClassState)(info->value());

          if (prelink && s >= InstanceKlass::being_linked) {
            if (ik != nullptr && ik->is_loaded() && !ik->is_linked()) {
              PerfTraceTime timer(ClassLoader::perf_prelink_time());
              log_debug(cds,dynamic)("Prelink (%ldms) %d %s",
                                     (UsePerfData ? Management::ticks_to_ms(ClassLoader::perf_prelink_time()->get_value()) : -1),
                                     i, name->as_klass_external_name());
              assert(!HAS_PENDING_EXCEPTION, "");
              ik->link_class(THREAD);
              if (HAS_PENDING_EXCEPTION) {
                Handle exc_handle(THREAD, PENDING_EXCEPTION);
                CLEAR_PENDING_EXCEPTION;

                log_info(cds,dynamic)("Exception during prelinking of %s", ik->external_name());
                LogStreamHandle(Debug, cds) log;
                if (log.is_enabled()) {
                  java_lang_Throwable::print(exc_handle(), &log);
                  java_lang_Throwable::print_stack_trace(exc_handle, &log);
                }
              } else if (ik->is_linked()) {
                ++prelink_cnt;
              }
            } else {
              if (ik != nullptr && ik->is_linked()) {
                log_debug(cds,dynamic)("Prelink %d: already linked: %s", i, name->as_klass_external_name());
              } else {
                assert(ik == nullptr || !ik->is_loaded(), "");
                log_debug(cds,dynamic)("Prelink %d: not loaded: %s", i, name->as_klass_external_name());
              }
            }
            if (ik != nullptr && ik->is_linked()) {
              // ensure that nest_host is initialized
              assert(!HAS_PENDING_EXCEPTION, "");

              InstanceKlass* host = ik->nest_host(THREAD);

              if (HAS_PENDING_EXCEPTION) {
                Handle exc_handle(THREAD, PENDING_EXCEPTION);
                CLEAR_PENDING_EXCEPTION;

                log_info(cds,dynamic)("Exception during preloading of nest host for %s", name->as_klass_external_name());
                LogStreamHandle(Debug, cds) log;
                if (log.is_enabled()) {
                  java_lang_Throwable::print(exc_handle(), &log);
                  java_lang_Throwable::print_stack_trace(exc_handle, &log);
                }
              }
            }
          }
          if (preinit && s >= InstanceKlass::being_initialized) {
            if (ik != nullptr && ik->is_loaded() && !ik->is_initialized()) {
              PerfTraceTime timer(ClassLoader::perf_preinit_time());

              log_debug(cds,dynamic)("Preinit (%ldms) %d %s",
                                     (UsePerfData ? Management::ticks_to_ms(ClassLoader::perf_preinit_time()->get_value()) : -1),
                                     i, ik->external_name());
              assert(!HAS_PENDING_EXCEPTION, "");
              ik->initialize(THREAD);
              if (HAS_PENDING_EXCEPTION) {
                Handle exc_handle(THREAD, PENDING_EXCEPTION);
                CLEAR_PENDING_EXCEPTION;

                log_info(cds,dynamic)("Exception during pre-initialization of %s", ik->external_name());
                LogStreamHandle(Debug, cds) log;
                if (log.is_enabled()) {
                  java_lang_Throwable::print(exc_handle(), &log);
                  java_lang_Throwable::print_stack_trace(exc_handle, &log);
                }
              } else if (ik->is_initialized() || ik->is_in_error_state()) {
                ++preinit_cnt;
              }
            } else {
              if (ik != nullptr && ik->is_initialized()) {
                log_debug(cds,dynamic)("Preinit %d: already initialized: %s", i, name->as_klass_external_name());
              } else {
                assert(ik == nullptr || !ik->is_loaded(), "");
                log_debug(cds,dynamic)("Preinit %d: not loaded: %s", i, name->as_klass_external_name());
              }
            }
          }
          if (preresolve_cp && ik != nullptr && ik->is_initialized()) {
            PerfTraceTime timer(ClassLoader::perf_preresolve_time());

            log_debug(cds,dynamic)("Preresolve (%ldms) %d %s",
                                   (UsePerfData ? Management::ticks_to_ms(ClassLoader::perf_preresolve_time()->get_value()) : -1),
                                   i, ik->external_name());
            assert(!HAS_PENDING_EXCEPTION, "");
            ik->constants()->resolve_klass_constants(THREAD);
            if (HAS_PENDING_EXCEPTION) {
              Handle exc_handle(THREAD, PENDING_EXCEPTION);
              CLEAR_PENDING_EXCEPTION;

              log_info(cds,dynamic)("Exception during pre-resolution of %s", ik->external_name());
              LogStreamHandle(Debug, cds) log;
              if (log.is_enabled()) {
                java_lang_Throwable::print_stack_trace(exc_handle, &log);
              }
            }
            JavaCallArguments args(Handle(THREAD, ik->java_mirror()));
            JavaValue result(T_VOID);
            JavaCalls::call_special(&result,
                                    vmClasses::Class_klass(),
                                    vmSymbols::generateReflectionData_name(),
                                    vmSymbols::void_method_signature(),
                                    &args, THREAD);
            if (HAS_PENDING_EXCEPTION) {
              Handle exc_handle(THREAD, PENDING_EXCEPTION);
              CLEAR_PENDING_EXCEPTION;

              log_info(cds,dynamic)("Exception during preinit call of %s", ik->external_name());
              LogStreamHandle(Debug, cds) log;
              if (log.is_enabled()) {
                java_lang_Throwable::print_stack_trace(exc_handle, &log);
              }
            }
          }
          break;
        }

        case invokedynamic: {
          if (preresolve_indy) {
            if (ik == nullptr) {
              log_debug(cds,dynamic)("Preresolve %d %s: failed to resolve the klass", i, name->as_klass_external_name());
            } else if (preinit && !ik->is_initialized()) {
              log_debug(cds,dynamic)("Preresolve %d %s: failed: klass not initialized", i, name->as_klass_external_name());
            } else {
              assert(!HAS_PENDING_EXCEPTION, "");
              CallInfo result;
              constantPoolHandle pool(THREAD, ik->constants());

              int index = pool->decode_invokedynamic_index(val);
              int pool_index = pool->resolved_indy_entry_at(index)->constant_pool_index();
              BootstrapInfo bootstrap_specifier(pool, pool_index, index);
              bool is_done = bootstrap_specifier.resolve_previously_linked_invokedynamic(result, CHECK);
              if (is_done) {
                log_debug(cds,dynamic)("Preresolve %d %s: already resolved: invokedynamic CP @ %d", i, name->as_klass_external_name(), val);
              } else {
                PerfTraceTime timer(ClassLoader::perf_preresolve_time());

                log_debug(cds,dynamic)("Preresolve (%ldms) %d %s: resolve invokedynamic CP @ %d",
                                       (UsePerfData ? Management::ticks_to_ms(ClassLoader::perf_preresolve_time()->get_value()) : -1),
                                       i, name->as_klass_external_name(), val);
                LinkResolver::resolve_invoke(result, Handle(), pool, val, Bytecodes::_invokedynamic, THREAD);
                if (!HAS_PENDING_EXCEPTION) {
                  pool->cache()->set_dynamic_call(result, pool->decode_invokedynamic_index(val));
                } else {
                  Handle exc_handle(THREAD, PENDING_EXCEPTION);
                  CLEAR_PENDING_EXCEPTION;

                  log_info(cds,dynamic)("Exception during pre-resolution of invokedynamic CP @ %d in %s", val, name->as_klass_external_name());
                  LogStreamHandle(Debug, cds) log;
                  if (log.is_enabled()) {
                    java_lang_Throwable::print(exc_handle(), &log);
                    java_lang_Throwable::print_stack_trace(exc_handle, &log);
                  }
                }
              }
            }
          }
          break;
        }

        case invokehandle: {
          if (preresolve_invokehandle) {
            if (ik == nullptr) {
              log_debug(cds,dynamic)("Preresolve %d %s: failed to resolve the klass", i, name->as_klass_external_name());
            } else if (preinit && !ik->is_initialized()) {
              log_debug(cds,dynamic)("Preresolve %d %s: failed: klass not initialized", i, name->as_klass_external_name());
            } else {
              assert(!HAS_PENDING_EXCEPTION, "");
              CallInfo result;
              constantPoolHandle pool(THREAD, ik->constants());
              methodHandle m(THREAD, info->method());
              int bci = info->value();
              Bytecode_invoke invoke(m, bci);
              assert(invoke.is_invokehandle(), "%s", Bytecodes::name(invoke.java_code()));
              int cpc_idx = invoke.get_index_u2_cpcache(Bytecodes::_invokehandle);

              // Check if the call site has been bound already, and short circuit:
              LinkInfo link_info(pool, cpc_idx, Bytecodes::_invokehandle, CHECK);
              bool is_done = LinkResolver::resolve_previously_linked_invokehandle(result, link_info, pool, cpc_idx, THREAD);
              if (is_done) {
                log_debug(cds,dynamic)("Preresolve %d %s: already resolved: invokehandle CP @ %d",
                                       i, name->as_klass_external_name(),  val);
              } else {
                PerfTraceTime timer(ClassLoader::perf_preresolve_time());

                log_debug(cds,dynamic)("Preresolve (%ldms) %d %s: resolve invokehandle CP @ %d",
                                       (UsePerfData ? Management::ticks_to_ms(ClassLoader::perf_preresolve_time()->get_value()) : -1),
                                       i, name->as_klass_external_name(),  val);
                LinkResolver::resolve_invoke(result, Handle(), pool, cpc_idx, Bytecodes::_invokehandle, THREAD);

                if (!HAS_PENDING_EXCEPTION) {
                  int idx = invoke.get_index_u2(Bytecodes::_invokehandle);
                  ConstantPoolCacheEntry* cpc_entry = pool->cache()->entry_at(idx);
                  cpc_entry->set_method_handle(pool, result);
                } else {
                  Handle exc_handle(THREAD, PENDING_EXCEPTION);
                  CLEAR_PENDING_EXCEPTION;

                  log_info(cds,dynamic)("Exception during pre-resolution of invokehandle CP @ %d in %s", val, name->as_klass_external_name());
                  LogStreamHandle(Debug, cds) log;
                  if (log.is_enabled()) {
                    java_lang_Throwable::print(exc_handle(), &log);
                    java_lang_Throwable::print_stack_trace(exc_handle, &log);
                  }
                  break;
                }
              }
            }
          }
          break;
        }

        default: fatal("unknown: %d", info->type());
      }
    }
  }

  l1 = (UsePerfData ? ClassLoader::perf_ik_link_methods_time()->get_value() - l1: -1);
  l2 = (UsePerfData ? ClassLoader::perf_method_adapters_time()->get_value() - l2: -1);
  l3 = (UsePerfData ? ClassLoader::perf_ik_link_methods_count()->get_value() - l3: -1);
  l4 = (UsePerfData ? ClassLoader::perf_method_adapters_count()->get_value() - l4: -1);

  log_info(cds,dynamic)(
      "Preload finished: preloaded %d classes, prelinked %d classes, pre-initialized %d classes in %ldms (preload: %ldms, prelink: %ldms, preinit: %ldms, preresolve: %ldms, precompile: unknown)"
      " (linkMethods: %ld methods in %ldms, %ld ticks; makeAdapters: %ld adapters in %ldms, %ld ticks; clinit: %ldms)",
      preload_cnt, prelink_cnt, preinit_cnt,
      (UsePerfData ? Management::ticks_to_ms(ClassLoader::perf_preload_total_time()->get_value()) : -1),
      (UsePerfData ? Management::ticks_to_ms(ClassLoader::perf_preload_time()->get_value()) : -1),
      (UsePerfData ? Management::ticks_to_ms(ClassLoader::perf_prelink_time()->get_value()) : -1),
      (UsePerfData ? Management::ticks_to_ms(ClassLoader::perf_preinit_time()->get_value()) : -1),
      (UsePerfData ? Management::ticks_to_ms(ClassLoader::perf_preresolve_time()->get_value()) : -1),
      l3, Management::ticks_to_ms(l1), l1,
      l4, Management::ticks_to_ms(l2), l2,
      ClassLoader::class_init_time_ms());
}

int SystemDictionaryShared::force_compilation(bool recompile, TRAPS) {
  PrecompileIterator comp;
  TrainingData::archived_training_data_dictionary()->iterate(&comp);
  if (ForcePrecompilation) {
    _static_archive._builtin_dictionary.iterate(&comp);
    _dynamic_archive._builtin_dictionary.iterate(&comp);
  }

  comp._methods.sort(&compare_by_compile_id);

  CompileTask::CompileReason comp_reason = CompileTask::Reason_Recorded;

  bool preinit = (PreloadArchivedClasses > 1) || recompile;
  bool requires_online_comp = recompile;

  int count = 0;
  for (int i = 0; i < comp._methods.length(); i++) {
    methodHandle mh(THREAD, comp._methods.at(i));
    int cid = compile_id(mh, CompLevel_full_optimization);
    CompLevel comp_level = MIN2(CompLevel_full_optimization, (CompLevel)PrecompileLevel);

    if (mh->method_holder()->is_initialized() ||
        (!preinit && mh->method_holder()->is_linked())) {
      assert(!HAS_PENDING_EXCEPTION, "");

      if (cid == 0 && !ForcePrecompileLevel) {
        cid = compile_id(mh);
        comp_level = MIN2(CompLevel_limited_profile, (CompLevel)PrecompileLevel);
      }

      bool compile = (cid > 0 && !DirectivesStack::getMatchingDirective(mh, nullptr)->DontPrecompileOption) || ForcePrecompilation;
      if (compile) {
        log_debug(precompile)("Precompile %d %s at level %d", cid, mh->name_and_sig_as_C_string(), comp_level);
        ++count;
        if (!recompile) {
          MutexLocker ml(Compile_lock);
          NoSafepointVerifier nsv;
          CompiledMethod* nm = mh->code();
          if (nm != nullptr) {
            nm->make_not_used();
          }
          assert(mh->code() == nullptr, "");
        }
        CompileBroker::compile_method(mh, InvocationEntryBci, comp_level, methodHandle(), 0, requires_online_comp, comp_reason, THREAD);
        if (mh->code() == nullptr) {
          log_info(precompile)("Precompile failed %d %s at level %d", cid, mh->name_and_sig_as_C_string(), comp_level);
        }
      } else if (//!recompile && // TODO: any sense NOT to recompile?
                 /*!DirectivesStack::getMatchingDirective(mh, nullptr)->DontPrecompileOption &&*/
                 (comp_level = (CompLevel)DirectivesStack::getMatchingDirective(mh, nullptr)->PrecompileRecordedOption) > 0) {
        log_debug(precompile)("Precompile (forced) %d %s at level %d", cid, mh->name_and_sig_as_C_string(), comp_level);
        ++count;
        if (!recompile) {
          MutexLocker ml(Compile_lock);
          NoSafepointVerifier nsv;
          CompiledMethod* nm = mh->code();
          if (nm != nullptr) {
            nm->make_not_used();
          }
          assert(mh->code() == nullptr, "");
        }
        CompileBroker::compile_method(mh, InvocationEntryBci, comp_level, methodHandle(), 0, requires_online_comp, comp_reason, THREAD);
        if (mh->code() == nullptr) {
          log_info(precompile)("Precompile failed %d %s at level %d", cid, mh->name_and_sig_as_C_string(), comp_level);
        }
      }
    } else {
      log_debug(precompile)("Precompile skipped (not initialized: %s) %d " PTR_FORMAT " " PTR_FORMAT " %s at level %d",
                             InstanceKlass::state2name(mh->method_holder()->init_state()),
                             cid,
                             p2i(mh()), p2i(mh->method_holder()),
                             mh->name_and_sig_as_C_string(), comp_level);
    }
    assert(!HAS_PENDING_EXCEPTION, "");
  }
  return count;
}

InstanceKlass::ClassState SystemDictionaryShared::ArchiveInfo::lookup_init_state(InstanceKlass* ik) const {
  InstanceKlass::ClassState init_state = ik->init_state();
  if (MetaspaceObj::is_shared(ik) && !ik->is_initialized() && _init_list != nullptr) {
    for (int i = 0; i < _init_list->length(); i++) {
      InitInfo* info = _init_list->adr_at(i);
      if (info->type() == class_init && info->klass() == ik) {
        init_state = MAX2(init_state, info->init_state());
      }
    }
  }
  return init_state;
}

int SystemDictionaryShared::ArchiveInfo::compute_init_count(InstanceKlass* ik) const {
  if (_init_list != nullptr && (ik == nullptr || MetaspaceObj::is_shared(ik))) {
    int init_count = 0;
    for (int i = 0; i < _init_list->length(); i++) {
      InitInfo* info = _init_list->adr_at(i);
      if (info->type() == class_init && info->klass() != nullptr && info->init_state() == InstanceKlass::fully_initialized) {
        if (info->klass()->init_state() < InstanceKlass::fully_initialized) {
          ++init_count;
        }
      }
    }
    return init_count;
  } else {
    return (1 << 30); // MAX_INT
  }
}

void SystemDictionaryShared::ArchiveInfo::print_init_count(outputStream* st) const {
  if (_init_list != nullptr) {
    for (int i = 0; i < _init_list->length(); i++) {
      InitInfo* info = _init_list->adr_at(i);
      if (info->type() == class_init && info->klass() != nullptr && info->init_state() == InstanceKlass::fully_initialized) {
        if (info->klass()->init_state() < InstanceKlass::fully_initialized) {
          ResourceMark rm;
          st->print_cr("%6d: %s", i, info->klass()->external_name());
        }
      }
    }
  }
}

InitInfo* SystemDictionaryShared::ArchiveInfo::lookup_static_field_value(InstanceKlass* holder, int offset) const {
  if (MetaspaceObj::is_shared(holder)) {
    for (int i = 0; i < _init_list->length(); i++) {
      InitInfo* info = _init_list->adr_at(i);
      if (info->type() == field_init && info->klass() == holder && info->value() == offset) {
        return info;
      }
    }
  }
  return nullptr;
}
=======
#endif
>>>>>>> 0ddd91d7
<|MERGE_RESOLUTION|>--- conflicted
+++ resolved
@@ -317,34 +317,12 @@
     }
   }
 
-<<<<<<< HEAD
-  if (!k->is_linked()) {
-    if (has_class_failed_verification(k)) {
-      if (!ArchiveReflectionData) { // FIXME: !!! HACK !!!
-        return warn_excluded(k, "Failed verification");
-      }
-    }
-  } else {
-    if (!k->can_be_verified_at_dumptime()) {
-      // We have an old class that has been linked (e.g., it's been executed during
-      // dump time). This class has been verified using the old verifier, which
-      // doesn't save the verification constraints, so check_verification_constraints()
-      // won't work at runtime.
-      // As a result, we cannot store this class. It must be loaded and fully verified
-      // at runtime.
-      ResourceMark rm;
-      stringStream ss;
-      ss.print("Old class has been linked: version %d:%d", k->major_version(), k->minor_version());
-      if (k->is_hidden()) {
-        InstanceKlass* nest_host = k->nest_host_not_null();
-        ss.print(" (nest_host %d:%d)", nest_host->major_version(), nest_host->minor_version());
-      }
-      return warn_excluded(k, ss.freeze());
-=======
   if (!PreloadSharedClasses || !is_builtin(k)) {
     if (!k->is_linked()) {
       if (has_class_failed_verification(k)) {
-        return warn_excluded(k, "Failed verification");
+        if (!ArchiveReflectionData) { // FIXME: !!! HACK !!!
+          return warn_excluded(k, "Failed verification");
+        }
       }
     } else {
       if (!k->can_be_verified_at_dumptime()) {
@@ -354,9 +332,15 @@
         // won't work at runtime.
         // As a result, we cannot store this class. It must be loaded and fully verified
         // at runtime.
+        ResourceMark rm;
+        stringStream ss;
+        ss.print("Old class has been linked: version %d:%d", k->major_version(), k->minor_version());
+        if (k->is_hidden()) {
+          InstanceKlass* nest_host = k->nest_host_not_null();
+          ss.print(" (nest_host %d:%d)", nest_host->major_version(), nest_host->minor_version());
+        }
         return warn_excluded(k, "Old class has been linked");
       }
->>>>>>> 0ddd91d7
     }
   }
 
@@ -2131,144 +2115,7 @@
   }
   return dst;
 }
-<<<<<<< HEAD
-
-void SystemDictionaryShared::record_archived_lambda_form_classes() {
-  if (!(ArchiveInvokeDynamic && CDSConfig::is_dumping_static_archive())) {
-    return;
-  }
-
-  GrowableArray<Klass*>* klasses = ArchiveBuilder::current()->klasses();
-  GrowableArray<InstanceKlass*> lf_list;
-  GrowableArray<InstanceKlass*> proxy_list_boot;
-  GrowableArray<InstanceKlass*> proxy_list_boot2;
-  GrowableArray<InstanceKlass*> proxy_list_platform;
-  GrowableArray<InstanceKlass*> proxy_list_app;
-
-  for (int i = 0; i < klasses->length(); i++) {
-    Klass* k = klasses->at(i);
-    //assert(ArchiveBuilder::current()->is_in_buffer_space(k), "must be");
-    if (k->is_instance_klass()) {
-      InstanceKlass* ik = InstanceKlass::cast(k);
-      if (HeapShared::is_lambda_form_klass(ik)) {
-        assert(ArchiveInvokeDynamic, "lambda form classes are archived only if ArchiveInvokeDynamic is true");
-        lf_list.append(ik);
-      } else if (HeapShared::is_lambda_proxy_klass(ik)) {
-        assert(ArchiveInvokeDynamic, "lambda proxy classes are archived only if ArchiveInvokeDynamic is true");
-        oop loader = ik->class_loader();
-        s2 classloader_type;
-
-        if (loader == nullptr) {
-          classloader_type = ClassLoader::BOOT_LOADER;
-          if (ik->module() == ModuleEntryTable::javabase_moduleEntry()) {
-            proxy_list_boot.append(ik);
-          } else {
-            proxy_list_boot2.append(ik);
-          }
-        } else if (SystemDictionary::is_platform_class_loader(loader)) {
-          classloader_type = ClassLoader::PLATFORM_LOADER;
-          proxy_list_platform.append(ik);
-        } else if (SystemDictionary::is_system_class_loader(loader)) {
-          classloader_type = ClassLoader::APP_LOADER;
-          proxy_list_app.append(ik);
-        } else {
-          guarantee(0, "ArchiveInvokeDynamic not supported for custom class loaders!");
-          classloader_type = ClassLoader::OTHER;
-        }
-
-        if (classloader_type != ClassLoader::OTHER) {
-          InstanceKlass* buffered_ik = ArchiveBuilder::current()->get_buffered_addr(ik);
-          buffered_ik->set_shared_class_loader_type(classloader_type);
-
-          InstanceKlass* nest_host = ik->nest_host_not_null();
-          buffered_ik->set_shared_classpath_index(nest_host->shared_classpath_index()); // HACK!
-        }
-      }
-    }
-  }
-
-  _archived_lambda_form_classes           = copy_klass_array(&lf_list);
-  _archived_lambda_proxy_classes_boot     = copy_klass_array(&proxy_list_boot);
-  _archived_lambda_proxy_classes_boot2    = copy_klass_array(&proxy_list_boot2);
-  _archived_lambda_proxy_classes_platform = copy_klass_array(&proxy_list_platform);
-  _archived_lambda_proxy_classes_app      = copy_klass_array(&proxy_list_app);
-}
-
-void SystemDictionaryShared::init_archived_lambda_form_classes(TRAPS) {
-  if (_archived_lambda_form_classes != nullptr) {
-    log_info(cds)("init_archived_lambda_form_classes: %d", _archived_lambda_form_classes->length());
-    init_archived_hidden_classes(Handle(), _archived_lambda_form_classes, "boot ", CHECK);
-  }
-}
-
-void SystemDictionaryShared::init_archived_lambda_proxy_classes(Handle class_loader, TRAPS) {
-  static Array<InstanceKlass*>* classes;
-  const char* loader_name;
-  if (class_loader() == nullptr) {
-    if (!ModuleEntryTable::javabase_defined()) {
-      classes = _archived_lambda_proxy_classes_boot;
-      loader_name = "boot ";
-    } else {
-      classes = _archived_lambda_proxy_classes_boot2;
-      loader_name = "boot2";
-    }
-  } else if (SystemDictionary::is_platform_class_loader(class_loader())) {
-    loader_name = "plat ";
-    classes = _archived_lambda_proxy_classes_platform;
-  } else {
-    assert(SystemDictionary::is_system_class_loader(class_loader()), "must be");
-    loader_name = "app  ";
-    classes = _archived_lambda_proxy_classes_app;
-  }
-
-  if (classes != nullptr) {
-    log_info(cds)("init_archived_lambda_proxy_classes %s: %4d", loader_name, classes->length());
-    init_archived_hidden_classes(class_loader, classes, loader_name, CHECK);
-  }
-}
-
-void SystemDictionaryShared::init_archived_hidden_classes(Handle class_loader, Array<InstanceKlass*>* classes,
-                                                          const char* loader_name, TRAPS) {
-  for (int i = 0; i < classes->length(); i++) {
-    preload_archived_hidden_class(class_loader, classes->at(i), loader_name, CHECK);
-  }
-  for (int i = 0; i < classes->length(); i++) {
-    init_archived_hidden_class(class_loader, classes->at(i), CHECK);
-  }
-}
-
-void SystemDictionaryShared::preload_archived_hidden_class(Handle class_loader, InstanceKlass* ik,
-                                                           const char* loader_name, TRAPS) {
-  if (log_is_enabled(Info, cds, preload)) {
-    ResourceMark rm;
-    log_info(cds, preload)("%s %s", loader_name, ik->external_name());
-  }
-
-  DEBUG_ONLY({
-      assert(ik->super() == vmClasses::Object_klass(), "must be");
-      for (int i = 0; i < ik->local_interfaces()->length(); i++) {
-        assert(ik->local_interfaces()->at(i)->is_loaded(), "must be");
-      }
-    });
-
-  ClassLoaderData* loader_data = ClassLoaderData::class_loader_data(class_loader());
-  if (class_loader() == nullptr) {
-    ik->restore_unshareable_info(loader_data, Handle(), NULL, CHECK);
-  } else {
-      PackageEntry* pkg_entry = CDSProtectionDomain::get_package_entry_from_class(ik, class_loader);
-      Handle protection_domain =
-        CDSProtectionDomain::init_security_info(class_loader, ik, pkg_entry, CHECK);
-      ik->restore_unshareable_info(loader_data, protection_domain, pkg_entry, CHECK);
-  }
-  SystemDictionary::load_shared_class_misc(ik, loader_data);
-  ik->add_to_hierarchy(THREAD);
-}
-
-void SystemDictionaryShared::init_archived_hidden_class(Handle class_loader,
-                                                        InstanceKlass* ik, TRAPS) {
-  assert(ik->is_loaded(), "Must be in at least loaded state");
-  ik->initialize_from_cds(CHECK);
-}
+#endif
 
 void SystemDictionaryShared::cleanup_init_list() {
   assert_lock_strong(DumpTimeTable_lock);
@@ -2835,7 +2682,4 @@
     }
   }
   return nullptr;
-}
-=======
-#endif
->>>>>>> 0ddd91d7
+}