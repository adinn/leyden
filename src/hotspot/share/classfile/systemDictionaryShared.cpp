/*
 * Copyright (c) 2014, 2023, Oracle and/or its affiliates. All rights reserved.
 * DO NOT ALTER OR REMOVE COPYRIGHT NOTICES OR THIS FILE HEADER.
 *
 * This code is free software; you can redistribute it and/or modify it
 * under the terms of the GNU General Public License version 2 only, as
 * published by the Free Software Foundation.
 *
 * This code is distributed in the hope that it will be useful, but WITHOUT
 * ANY WARRANTY; without even the implied warranty of MERCHANTABILITY or
 * FITNESS FOR A PARTICULAR PURPOSE.  See the GNU General Public License
 * version 2 for more details (a copy is included in the LICENSE file that
 * accompanied this code).
 *
 * You should have received a copy of the GNU General Public License version
 * 2 along with this work; if not, write to the Free Software Foundation,
 * Inc., 51 Franklin St, Fifth Floor, Boston, MA 02110-1301 USA.
 *
 * Please contact Oracle, 500 Oracle Parkway, Redwood Shores, CA 94065 USA
 * or visit www.oracle.com if you need additional information or have any
 * questions.
 *
 */

#include "precompiled.hpp"
#include "cds/archiveBuilder.hpp"
#include "cds/archiveHeapLoader.hpp"
#include "cds/archiveUtils.hpp"
#include "cds/classListParser.hpp"
#include "cds/classListWriter.hpp"
#include "cds/dynamicArchive.hpp"
#include "cds/filemap.hpp"
#include "cds/heapShared.hpp"
#include "cds/cdsProtectionDomain.hpp"
#include "cds/dumpTimeClassInfo.inline.hpp"
#include "cds/lambdaFormInvokers.inline.hpp"
#include "cds/metaspaceShared.hpp"
#include "cds/methodDataDictionary.hpp"
#include "cds/runTimeClassInfo.hpp"
#include "classfile/classFileStream.hpp"
#include "classfile/classLoader.hpp"
#include "classfile/classLoaderData.inline.hpp"
#include "classfile/classLoaderDataGraph.hpp"
#include "classfile/classLoaderExt.hpp"
#include "classfile/dictionary.hpp"
#include "classfile/javaClasses.hpp"
#include "classfile/javaClasses.inline.hpp"
#include "classfile/symbolTable.hpp"
#include "classfile/systemDictionary.hpp"
#include "classfile/systemDictionaryShared.hpp"
#include "classfile/verificationType.hpp"
#include "classfile/vmClasses.hpp"
#include "classfile/vmSymbols.hpp"
#include "compiler/compilationPolicy.hpp"
#include "interpreter/bootstrapInfo.hpp"
#include "jfr/jfrEvents.hpp"
#include "logging/log.hpp"
#include "logging/logStream.hpp"
#include "memory/allocation.hpp"
#include "memory/metadataFactory.hpp"
#include "memory/metaspaceClosure.hpp"
#include "memory/oopFactory.hpp"
#include "memory/resourceArea.hpp"
#include "memory/universe.hpp"
#include "oops/constantPool.inline.hpp"
#include "oops/instanceKlass.hpp"
#include "oops/klass.inline.hpp"
#include "oops/methodData.hpp"
#include "oops/trainingData.hpp"
#include "oops/objArrayKlass.hpp"
#include "oops/objArrayOop.inline.hpp"
#include "oops/oop.inline.hpp"
#include "oops/oopHandle.inline.hpp"
#include "oops/typeArrayOop.inline.hpp"
#include "runtime/arguments.hpp"
#include "runtime/handles.inline.hpp"
#include "runtime/init.hpp"
#include "runtime/java.hpp"
#include "runtime/javaCalls.hpp"
#include "runtime/mutexLocker.hpp"
#include "runtime/perfData.hpp"
#include "services/management.hpp"
#include "utilities/resourceHash.hpp"
#include "utilities/stringUtils.hpp"

SystemDictionaryShared::ArchiveInfo SystemDictionaryShared::_static_archive;
SystemDictionaryShared::ArchiveInfo SystemDictionaryShared::_dynamic_archive;

DumpTimeSharedClassTable*           SystemDictionaryShared::_dumptime_table                         = nullptr;
DumpTimeLambdaProxyClassDictionary* SystemDictionaryShared::_dumptime_lambda_proxy_class_dictionary = nullptr;

DumpTimeMethodInfoDictionary*       SystemDictionaryShared::_dumptime_method_info_dictionary        = nullptr;
GrowableArray<InitInfo>*            SystemDictionaryShared::_dumptime_init_list                     = nullptr;

static Array<InstanceKlass*>* _archived_lambda_form_classes = nullptr;
static Array<InstanceKlass*>* _archived_lambda_proxy_classes_boot = nullptr;
static Array<InstanceKlass*>* _archived_lambda_proxy_classes_boot2 = nullptr;
static Array<InstanceKlass*>* _archived_lambda_proxy_classes_platform = nullptr;
static Array<InstanceKlass*>* _archived_lambda_proxy_classes_app = nullptr;

// Used by NoClassLoadingMark
DEBUG_ONLY(bool SystemDictionaryShared::_class_loading_may_happen = true;)

InstanceKlass* SystemDictionaryShared::load_shared_class_for_builtin_loader(
                 Symbol* class_name, Handle class_loader, TRAPS) {
  assert(UseSharedSpaces, "must be");
  InstanceKlass* ik = find_builtin_class(class_name);

  if (ik != nullptr && !ik->shared_loading_failed()) {
    if ((SystemDictionary::is_system_class_loader(class_loader()) && ik->is_shared_app_class())  ||
        (SystemDictionary::is_platform_class_loader(class_loader()) && ik->is_shared_platform_class())) {
      SharedClassLoadingMark slm(THREAD, ik);
      PackageEntry* pkg_entry = CDSProtectionDomain::get_package_entry_from_class(ik, class_loader);
      Handle protection_domain =
        CDSProtectionDomain::init_security_info(class_loader, ik, pkg_entry, CHECK_NULL);
      return load_shared_class(ik, class_loader, protection_domain, nullptr, pkg_entry, THREAD);
    }
  }
  return nullptr;
}

// This function is called for loading only UNREGISTERED classes
InstanceKlass* SystemDictionaryShared::lookup_from_stream(Symbol* class_name,
                                                          Handle class_loader,
                                                          Handle protection_domain,
                                                          const ClassFileStream* cfs,
                                                          TRAPS) {
  if (!UseSharedSpaces) {
    return nullptr;
  }
  if (class_name == nullptr) {  // don't do this for hidden classes
    return nullptr;
  }
  if (class_loader.is_null() ||
      SystemDictionary::is_system_class_loader(class_loader()) ||
      SystemDictionary::is_platform_class_loader(class_loader())) {
    // Do nothing for the BUILTIN loaders.
    return nullptr;
  }

  const RunTimeClassInfo* record = find_record(&_static_archive._unregistered_dictionary,
                                               &_dynamic_archive._unregistered_dictionary,
                                               class_name);
  if (record == nullptr) {
    return nullptr;
  }

  int clsfile_size  = cfs->length();
  int clsfile_crc32 = ClassLoader::crc32(0, (const char*)cfs->buffer(), cfs->length());

  if (!record->matches(clsfile_size, clsfile_crc32)) {
    return nullptr;
  }

  return acquire_class_for_current_thread(record->_klass, class_loader,
                                          protection_domain, cfs,
                                          THREAD);
}

InstanceKlass* SystemDictionaryShared::acquire_class_for_current_thread(
                   InstanceKlass *ik,
                   Handle class_loader,
                   Handle protection_domain,
                   const ClassFileStream *cfs,
                   TRAPS) {
  ClassLoaderData* loader_data = ClassLoaderData::class_loader_data(class_loader());

  {
    MutexLocker mu(THREAD, SharedDictionary_lock);
    if (ik->class_loader_data() != nullptr) {
      //    ik is already loaded (by this loader or by a different loader)
      // or ik is being loaded by a different thread (by this loader or by a different loader)
      return nullptr;
    }

    // No other thread has acquired this yet, so give it to *this thread*
    ik->set_class_loader_data(loader_data);
  }

  // No longer holding SharedDictionary_lock
  // No need to lock, as <ik> can be held only by a single thread.
  loader_data->add_class(ik);

  // Get the package entry.
  PackageEntry* pkg_entry = CDSProtectionDomain::get_package_entry_from_class(ik, class_loader);

  // Load and check super/interfaces, restore unshareable info
  InstanceKlass* shared_klass = load_shared_class(ik, class_loader, protection_domain,
                                                  cfs, pkg_entry, THREAD);
  if (shared_klass == nullptr || HAS_PENDING_EXCEPTION) {
    // TODO: clean up <ik> so it can be used again
    return nullptr;
  }

  return shared_klass;
}

// Guaranteed to return non-null value for non-shared classes.
// k must not be a shared class.
DumpTimeClassInfo* SystemDictionaryShared::get_info(InstanceKlass* k) {
  MutexLocker ml(DumpTimeTable_lock, Mutex::_no_safepoint_check_flag);
  assert(!k->is_shared(), "sanity");
  return get_info_locked(k);
}

DumpTimeClassInfo* SystemDictionaryShared::get_info_locked(InstanceKlass* k) {
  assert_lock_strong(DumpTimeTable_lock);
  assert(!k->is_shared(), "sanity");
  DumpTimeClassInfo* info = _dumptime_table->get_info(k);
  assert(info != nullptr, "must be");
  return info;
}

bool SystemDictionaryShared::check_for_exclusion(InstanceKlass* k, DumpTimeClassInfo* info) {
  if (MetaspaceShared::is_in_shared_metaspace(k)) {
    // We have reached a super type that's already in the base archive. Treat it
    // as "not excluded".
    assert(DynamicDumpSharedSpaces, "must be");
    return false;
  }

  if (info == nullptr) {
    info = _dumptime_table->get(k);
    assert(info != nullptr, "supertypes of any classes in _dumptime_table must either be shared, or must also be in _dumptime_table");
  }

  if (!info->has_checked_exclusion()) {
    if (check_for_exclusion_impl(k)) {
      info->set_excluded();
    }
    info->set_has_checked_exclusion();
  }

  return info->is_excluded();
}

// Returns true so the caller can do:    return warn_excluded(".....");
bool SystemDictionaryShared::warn_excluded(InstanceKlass* k, const char* reason) {
  ResourceMark rm;
  log_warning(cds)("Skipping %s: %s", k->name()->as_C_string(), reason);
  return true;
}

bool SystemDictionaryShared::is_jfr_event_class(InstanceKlass *k) {
  while (k) {
    if (k->name()->equals("jdk/internal/event/Event")) {
      return true;
    }
    k = k->java_super();
  }
  return false;
}

bool SystemDictionaryShared::is_registered_lambda_proxy_class(InstanceKlass* ik) {
  DumpTimeClassInfo* info = _dumptime_table->get(ik);
  return (info != nullptr) ? info->_is_archived_lambda_proxy : false;
}

void SystemDictionaryShared::reset_registered_lambda_proxy_class(InstanceKlass* ik) {
  DumpTimeClassInfo* info = _dumptime_table->get(ik);
  if (info != nullptr) {
    info->_is_archived_lambda_proxy = false;
    info->set_excluded();
  }
}

bool SystemDictionaryShared::is_early_klass(InstanceKlass* ik) {
  DumpTimeClassInfo* info = _dumptime_table->get(ik);
  return (info != nullptr) ? info->is_early_klass() : false;
}

bool SystemDictionaryShared::is_hidden_lambda_proxy(InstanceKlass* ik) {
  assert(ik->is_shared(), "applicable to only a shared class");
  if (ik->is_hidden()) {
    return true;
  } else {
    return false;
  }
}

bool SystemDictionaryShared::check_for_exclusion_impl(InstanceKlass* k) {
  if (k->is_in_error_state()) {
    return warn_excluded(k, "In error state");
  }
  if (k->is_scratch_class()) {
    return warn_excluded(k, "A scratch class");
  }
  if (!k->is_loaded()) {
    return warn_excluded(k, "Not in loaded state");
  }
  if (has_been_redefined(k)) {
    return warn_excluded(k, "Has been redefined");
  }
  if (!k->is_hidden() && k->shared_classpath_index() < 0 && is_builtin(k)) {
    // These are classes loaded from unsupported locations (such as those loaded by JVMTI native
    // agent during dump time).
    return warn_excluded(k, "Unsupported location");
  }
  if (k->signers() != nullptr) {
    // We cannot include signed classes in the archive because the certificates
    // used during dump time may be different than those used during
    // runtime (due to expiration, etc).
    return warn_excluded(k, "Signed JAR");
  }
  if (is_jfr_event_class(k)) {
    // We cannot include JFR event classes because they need runtime-specific
    // instrumentation in order to work with -XX:FlightRecorderOptions:retransform=false.
    // There are only a small number of these classes, so it's not worthwhile to
    // support them and make CDS more complicated.
    return warn_excluded(k, "JFR event class");
  }

  if (!k->is_linked()) {
    if (has_class_failed_verification(k)) {
      return warn_excluded(k, "Failed verification");
    }
  } else {
    if (!k->can_be_verified_at_dumptime()) {
      // We have an old class that has been linked (e.g., it's been executed during
      // dump time). This class has been verified using the old verifier, which
      // doesn't save the verification constraints, so check_verification_constraints()
      // won't work at runtime.
      // As a result, we cannot store this class. It must be loaded and fully verified
      // at runtime.
      return warn_excluded(k, "Old class has been linked");
    }
  }

  if (k->is_hidden() && !is_registered_lambda_proxy_class(k)) {
    if (ArchiveInvokeDynamic && HeapShared::is_archived_hidden_klass(k)) {
      // Allow Lambda Proxy and LambdaForm classes, for ArchiveInvokeDynamic only
    } else {
      log_debug(cds)("Skipping %s: Hidden class", k->name()->as_C_string());
      return true;
    }
  }

  InstanceKlass* super = k->java_super();
  if (super != nullptr && check_for_exclusion(super, nullptr)) {
    ResourceMark rm;
    log_warning(cds)("Skipping %s: super class %s is excluded", k->name()->as_C_string(), super->name()->as_C_string());
    return true;
  }

  Array<InstanceKlass*>* interfaces = k->local_interfaces();
  int len = interfaces->length();
  for (int i = 0; i < len; i++) {
    InstanceKlass* intf = interfaces->at(i);
    if (check_for_exclusion(intf, nullptr)) {
      ResourceMark rm;
      log_warning(cds)("Skipping %s: interface %s is excluded", k->name()->as_C_string(), intf->name()->as_C_string());
      return true;
    }
  }

  return false; // false == k should NOT be excluded
}

bool SystemDictionaryShared::is_builtin_loader(ClassLoaderData* loader_data) {
  oop class_loader = loader_data->class_loader();
  return (class_loader == nullptr ||
          SystemDictionary::is_system_class_loader(class_loader) ||
          SystemDictionary::is_platform_class_loader(class_loader));
}

bool SystemDictionaryShared::has_platform_or_app_classes() {
  if (FileMapInfo::current_info()->has_platform_or_app_classes()) {
    return true;
  }
  if (DynamicArchive::is_mapped() &&
      FileMapInfo::dynamic_info()->has_platform_or_app_classes()) {
    return true;
  }
  return false;
}

// The following stack shows how this code is reached:
//
//   [0] SystemDictionaryShared::find_or_load_shared_class()
//   [1] JVM_FindLoadedClass
//   [2] java.lang.ClassLoader.findLoadedClass0()
//   [3] java.lang.ClassLoader.findLoadedClass()
//   [4] jdk.internal.loader.BuiltinClassLoader.loadClassOrNull()
//   [5] jdk.internal.loader.BuiltinClassLoader.loadClass()
//   [6] jdk.internal.loader.ClassLoaders$AppClassLoader.loadClass(), or
//       jdk.internal.loader.ClassLoaders$PlatformClassLoader.loadClass()
//
// AppCDS supports fast class loading for these 2 built-in class loaders:
//    jdk.internal.loader.ClassLoaders$PlatformClassLoader
//    jdk.internal.loader.ClassLoaders$AppClassLoader
// with the following assumptions (based on the JDK core library source code):
//
// [a] these two loaders use the BuiltinClassLoader.loadClassOrNull() to
//     load the named class.
// [b] BuiltinClassLoader.loadClassOrNull() first calls findLoadedClass(name).
// [c] At this point, if we can find the named class inside the
//     shared_dictionary, we can perform further checks (see
//     SystemDictionary::is_shared_class_visible) to ensure that this class
//     was loaded by the same class loader during dump time.
//
// Given these assumptions, we intercept the findLoadedClass() call to invoke
// SystemDictionaryShared::find_or_load_shared_class() to load the shared class from
// the archive for the 2 built-in class loaders. This way,
// we can improve start-up because we avoid decoding the classfile,
// and avoid delegating to the parent loader.
//
// NOTE: there's a lot of assumption about the Java code. If any of that change, this
// needs to be redesigned.

InstanceKlass* SystemDictionaryShared::find_or_load_shared_class(
                 Symbol* name, Handle class_loader, TRAPS) {
  InstanceKlass* k = nullptr;
  if (UseSharedSpaces) {
    if (!has_platform_or_app_classes()) {
      return nullptr;
    }

    if (SystemDictionary::is_system_class_loader(class_loader()) ||
        SystemDictionary::is_platform_class_loader(class_loader())) {
      // Fix for 4474172; see evaluation for more details
      class_loader = Handle(
        THREAD, java_lang_ClassLoader::non_reflection_class_loader(class_loader()));
      ClassLoaderData *loader_data = register_loader(class_loader);
      Dictionary* dictionary = loader_data->dictionary();

      // Note: currently, find_or_load_shared_class is called only from
      // JVM_FindLoadedClass and used for PlatformClassLoader and AppClassLoader,
      // which are parallel-capable loaders, so a lock here is NOT taken.
      assert(get_loader_lock_or_null(class_loader) == nullptr, "ObjectLocker not required");
      {
        MutexLocker mu(THREAD, SystemDictionary_lock);
        InstanceKlass* check = dictionary->find_class(THREAD, name);
        if (check != nullptr) {
          return check;
        }
      }

      k = load_shared_class_for_builtin_loader(name, class_loader, THREAD);
      if (k != nullptr) {
        SharedClassLoadingMark slm(THREAD, k);
        k = find_or_define_instance_class(name, class_loader, k, CHECK_NULL);
      }
    }
  }
  return k;
}

class UnregisteredClassesTable : public ResourceHashtable<
  Symbol*, InstanceKlass*,
  15889, // prime number
  AnyObj::C_HEAP> {};

static UnregisteredClassesTable* _unregistered_classes_table = nullptr;

// true == class was successfully added; false == a duplicated class (with the same name) already exists.
bool SystemDictionaryShared::add_unregistered_class(Thread* current, InstanceKlass* klass) {
  // We don't allow duplicated unregistered classes with the same name.
  // We only archive the first class with that name that succeeds putting
  // itself into the table.
  assert(Arguments::is_dumping_archive() || ClassListWriter::is_enabled(), "sanity");
  MutexLocker ml(current, UnregisteredClassesTable_lock, Mutex::_no_safepoint_check_flag);
  Symbol* name = klass->name();
  if (_unregistered_classes_table == nullptr) {
    _unregistered_classes_table = new (mtClass)UnregisteredClassesTable();
  }
  bool created;
  InstanceKlass** v = _unregistered_classes_table->put_if_absent(name, klass, &created);
  if (created) {
    name->increment_refcount();
  }
  return (klass == *v);
}

// This function is called to lookup the super/interfaces of shared classes for
// unregistered loaders. E.g., SharedClass in the below example
// where "super:" (and optionally "interface:") have been specified.
//
// java/lang/Object id: 0
// Interface    id: 2 super: 0 source: cust.jar
// SharedClass  id: 4 super: 0 interfaces: 2 source: cust.jar
InstanceKlass* SystemDictionaryShared::lookup_super_for_unregistered_class(
    Symbol* class_name, Symbol* super_name, bool is_superclass) {

  assert(DumpSharedSpaces, "only when static dumping");

  if (!ClassListParser::is_parsing_thread()) {
    // Unregistered classes can be created only by ClassListParser::_parsing_thread.

    return nullptr;
  }

  ClassListParser* parser = ClassListParser::instance();
  if (parser == nullptr) {
    // We're still loading the well-known classes, before the ClassListParser is created.
    return nullptr;
  }
  if (class_name->equals(parser->current_class_name())) {
    // When this function is called, all the numbered super and interface types
    // must have already been loaded. Hence this function is never recursively called.
    if (is_superclass) {
      return parser->lookup_super_for_current_class(super_name);
    } else {
      return parser->lookup_interface_for_current_class(super_name);
    }
  } else {
    // The VM is not trying to resolve a super type of parser->current_class_name().
    // Instead, it's resolving an error class (because parser->current_class_name() has
    // failed parsing or verification). Don't do anything here.
    return nullptr;
  }
}

void SystemDictionaryShared::set_shared_class_misc_info(InstanceKlass* k, ClassFileStream* cfs) {
  Arguments::assert_is_dumping_archive();
  assert(!is_builtin(k), "must be unregistered class");
  DumpTimeClassInfo* info = get_info(k);
  info->_clsfile_size  = cfs->length();
  info->_clsfile_crc32 = ClassLoader::crc32(0, (const char*)cfs->buffer(), cfs->length());
}

void SystemDictionaryShared::initialize() {
  if (Arguments::is_dumping_archive()) {
    _dumptime_table = new (mtClass) DumpTimeSharedClassTable;
    _dumptime_lambda_proxy_class_dictionary =
                      new (mtClass) DumpTimeLambdaProxyClassDictionary;
    _dumptime_method_info_dictionary = new (mtClass) DumpTimeMethodInfoDictionary;
    _dumptime_init_list = new (mtClass) GrowableArray<InitInfo>(0, mtClass);
  }
}

void SystemDictionaryShared::init_dumptime_info(InstanceKlass* k) {
  MutexLocker ml(DumpTimeTable_lock, Mutex::_no_safepoint_check_flag);
  assert(SystemDictionaryShared::class_loading_may_happen(), "sanity");
  _dumptime_table->allocate_info(k);
}

void SystemDictionaryShared::remove_dumptime_info(InstanceKlass* k) {
  MutexLocker ml(DumpTimeTable_lock, Mutex::_no_safepoint_check_flag);
  _dumptime_table->remove(k);
}

void SystemDictionaryShared::handle_class_unloading(InstanceKlass* klass) {
  if (Arguments::is_dumping_archive()) {
    remove_dumptime_info(klass);
  }

  if (Arguments::is_dumping_archive() || ClassListWriter::is_enabled()) {
    MutexLocker ml(Thread::current(), UnregisteredClassesTable_lock, Mutex::_no_safepoint_check_flag);
    if (_unregistered_classes_table != nullptr) {
      // Remove the class from _unregistered_classes_table: keep the entry but
      // set it to null. This ensure no classes with the same name can be
      // added again.
      InstanceKlass** v = _unregistered_classes_table->get(klass->name());
      if (v != nullptr) {
        *v = nullptr;
      }
    }
  } else {
    assert(_unregistered_classes_table == nullptr, "must not be used");
  }

  if (ClassListWriter::is_enabled()) {
    ClassListWriter cw;
    cw.handle_class_unloading((const InstanceKlass*)klass);
  }
}

<<<<<<< HEAD
void SystemDictionaryShared::init_dumptime_info(Method* m) {
  Arguments::assert_is_dumping_archive();
  assert_lock_strong(DumpTimeTable_lock);

  if (m->method_data() != nullptr || m->method_counters() != nullptr) {
    const MethodDataKey key(m);
    const DumpTimeMethodDataInfo info(m->method_data(), m->method_counters());

    bool created;
    _dumptime_method_info_dictionary->put_if_absent(key, info, &created);
    assert(created, "");
    if (created) {
      ++_dumptime_method_info_dictionary->_count;
    }
  }
}

void SystemDictionaryShared::record_init_info(InstanceKlass* ik) {
  assert(ik != nullptr, "");
  if (Arguments::is_dumping_archive()) {
    MutexLocker ml(DumpTimeTable_lock, Mutex::_no_safepoint_check_flag);
    InitInfo klass_record(InitType::class_init, ik, ik->init_state());
    _dumptime_init_list->append(klass_record);

    LogStreamHandle(Debug, cds, dynamic) log;
    if (log.is_enabled()) {
      ResourceMark rm;
      log.print("record_init_info: ");
      klass_record.print_on(&log);
    }
  }
}

void SystemDictionaryShared::record_init_info(InstanceKlass* ik, int index) {
  if (Arguments::is_dumping_archive()) {
    MutexLocker ml(DumpTimeTable_lock, Mutex::_no_safepoint_check_flag);
    InitInfo method_record(InitType::invokedynamic, ik, index);
    _dumptime_init_list->append(method_record);

    LogStreamHandle(Debug, cds, dynamic) log;
    if (log.is_enabled()) {
      ResourceMark rm;
      log.print("record_init_info: ");
      method_record.print_on(&log);
    }
  }
}

void SystemDictionaryShared::record_init_info(Method* m, int bci) {
  if (Arguments::is_dumping_archive()) {
    MutexLocker ml(DumpTimeTable_lock, Mutex::_no_safepoint_check_flag);
    InitInfo method_record(InitType::invokehandle, m, bci);
    _dumptime_init_list->append(method_record);

    LogStreamHandle(Debug, cds, dynamic) log;
    if (log.is_enabled()) {
      ResourceMark rm;
      log.print("record_init_info: ");
      method_record.print_on(&log);
    }
  }
}

void SystemDictionaryShared::record_static_field_value(fieldDescriptor& fd) {
  if (Arguments::is_dumping_archive() &&
      fd.is_static() && fd.is_final() &&
      fd.field_holder()->is_initialized()) {
    MutexLocker ml(DumpTimeTable_lock, Mutex::_no_safepoint_check_flag);
    InitInfo field_info(fd);
    _dumptime_init_list->append(field_info);

    LogStreamHandle(Debug, cds, dynamic) log;
    if (log.is_enabled()) {
      ResourceMark rm;
      log.print("record_static_field_value: ");
      field_info.print_on(&log);
    }
  }
}

=======
>>>>>>> 265c226c
// Check if a class or any of its supertypes has been redefined.
bool SystemDictionaryShared::has_been_redefined(InstanceKlass* k) {
  if (k->has_been_redefined()) {
    return true;
  }
  if (k->java_super() != nullptr && has_been_redefined(k->java_super())) {
    return true;
  }
  Array<InstanceKlass*>* interfaces = k->local_interfaces();
  int len = interfaces->length();
  for (int i = 0; i < len; i++) {
    if (has_been_redefined(interfaces->at(i))) {
      return true;
    }
  }
  return false;
}

// k is a class before relocating by ArchiveBuilder
void SystemDictionaryShared::validate_before_archiving(InstanceKlass* k) {
  ResourceMark rm;
  const char* name = k->name()->as_C_string();
  DumpTimeClassInfo* info = _dumptime_table->get(k);
  assert(!class_loading_may_happen(), "class loading must be disabled");
  guarantee(info != nullptr, "Class %s must be entered into _dumptime_table", name);
  guarantee(!info->is_excluded(), "Should not attempt to archive excluded class %s", name);
  if (is_builtin(k)) {
    if (k->is_hidden()) {
      if (ArchiveInvokeDynamic) { // FIXME -- clean up
        return;
      }
      assert(is_registered_lambda_proxy_class(k), "unexpected hidden class %s", name);
    }
    guarantee(!k->is_shared_unregistered_class(),
              "Class loader type must be set for BUILTIN class %s", name);

  } else {
    guarantee(k->is_shared_unregistered_class(),
              "Class loader type must not be set for UNREGISTERED class %s", name);
  }
}

class UnregisteredClassesDuplicationChecker : StackObj {
  GrowableArray<InstanceKlass*> _list;
  Thread* _thread;
public:
  UnregisteredClassesDuplicationChecker() : _thread(Thread::current()) {}

  void do_entry(InstanceKlass* k, DumpTimeClassInfo& info) {
    if (!SystemDictionaryShared::is_builtin(k)) {
      _list.append(k);
    }
  }

  static int compare_by_loader(InstanceKlass** a, InstanceKlass** b) {
    ClassLoaderData* loader_a = a[0]->class_loader_data();
    ClassLoaderData* loader_b = b[0]->class_loader_data();

    if (loader_a != loader_b) {
      return primitive_compare(loader_a, loader_b);
    } else {
      return primitive_compare(a[0], b[0]);
    }
  }

  void mark_duplicated_classes() {
    // Two loaders may load two identical or similar hierarchies of classes. If we
    // check for duplication in random order, we may end up excluding important base classes
    // in both hierarchies, causing most of the classes to be excluded.
    // We sort the classes by their loaders. This way we're likely to archive
    // all classes in the one of the two hierarchies.
    _list.sort(compare_by_loader);
    for (int i = 0; i < _list.length(); i++) {
      InstanceKlass* k = _list.at(i);
      bool i_am_first = SystemDictionaryShared::add_unregistered_class(_thread, k);
      if (!i_am_first) {
        SystemDictionaryShared::warn_excluded(k, "Duplicated unregistered class");
        SystemDictionaryShared::set_excluded_locked(k);
      }
    }
  }
};

void SystemDictionaryShared::check_excluded_classes() {
  assert(!class_loading_may_happen(), "class loading must be disabled");
  assert_lock_strong(DumpTimeTable_lock);

  if (DynamicDumpSharedSpaces) {
    // Do this first -- if a base class is excluded due to duplication,
    // all of its subclasses will also be excluded.
    ResourceMark rm;
    UnregisteredClassesDuplicationChecker dup_checker;
    _dumptime_table->iterate_all_live_classes(&dup_checker);
    dup_checker.mark_duplicated_classes();
  }

  auto check_for_exclusion = [&] (InstanceKlass* k, DumpTimeClassInfo& info) {
    SystemDictionaryShared::check_for_exclusion(k, &info);
  };
  _dumptime_table->iterate_all_live_classes(check_for_exclusion);
  _dumptime_table->update_counts();

  cleanup_lambda_proxy_class_dictionary();

  cleanup_method_info_dictionary();

  cleanup_init_list();

  TrainingData::cleanup_training_data();
}

bool SystemDictionaryShared::is_excluded_class(InstanceKlass* k) {
  assert(!class_loading_may_happen(), "class loading must be disabled");
  assert_lock_strong(DumpTimeTable_lock);
  Arguments::assert_is_dumping_archive();
  DumpTimeClassInfo* p = get_info_locked(k);
  return p->is_excluded();
}

void SystemDictionaryShared::set_excluded_locked(InstanceKlass* k) {
  assert_lock_strong(DumpTimeTable_lock);
  Arguments::assert_is_dumping_archive();
  DumpTimeClassInfo* info = get_info_locked(k);
  info->set_excluded();
}

void SystemDictionaryShared::set_excluded(InstanceKlass* k) {
  Arguments::assert_is_dumping_archive();
  DumpTimeClassInfo* info = get_info(k);
  info->set_excluded();
}

void SystemDictionaryShared::set_class_has_failed_verification(InstanceKlass* ik) {
  Arguments::assert_is_dumping_archive();
  DumpTimeClassInfo* p = get_info(ik);
  if (p != nullptr) {
    // TEMP: work around JDK-8312427
    p->set_failed_verification();
  }
}

bool SystemDictionaryShared::has_class_failed_verification(InstanceKlass* ik) {
  Arguments::assert_is_dumping_archive();
  DumpTimeClassInfo* p = _dumptime_table->get(ik);
  return (p == nullptr) ? false : p->failed_verification();
}

void SystemDictionaryShared::dumptime_classes_do(class MetaspaceClosure* it) {
  assert_lock_strong(DumpTimeTable_lock);

  auto do_klass = [&] (InstanceKlass* k, DumpTimeClassInfo& info) {
    if (k->is_loader_alive() && !info.is_excluded()) {
      info.metaspace_pointers_do(it);
    }
  };
  _dumptime_table->iterate_all_live_classes(do_klass);

  auto do_lambda = [&] (LambdaProxyClassKey& key, DumpTimeLambdaProxyClassInfo& info) {
    if (key.caller_ik()->is_loader_alive()) {
      info.metaspace_pointers_do(it);
      key.metaspace_pointers_do(it);
    }
  };
  _dumptime_lambda_proxy_class_dictionary->iterate_all(do_lambda);

  auto do_method_info = [&] (MethodDataKey& key, DumpTimeMethodDataInfo& info) {
    info.metaspace_pointers_do(it);
    key.metaspace_pointers_do(it);
  };
  _dumptime_method_info_dictionary->iterate_all(do_method_info);

  for (int i = 0; i < _dumptime_init_list->length(); i++) {
    _dumptime_init_list->at(i).metaspace_pointers_do(it);
  }
}

bool SystemDictionaryShared::add_verification_constraint(InstanceKlass* k, Symbol* name,
         Symbol* from_name, bool from_field_is_protected, bool from_is_array, bool from_is_object) {
  Arguments::assert_is_dumping_archive();
  if (DynamicDumpSharedSpaces && k->is_shared()) {
    // k is a new class in the static archive, but one of its supertypes is an old class, so k wasn't
    // verified during dump time. No need to record constraints as k won't be included in the dynamic archive.
    return false;
  }
  DumpTimeClassInfo* info = get_info(k);
  info->add_verification_constraint(k, name, from_name, from_field_is_protected,
                                    from_is_array, from_is_object);

  if (DynamicDumpSharedSpaces) {
    // For dynamic dumping, we can resolve all the constraint classes for all class loaders during
    // the initial run prior to creating the archive before vm exit. We will also perform verification
    // check when running with the archive.
    return false;
  } else {
    if (is_builtin(k)) {
      // For builtin class loaders, we can try to complete the verification check at dump time,
      // because we can resolve all the constraint classes. We will also perform verification check
      // when running with the archive.
      return false;
    } else {
      // For non-builtin class loaders, we cannot complete the verification check at dump time,
      // because at dump time we don't know how to resolve classes for such loaders.
      return true;
    }
  }
}

void SystemDictionaryShared::add_enum_klass_static_field(InstanceKlass* ik, int root_index) {
  assert(DumpSharedSpaces, "static dump only");
  DumpTimeClassInfo* info = get_info_locked(ik);
  info->add_enum_klass_static_field(root_index);
}

void SystemDictionaryShared::add_to_dump_time_lambda_proxy_class_dictionary(LambdaProxyClassKey& key,
                                                           InstanceKlass* proxy_klass) {
  assert_lock_strong(DumpTimeTable_lock);

  bool created;
  DumpTimeLambdaProxyClassInfo* info = _dumptime_lambda_proxy_class_dictionary->put_if_absent(key, &created);
  info->add_proxy_klass(proxy_klass);
  if (created) {
    ++_dumptime_lambda_proxy_class_dictionary->_count;
  }
  assert(_dumptime_lambda_proxy_class_dictionary->get(key) == info, "");
//  _dumptime_lambda_proxy_class_dictionary->iterate_all()
}

void SystemDictionaryShared::add_lambda_proxy_class(InstanceKlass* caller_ik,
                                                    InstanceKlass* lambda_ik,
                                                    Symbol* invoked_name,
                                                    Symbol* invoked_type,
                                                    Symbol* method_type,
                                                    Method* member_method,
                                                    Symbol* instantiated_method_type,
                                                    TRAPS) {
  if (DumpSharedSpaces && ArchiveInvokeDynamic) {
    // The proxy classes will be accessible through the archived CP entries.
    return;
  }

  assert(caller_ik->class_loader() == lambda_ik->class_loader(), "mismatched class loader");
  assert(caller_ik->class_loader_data() == lambda_ik->class_loader_data(), "mismatched class loader data");
  assert(java_lang_Class::class_data(lambda_ik->java_mirror()) == nullptr, "must not have class data");

  MutexLocker ml(DumpTimeTable_lock, Mutex::_no_safepoint_check_flag);

  lambda_ik->assign_class_loader_type();
  lambda_ik->set_shared_classpath_index(caller_ik->shared_classpath_index());
  InstanceKlass* nest_host = caller_ik->nest_host(CHECK);
  assert(nest_host != nullptr, "unexpected nullptr nest_host");

  DumpTimeClassInfo* info = _dumptime_table->get(lambda_ik);
  if (info != nullptr && !lambda_ik->is_non_strong_hidden() && is_builtin(lambda_ik) && is_builtin(caller_ik)
      // Don't include the lambda proxy if its nest host is not in the "linked" state.
      && nest_host->is_linked()) {
    // Set _is_archived_lambda_proxy in DumpTimeClassInfo so that the lambda_ik
    // won't be excluded during dumping of shared archive. See ExcludeDumpTimeSharedClasses.
    info->_is_archived_lambda_proxy = true;
    info->set_nest_host(nest_host);

    LambdaProxyClassKey key(caller_ik,
                            invoked_name,
                            invoked_type,
                            method_type,
                            member_method,
                            instantiated_method_type);
    add_to_dump_time_lambda_proxy_class_dictionary(key, lambda_ik);
  }
}

InstanceKlass* SystemDictionaryShared::get_shared_lambda_proxy_class(InstanceKlass* caller_ik,
                                                                     Symbol* invoked_name,
                                                                     Symbol* invoked_type,
                                                                     Symbol* method_type,
                                                                     Method* member_method,
                                                                     Symbol* instantiated_method_type) {
  MutexLocker ml(CDSLambda_lock, Mutex::_no_safepoint_check_flag);
  LambdaProxyClassKey key(caller_ik, invoked_name, invoked_type,
                          method_type, member_method, instantiated_method_type);
  guarantee(_static_archive.lookup_lambda_proxy_class(&key) == nullptr, "");
  const RunTimeLambdaProxyClassInfo* info = _dynamic_archive.lookup_lambda_proxy_class(&key);
  InstanceKlass* proxy_klass = nullptr;
  if (info != nullptr) {
    InstanceKlass* curr_klass = info->proxy_klass_head();
    InstanceKlass* prev_klass = curr_klass;
    if (curr_klass->lambda_proxy_is_available()) {
      while (curr_klass->next_link() != nullptr) {
        prev_klass = curr_klass;
        curr_klass = InstanceKlass::cast(curr_klass->next_link());
      }
      assert(curr_klass->is_hidden(), "must be");
      assert(curr_klass->lambda_proxy_is_available(), "must be");

      prev_klass->set_next_link(nullptr);
      proxy_klass = curr_klass;
      proxy_klass->clear_lambda_proxy_is_available();
      if (log_is_enabled(Debug, cds)) {
        ResourceMark rm;
        log_debug(cds)("Loaded lambda proxy: " PTR_FORMAT " %s ", p2i(proxy_klass), proxy_klass->external_name());
      }
    } else {
      if (log_is_enabled(Debug, cds)) {
        ResourceMark rm;
        log_debug(cds)("Used all archived lambda proxy classes for: %s %s%s",
                       caller_ik->external_name(), invoked_name->as_C_string(), invoked_type->as_C_string());
      }
    }
  }
  return proxy_klass;
}

InstanceKlass* SystemDictionaryShared::get_shared_nest_host(InstanceKlass* lambda_ik) {
  assert(!DumpSharedSpaces && UseSharedSpaces, "called at run time with CDS enabled only");
  RunTimeClassInfo* record = RunTimeClassInfo::get_for(lambda_ik);
  return record->nest_host();
}

InstanceKlass* SystemDictionaryShared::prepare_shared_lambda_proxy_class(InstanceKlass* lambda_ik,
                                                                         InstanceKlass* caller_ik, TRAPS) {
  Handle class_loader(THREAD, caller_ik->class_loader());
  Handle protection_domain;
  PackageEntry* pkg_entry = caller_ik->package();
  if (caller_ik->class_loader() != nullptr) {
    protection_domain = CDSProtectionDomain::init_security_info(class_loader, caller_ik, pkg_entry, CHECK_NULL);
  }

  InstanceKlass* shared_nest_host = get_shared_nest_host(lambda_ik);
  assert(shared_nest_host != nullptr, "unexpected nullptr _nest_host");

  InstanceKlass* loaded_lambda =
    SystemDictionary::load_shared_lambda_proxy_class(lambda_ik, class_loader, protection_domain, pkg_entry, CHECK_NULL);

  if (loaded_lambda == nullptr) {
    return nullptr;
  }

  // Ensures the nest host is the same as the lambda proxy's
  // nest host recorded at dump time.
  InstanceKlass* nest_host = caller_ik->nest_host(THREAD);
  assert(nest_host == shared_nest_host, "mismatched nest host");

  EventClassLoad class_load_start_event;

  // Add to class hierarchy, and do possible deoptimizations.
  loaded_lambda->add_to_hierarchy(THREAD);
  // But, do not add to dictionary.

  loaded_lambda->link_class(CHECK_NULL);
  // notify jvmti
  if (JvmtiExport::should_post_class_load()) {
    JvmtiExport::post_class_load(THREAD, loaded_lambda);
  }
  if (class_load_start_event.should_commit()) {
    SystemDictionary::post_class_load_event(&class_load_start_event, loaded_lambda, ClassLoaderData::class_loader_data(class_loader()));
  }

  loaded_lambda->initialize(CHECK_NULL);

  return loaded_lambda;
}

void SystemDictionaryShared::check_verification_constraints(InstanceKlass* klass,
                                                            TRAPS) {
  assert(!DumpSharedSpaces && UseSharedSpaces, "called at run time with CDS enabled only");
  RunTimeClassInfo* record = RunTimeClassInfo::get_for(klass);

  int length = record->_num_verifier_constraints;
  if (length > 0) {
    for (int i = 0; i < length; i++) {
      RunTimeClassInfo::RTVerifierConstraint* vc = record->verifier_constraint_at(i);
      Symbol* name      = vc->name();
      Symbol* from_name = vc->from_name();
      char c            = record->verifier_constraint_flag(i);

      if (log_is_enabled(Trace, cds, verification)) {
        ResourceMark rm(THREAD);
        log_trace(cds, verification)("check_verification_constraint: %s: %s must be subclass of %s [0x%x]",
                                     klass->external_name(), from_name->as_klass_external_name(),
                                     name->as_klass_external_name(), c);
      }

      bool from_field_is_protected = (c & SystemDictionaryShared::FROM_FIELD_IS_PROTECTED) ? true : false;
      bool from_is_array           = (c & SystemDictionaryShared::FROM_IS_ARRAY)           ? true : false;
      bool from_is_object          = (c & SystemDictionaryShared::FROM_IS_OBJECT)          ? true : false;

      bool ok = VerificationType::resolve_and_check_assignability(klass, name,
         from_name, from_field_is_protected, from_is_array, from_is_object, CHECK);
      if (!ok) {
        ResourceMark rm(THREAD);
        stringStream ss;

        ss.print_cr("Bad type on operand stack");
        ss.print_cr("Exception Details:");
        ss.print_cr("  Location:\n    %s", klass->name()->as_C_string());
        ss.print_cr("  Reason:\n    Type '%s' is not assignable to '%s'",
                    from_name->as_quoted_ascii(), name->as_quoted_ascii());
        THROW_MSG(vmSymbols::java_lang_VerifyError(), ss.as_string());
      }
    }
  }
}

static oop get_class_loader_by(char type) {
  if (type == (char)ClassLoader::BOOT_LOADER) {
    return (oop)nullptr;
  } else if (type == (char)ClassLoader::PLATFORM_LOADER) {
    return SystemDictionary::java_platform_loader();
  } else {
    assert (type == (char)ClassLoader::APP_LOADER, "Sanity");
    return SystemDictionary::java_system_loader();
  }
}

// Record class loader constraints that are checked inside
// InstanceKlass::link_class(), so that these can be checked quickly
// at runtime without laying out the vtable/itables.
void SystemDictionaryShared::record_linking_constraint(Symbol* name, InstanceKlass* klass,
                                                    Handle loader1, Handle loader2) {
  // A linking constraint check is executed when:
  //   - klass extends or implements type S
  //   - klass overrides method S.M(...) with X.M
  //     - If klass defines the method M, X is
  //       the same as klass.
  //     - If klass does not define the method M,
  //       X must be a supertype of klass and X.M is
  //       a default method defined by X.
  //   - loader1 = X->class_loader()
  //   - loader2 = S->class_loader()
  //   - loader1 != loader2
  //   - M's parameter(s) include an object type T
  // We require that
  //   - whenever loader1 and loader2 try to
  //     resolve the type T, they must always resolve to
  //     the same InstanceKlass.
  // NOTE: type T may or may not be currently resolved in
  // either of these two loaders. The check itself does not
  // try to resolve T.
  oop klass_loader = klass->class_loader();

  if (!is_system_class_loader(klass_loader) &&
      !is_platform_class_loader(klass_loader)) {
    // If klass is loaded by system/platform loaders, we can
    // guarantee that klass and S must be loaded by the same
    // respective loader between dump time and run time, and
    // the exact same check on (name, loader1, loader2) will
    // be executed. Hence, we can cache this check and execute
    // it at runtime without walking the vtable/itables.
    //
    // This cannot be guaranteed for classes loaded by other
    // loaders, so we bail.
    return;
  }

  assert(is_builtin(klass), "must be");
  assert(klass_loader != nullptr, "should not be called for boot loader");
  assert(loader1 != loader2, "must be");

  if (DynamicDumpSharedSpaces && Thread::current()->is_VM_thread()) {
    // We are re-laying out the vtable/itables of the *copy* of
    // a class during the final stage of dynamic dumping. The
    // linking constraints for this class has already been recorded.
    return;
  }
  assert(!Thread::current()->is_VM_thread(), "must be");

  Arguments::assert_is_dumping_archive();
  DumpTimeClassInfo* info = get_info(klass);
  info->record_linking_constraint(name, loader1, loader2);
}

// returns true IFF there's no need to re-initialize the i/v-tables for klass for
// the purpose of checking class loader constraints.
bool SystemDictionaryShared::check_linking_constraints(Thread* current, InstanceKlass* klass) {
  assert(!DumpSharedSpaces && UseSharedSpaces, "called at run time with CDS enabled only");
  LogTarget(Info, class, loader, constraints) log;
  if (klass->is_shared_boot_class()) {
    // No class loader constraint check performed for boot classes.
    return true;
  }
  if (klass->is_shared_platform_class() || klass->is_shared_app_class()) {
    RunTimeClassInfo* info = RunTimeClassInfo::get_for(klass);
    assert(info != nullptr, "Sanity");
    if (info->_num_loader_constraints > 0) {
      HandleMark hm(current);
      for (int i = 0; i < info->_num_loader_constraints; i++) {
        RunTimeClassInfo::RTLoaderConstraint* lc = info->loader_constraint_at(i);
        Symbol* name = lc->constraint_name();
        Handle loader1(current, get_class_loader_by(lc->_loader_type1));
        Handle loader2(current, get_class_loader_by(lc->_loader_type2));
        if (log.is_enabled()) {
          ResourceMark rm(current);
          log.print("[CDS add loader constraint for class %s symbol %s loader[0] %s loader[1] %s",
                    klass->external_name(), name->as_C_string(),
                    ClassLoaderData::class_loader_data(loader1())->loader_name_and_id(),
                    ClassLoaderData::class_loader_data(loader2())->loader_name_and_id());
        }
        if (!SystemDictionary::add_loader_constraint(name, klass, loader1, loader2)) {
          // Loader constraint violation has been found. The caller
          // will re-layout the vtable/itables to produce the correct
          // exception.
          if (log.is_enabled()) {
            log.print(" failed]");
          }
          return false;
        }
        if (log.is_enabled()) {
            log.print(" succeeded]");
        }
      }
      return true; // for all recorded constraints added successfully.
    }
  }
  if (log.is_enabled()) {
    ResourceMark rm(current);
    log.print("[CDS has not recorded loader constraint for class %s]", klass->external_name());
  }
  return false;
}

bool SystemDictionaryShared::is_supported_invokedynamic(BootstrapInfo* bsi) {
  LogTarget(Debug, cds, lambda) log;
  if (bsi->arg_values() == nullptr || !bsi->arg_values()->is_objArray()) {
    if (log.is_enabled()) {
      LogStream log_stream(log);
      log.print("bsi check failed");
      log.print("    bsi->arg_values().not_null() %d", bsi->arg_values().not_null());
      if (bsi->arg_values().not_null()) {
        log.print("    bsi->arg_values()->is_objArray() %d", bsi->arg_values()->is_objArray());
        bsi->print_msg_on(&log_stream);
      }
    }
    return false;
  }

  Handle bsm = bsi->bsm();
  if (bsm.is_null() || !java_lang_invoke_DirectMethodHandle::is_instance(bsm())) {
    if (log.is_enabled()) {
      log.print("bsm check failed");
      log.print("    bsm.is_null() %d", bsm.is_null());
      log.print("    java_lang_invoke_DirectMethodHandle::is_instance(bsm()) %d",
        java_lang_invoke_DirectMethodHandle::is_instance(bsm()));
    }
    return false;
  }

  oop mn = java_lang_invoke_DirectMethodHandle::member(bsm());
  Method* method = java_lang_invoke_MemberName::vmtarget(mn);
  if (method->klass_name()->equals("java/lang/invoke/LambdaMetafactory") &&
      method->name()->equals("metafactory") &&
      method->signature()->equals("(Ljava/lang/invoke/MethodHandles$Lookup;Ljava/lang/String;"
            "Ljava/lang/invoke/MethodType;Ljava/lang/invoke/MethodType;Ljava/lang/invoke/MethodHandle;"
            "Ljava/lang/invoke/MethodType;)Ljava/lang/invoke/CallSite;")) {
      return true;
  } else {
    if (log.is_enabled()) {
      ResourceMark rm;
      log.print("method check failed");
      log.print("    klass_name() %s", method->klass_name()->as_C_string());
      log.print("    name() %s", method->name()->as_C_string());
      log.print("    signature() %s", method->signature()->as_C_string());
    }
  }

  return false;
}

class EstimateSizeForArchive : StackObj {
  size_t _shared_class_info_size;
  int _num_builtin_klasses;
  int _num_unregistered_klasses;

public:
  EstimateSizeForArchive() {
    _shared_class_info_size = 0;
    _num_builtin_klasses = 0;
    _num_unregistered_klasses = 0;
  }

  void do_entry(InstanceKlass* k, DumpTimeClassInfo& info) {
    if (!info.is_excluded()) {
      size_t byte_size = info.runtime_info_bytesize();
      _shared_class_info_size += align_up(byte_size, SharedSpaceObjectAlignment);
    }
  }

  size_t total() {
    return _shared_class_info_size;
  }
};

size_t SystemDictionaryShared::estimate_size_for_archive() {
  EstimateSizeForArchive est;
  _dumptime_table->iterate_all_live_classes(&est);
  size_t total_size = est.total() +
    CompactHashtableWriter::estimate_size(_dumptime_table->count_of(true)) +
    CompactHashtableWriter::estimate_size(_dumptime_table->count_of(false));

  size_t bytesize = align_up(sizeof(RunTimeLambdaProxyClassInfo), SharedSpaceObjectAlignment);
  total_size +=
      (bytesize * _dumptime_lambda_proxy_class_dictionary->_count) +
      CompactHashtableWriter::estimate_size(_dumptime_lambda_proxy_class_dictionary->_count);

  size_t method_info_byte_size = align_up(sizeof(RunTimeMethodDataInfo), SharedSpaceObjectAlignment);
  total_size +=
      (method_info_byte_size * _dumptime_method_info_dictionary->_count) +
      CompactHashtableWriter::estimate_size(_dumptime_method_info_dictionary->_count);

//  size_t init_info_byte_size = align_up(sizeof(RunTimeInitInfo), SharedSpaceObjectAlignment);
//  total_size +=
//      (init_info_byte_size * _dumptime_init_list->length() +
//      ArchiveBuilder::ro_array_bytesize<RunTimeInitInfo*>(_dumptime_init_list->length()));
  total_size += ArchiveBuilder::ro_array_bytesize<InitInfo>(_dumptime_init_list->length());

  return total_size;
}

unsigned int SystemDictionaryShared::hash_for_shared_dictionary(address ptr) {
  if (ArchiveBuilder::is_active()) {
    uintx offset = ArchiveBuilder::current()->any_to_offset(ptr);
    unsigned int hash = primitive_hash<uintx>(offset);
    DEBUG_ONLY({
        if (MetaspaceObj::is_shared((const MetaspaceObj*)ptr)) {
          assert(hash == SystemDictionaryShared::hash_for_shared_dictionary_quick(ptr), "must be");
        }
      });
    return hash;
  } else {
    return SystemDictionaryShared::hash_for_shared_dictionary_quick(ptr);
  }
}

class CopyLambdaProxyClassInfoToArchive : StackObj {
  CompactHashtableWriter* _writer;
  ArchiveBuilder* _builder;
public:
  CopyLambdaProxyClassInfoToArchive(CompactHashtableWriter* writer)
  : _writer(writer), _builder(ArchiveBuilder::current()) {}
  bool do_entry(LambdaProxyClassKey& key, DumpTimeLambdaProxyClassInfo& info) {
    // In static dump, info._proxy_klasses->at(0) is already relocated to point to the archived class
    // (not the original class).
    //
    // The following check has been moved to SystemDictionaryShared::check_excluded_classes(), which
    // happens before the classes are copied.
    //
    // if (SystemDictionaryShared::is_excluded_class(info._proxy_klasses->at(0))) {
    //  return true;
    //}
    ResourceMark rm;
    LogStreamHandle(Info, cds, dynamic) log;
    if (log.is_enabled()) {
      log.print("Archiving hidden " UINT32_FORMAT_X_0 " " UINT32_FORMAT_X_0 ,
                            key.hash(), key.dumptime_hash());
//      key.print_on(&log);
      log.print(" %d " PTR_FORMAT " %s",
                            info._proxy_klasses->length(), p2i(info._proxy_klasses->at(0)),
                            info._proxy_klasses->at(0)->external_name());
    }
    size_t byte_size = sizeof(RunTimeLambdaProxyClassInfo);
    RunTimeLambdaProxyClassInfo* runtime_info =
        (RunTimeLambdaProxyClassInfo*)ArchiveBuilder::ro_region_alloc(byte_size);
    runtime_info->init(key, info);
    unsigned int hash = runtime_info->hash();
    u4 delta = _builder->any_to_offset_u4((void*)runtime_info);
    _writer->add(hash, delta);
    return true;
  }
};

class AdjustLambdaProxyClassInfo : StackObj {
public:
  AdjustLambdaProxyClassInfo() {}
  bool do_entry(LambdaProxyClassKey& key, DumpTimeLambdaProxyClassInfo& info) {
    int len = info._proxy_klasses->length();
    InstanceKlass* last_buff_k = nullptr;

    for (int i = len - 1; i >= 0; i--) {
      InstanceKlass* orig_k = info._proxy_klasses->at(i);
      InstanceKlass* buff_k = ArchiveBuilder::current()->get_buffered_addr(orig_k);
      assert(ArchiveBuilder::current()->is_in_buffer_space(buff_k), "must be");
      buff_k->set_lambda_proxy_is_available();
      buff_k->set_next_link(last_buff_k);
      if (last_buff_k != nullptr) {
        ArchivePtrMarker::mark_pointer(buff_k->next_link_addr());
      }
      last_buff_k = buff_k;
    }

    return true;
  }
};

class CopySharedClassInfoToArchive : StackObj {
  CompactHashtableWriter* _writer;
  bool _is_builtin;
  ArchiveBuilder *_builder;
public:
  CopySharedClassInfoToArchive(CompactHashtableWriter* writer,
                               bool is_builtin)
    : _writer(writer), _is_builtin(is_builtin), _builder(ArchiveBuilder::current()) {}

  void do_entry(InstanceKlass* k, DumpTimeClassInfo& info) {
    if (!info.is_excluded() && info.is_builtin() == _is_builtin) {
      size_t byte_size = info.runtime_info_bytesize();
      RunTimeClassInfo* record;
      record = (RunTimeClassInfo*)ArchiveBuilder::ro_region_alloc(byte_size);
      record->init(info);

      unsigned int hash;
      Symbol* name = info._klass->name();
      name = ArchiveBuilder::current()->get_buffered_addr(name);
      hash = SystemDictionaryShared::hash_for_shared_dictionary((address)name);
      u4 delta = _builder->buffer_to_offset_u4((address)record);
      if (_is_builtin && info._klass->is_hidden()) {
        // skip
      } else {
        _writer->add(hash, delta);
      }
      if (log_is_enabled(Trace, cds, hashtables)) {
        ResourceMark rm;
        log_trace(cds,hashtables)("%s dictionary: %s", (_is_builtin ? "builtin" : "unregistered"), info._klass->external_name());
      }

      // Save this for quick runtime lookup of InstanceKlass* -> RunTimeClassInfo*
      InstanceKlass* buffered_klass = ArchiveBuilder::current()->get_buffered_addr(info._klass);
      RunTimeClassInfo::set_for(buffered_klass, record);
    }
  }
};

void SystemDictionaryShared::write_lambda_proxy_class_dictionary(LambdaProxyClassDictionary *dictionary) {
  CompactHashtableStats stats;
  dictionary->reset();
  CompactHashtableWriter writer(_dumptime_lambda_proxy_class_dictionary->_count, &stats);
  CopyLambdaProxyClassInfoToArchive copy(&writer);
  _dumptime_lambda_proxy_class_dictionary->iterate(&copy);
  writer.dump(dictionary, "lambda proxy class dictionary");
}

class CopyMethodDataInfoToArchive : StackObj {
  CompactHashtableWriter* _writer;
  ArchiveBuilder* _builder;
public:
  CopyMethodDataInfoToArchive(CompactHashtableWriter* writer)
      : _writer(writer), _builder(ArchiveBuilder::current()) {}

  bool do_entry(MethodDataKey& key, DumpTimeMethodDataInfo& info) {
    Method* holder = key.method();
    log_info(cds,dynamic)("Archiving method info for %s", holder->external_name());

    size_t byte_size = sizeof(RunTimeMethodDataInfo);
    RunTimeMethodDataInfo* record = (RunTimeMethodDataInfo*)ArchiveBuilder::ro_region_alloc(byte_size);

    DumpTimeMethodDataInfo data(info.method_data(), info.method_counters());
    record->init(key, data);

    uint hash = SystemDictionaryShared::hash_for_shared_dictionary((address)holder);
    u4 delta = _builder->buffer_to_offset_u4((address)record);
    _writer->add(hash, delta);

    return true;
  }
};

void SystemDictionaryShared::write_method_info_dictionary(MethodDataInfoDictionary* dictionary) {
  CompactHashtableStats stats;
  dictionary->reset();
  CompactHashtableWriter writer(_dumptime_method_info_dictionary->_count, &stats);
  CopyMethodDataInfoToArchive copy(&writer);
  _dumptime_method_info_dictionary->iterate(&copy);
  writer.dump(dictionary, "method info dictionary");
}

void SystemDictionaryShared::write_dictionary(RunTimeSharedDictionary* dictionary,
                                              bool is_builtin) {
  CompactHashtableStats stats;
  dictionary->reset();
  CompactHashtableWriter writer(_dumptime_table->count_of(is_builtin), &stats);
  CopySharedClassInfoToArchive copy(&writer, is_builtin);
  assert_lock_strong(DumpTimeTable_lock);
  _dumptime_table->iterate_all_live_classes(&copy);
  writer.dump(dictionary, is_builtin ? "builtin dictionary" : "unregistered dictionary");
}

void SystemDictionaryShared::print_init_list(outputStream* st, bool filter, InstanceKlass* value) {
  for (int i = 0; i < _dumptime_init_list->length(); i++) {
    ResourceMark rm;
    InitInfo info = _dumptime_init_list->at(i);
    if (filter && info.klass() != value) {
      continue; // skip
    }
    info.print_on(st);
    st->cr();
  }
}

void SystemDictionaryShared::write_to_archive(bool is_static_archive) {
  ArchiveInfo* archive = get_archive(is_static_archive);

  write_dictionary(&archive->_builtin_dictionary, true);
  write_dictionary(&archive->_unregistered_dictionary, false);

  write_lambda_proxy_class_dictionary(&archive->_lambda_proxy_class_dictionary);

  write_method_info_dictionary(&archive->_method_info_dictionary);

  if (is_static_archive) {
    // ignore init lists for static archive
  } else {
    int len = _dumptime_init_list->length();
    int pos = 0;
    for (int i = 0; i < len; i++) {
      InitInfo& info = _dumptime_init_list->at(i);

      bool found = false;
      if (info.type() == invalid) {
        continue; // skip
      }
      if (info.metadata() == nullptr) {
        assert(info.name() != nullptr, "");
        ResourceMark rm;
        log_debug(cds,dynamic)("init_list: metadata == nullptr: %s", info.name()->as_C_string());
      }
      if (info.type() == class_init) {
        InstanceKlass::ClassState s = InstanceKlass::ClassState(info.value());
        if (info.klass() != nullptr) {
          for (int j = i+1; j < len; j++) {
            InitInfo& info1 = _dumptime_init_list->at(j);
            if (info1.equals(info)) {
              assert(info1.value() > info.value(), "%s > %s",
                     InstanceKlass::state2name(InstanceKlass::ClassState(info1.value())),
                     InstanceKlass::state2name(InstanceKlass::ClassState(info.value())));
              if (InstanceKlass::ClassState(info.value()) == InstanceKlass::being_initialized) {
//                _dumptime_init_list->at_put(j, InitInfo());
              } else {
                found = true;
                _dumptime_init_list->at_put(i, InitInfo());
                break; // found
              }
            }
          }
        }
      }
      if (!found) {
        _dumptime_init_list->at_put(pos++, _dumptime_init_list->at(i));
      }
    }
    _dumptime_init_list->trunc_to(pos);
    len = pos;
    assert(_dumptime_init_list->length() == pos, "");

    archive->_init_list = ArchiveBuilder::new_ro_array<InitInfo>(len);
    for (int i = 0; i < len; i++) {
      InitInfo& info = _dumptime_init_list->at(i);
      archive->_init_list->adr_at(i)->init(info);

      if (info.type() != invokehandle && info.klass() == nullptr) {
        ResourceMark rm;
        assert(info.name() != nullptr, "");
        log_debug(cds,dynamic)("init_list: klass == nullptr: %s", info.name()->as_klass_external_name());
      } else if (info.type() == field_init && info.metadata1() == nullptr) {
        ResourceMark rm;
        assert(info.name() != nullptr, "");
        log_debug(cds,dynamic)("init_list: metadata1 == nullptr: %s", info.name()->as_klass_external_name());
      }
    }
  }
}

void SystemDictionaryShared::adjust_lambda_proxy_class_dictionary() {
  AdjustLambdaProxyClassInfo adjuster;
  _dumptime_lambda_proxy_class_dictionary->iterate(&adjuster);
}

class AdjustMethodInfo : StackObj {
public:
  AdjustMethodInfo() {}
  bool do_entry(MethodDataKey& key, DumpTimeMethodDataInfo& info) {
    // TODO: is it possible for the data to become stale/invalid?
    MethodData*     md = info.method_data();
    MethodCounters* mc = info.method_counters();
    if (md != nullptr) {
      md = ArchiveBuilder::current()->get_buffered_addr(md);
    }
    if (mc != nullptr) {
      mc = ArchiveBuilder::current()->get_buffered_addr(mc);
    }
    assert(ArchiveBuilder::current()->is_in_buffer_space(md) || md == nullptr, "must be");
    assert(ArchiveBuilder::current()->is_in_buffer_space(mc) || mc == nullptr, "must be");
    if (md != nullptr) {
      md->remove_unshareable_info();
    }
    if (mc != nullptr) {
      mc->remove_unshareable_info();
    }
    return true;
  }
};

void SystemDictionaryShared::adjust_method_info_dictionary() {
  AdjustMethodInfo adjuster;
  _dumptime_method_info_dictionary->iterate(&adjuster);
}

void SystemDictionaryShared::serialize_dictionary_headers(SerializeClosure* soc,
                                                          bool is_static_archive) {
  ArchiveInfo* archive = get_archive(is_static_archive);

  archive->_builtin_dictionary.serialize_header(soc);
  archive->_unregistered_dictionary.serialize_header(soc);
  archive->_lambda_proxy_class_dictionary.serialize_header(soc);
  archive->_method_info_dictionary.serialize_header(soc);

  soc->do_ptr((void**)&archive->_init_list);
}

void SystemDictionaryShared::serialize_vm_classes(SerializeClosure* soc) {
  for (auto id : EnumRange<vmClassID>{}) {
    soc->do_ptr(vmClasses::klass_addr_at(id));
  }
  soc->do_ptr((void**)&_archived_lambda_form_classes);
  soc->do_ptr((void**)&_archived_lambda_proxy_classes_boot);
  soc->do_ptr((void**)&_archived_lambda_proxy_classes_boot2);
  soc->do_ptr((void**)&_archived_lambda_proxy_classes_platform);
  soc->do_ptr((void**)&_archived_lambda_proxy_classes_app);
}

const RunTimeClassInfo*
SystemDictionaryShared::find_record(RunTimeSharedDictionary* static_dict, RunTimeSharedDictionary* dynamic_dict, Symbol* name) {
  if (!UseSharedSpaces || !name->is_shared()) {
    // The names of all shared classes must also be a shared Symbol.
    return nullptr;
  }

  unsigned int hash = SystemDictionaryShared::hash_for_shared_dictionary_quick(name);
  const RunTimeClassInfo* record = nullptr;
  if (DynamicArchive::is_mapped()) {
    // Use the regenerated holder classes in the dynamic archive as they
    // have more methods than those in the base archive.
    if (LambdaFormInvokers::may_be_regenerated_class(name)) {
      record = dynamic_dict->lookup(name, hash, 0);
      if (record != nullptr) {
        return record;
      }
    }
  }

  if (!MetaspaceShared::is_shared_dynamic(name)) {
    // The names of all shared classes in the static dict must also be in the
    // static archive
    record = static_dict->lookup(name, hash, 0);
  }

  if (record == nullptr && DynamicArchive::is_mapped()) {
    record = dynamic_dict->lookup(name, hash, 0);
  }

  return record;
}

InstanceKlass* SystemDictionaryShared::find_builtin_class(Symbol* name) {
  const RunTimeClassInfo* record = find_record(&_static_archive._builtin_dictionary,
                                               &_dynamic_archive._builtin_dictionary,
                                               name);
  if (record != nullptr) {
    assert(!record->_klass->is_hidden(), "hidden class cannot be looked up by name");
    assert(check_alignment(record->_klass), "Address not aligned");
    // We did not save the classfile data of the generated LambdaForm invoker classes,
    // so we cannot support CLFH for such classes.
    if (record->_klass->is_generated_shared_class() && JvmtiExport::should_post_class_file_load_hook()) {
       return nullptr;
    }
    return record->_klass;
  } else {
    return nullptr;
  }
}

void SystemDictionaryShared::update_shared_entry(InstanceKlass* k, int id) {
  assert(DumpSharedSpaces, "supported only when dumping");
  DumpTimeClassInfo* info = get_info(k);
  info->_id = id;
}

const char* SystemDictionaryShared::class_loader_name_for_shared(Klass* k) {
  assert(k != nullptr, "Sanity");
  assert(k->is_shared(), "Must be");
  assert(k->is_instance_klass(), "Must be");
  InstanceKlass* ik = InstanceKlass::cast(k);
  if (ik->is_shared_boot_class()) {
    return "boot_loader";
  } else if (ik->is_shared_platform_class()) {
    return "platform_loader";
  } else if (ik->is_shared_app_class()) {
    return "app_loader";
  } else if (ik->is_shared_unregistered_class()) {
    return "unregistered_loader";
  } else {
    return "unknown loader";
  }
}

class SharedDictionaryPrinter : StackObj {
  outputStream* _st;
  int _index;
public:
  SharedDictionaryPrinter(outputStream* st) : _st(st), _index(0) {}

  void do_value(const RunTimeClassInfo* record) {
    ResourceMark rm;
    _st->print_cr("%4d: %s %s", _index++, record->_klass->external_name(),
        SystemDictionaryShared::class_loader_name_for_shared(record->_klass));
    if (record->_klass->array_klasses() != nullptr) {
      record->_klass->array_klasses()->cds_print_value_on(_st);
      _st->cr();
    }
  }
  int index() const { return _index; }
};

void RunTimeSharedDictionary::print_on(outputStream* st) {
  SharedDictionaryPrinter printer(st);
  iterate(&printer);
}

class SharedLambdaDictionaryPrinter : StackObj {
  outputStream* _st;
  int _index;
public:
  SharedLambdaDictionaryPrinter(outputStream* st, int idx) : _st(st), _index(idx) {}

  void do_value(const RunTimeLambdaProxyClassInfo* record) {
    if (record->proxy_klass_head()->lambda_proxy_is_available()) {
      ResourceMark rm;
      _st->print("LambdaProxyClassInfo: " UINT32_FORMAT_X_0 " " UINT32_FORMAT_X_0 " ",
                 record->key().hash(), record->key().dumptime_hash());
#ifndef PRODUCT
      record->key().print_on(_st);
#endif // !PRODUCT
      _st->cr();
      Klass* k = record->proxy_klass_head();
      while (k != nullptr) {
        _st->print_cr("  %4d: " PTR_FORMAT " %s %s",
                      _index++, p2i(k), k->external_name(),
                      SystemDictionaryShared::class_loader_name_for_shared(k));
        k = k->next_link();
      }
    }
  }
};

class SharedMethodInfoDictionaryPrinter : StackObj {
  outputStream* _st;
  int _index;

private:
  static const char* tag(void* p) {
    if (p == nullptr) {
      return "   ";
    } else if (MetaspaceShared::is_shared_dynamic(p)) {
      return "<D>";
    } else if (MetaspaceShared::is_in_shared_metaspace(p)) {
      return "<S>";
    } else {
      return "???";
    }
  }
public:
  SharedMethodInfoDictionaryPrinter(outputStream* st) : _st(st), _index(0) {}

  void do_value(const RunTimeMethodDataInfo* record) {
    ResourceMark rm;
    Method*         m  = record->method();
    MethodCounters* mc = record->method_counters();
    MethodData*     md = record->method_data();

    _st->print_cr("%4d: %s" PTR_FORMAT " %s" PTR_FORMAT " %s" PTR_FORMAT " %s", _index++,
                  tag(m), p2i(m),
                  tag(mc), p2i(mc),
                  tag(md), p2i(md),
                  m->external_name());
    if (mc != nullptr) {
      mc->print_on(_st);
    }
    if (md != nullptr) {
      md->print_on(_st);
    }
    _st->cr();
  }
};

static const char* type2name(InitType t) {
  switch (t) {
    case class_init:    return "class_init";
    case field_init:    return "field_init";
    case invokedynamic: return "invokedynamic";
    case invokehandle:  return "invokehandle";
    case invalid:       return "invalid";

    default:
      ShouldNotReachHere();
      return nullptr;
  }
}

void InitInfo::print_on(outputStream* st) {
  st->print_raw(type2name(_type));
  st->print(" {" PTR_FORMAT "}", p2i(metadata()));
  switch (_type) {
    case class_init: {
      st->print(" ");
      if (klass() != nullptr) {
        klass()->print_value_on(st);
      } else if (name() != nullptr) {
        st->print("[SYM]%s", name()->as_C_string());
      }
      InstanceKlass::ClassState s = (InstanceKlass::ClassState)(value());
      st->print(" %s", InstanceKlass::state2name(s));
      break;
    }
    case invokedynamic: {
      st->print(" ");
      if (klass() != nullptr) {
        klass()->print_value_on(st);
      }
      st->print(" %d", value());
      break;
    }
    case invokehandle: {
      st->print(" ");
      if (method() != nullptr) {
        method()->print_value_on(st);
      }
      st->print(" %d", value());
      break;
    }
    case field_init: {
      st->print(" ");

      if (klass() != nullptr) {
        klass()->print_value_on(st);

        fieldDescriptor fd;
        if (klass()->find_field_from_offset(_val, true /*is_static*/, &fd)) {
          st->print("%s (+%d)%s = ", fd.name()->as_C_string(), _val, fd.signature()->as_C_string());
          switch (fd.field_type()) {
            case T_BOOLEAN: st->print(" = %d",  _value._int);    break;
            case T_BYTE:    st->print(" = %d",  _value._int);    break;
            case T_SHORT:   st->print(" = %d",  _value._int);    break;
            case T_CHAR:    st->print(" = %d",  _value._int);    break;
            case T_INT:     st->print(" = %d",  _value._int);    break;
            case T_LONG:    st->print(" = %ld", _value._long);   break;
            case T_FLOAT:   st->print(" = %f",  _value._float);  break;
            case T_DOUBLE:  st->print(" = %f",  _value._double); break;

            case T_ARRAY: // fall-through
            case T_OBJECT: {
              st->print(" = {" PTR_FORMAT "}", p2i(metadata1()));
              if (metadata1() != nullptr) {
                metadata1()->print_value_on(st);
              }
              break;
            }

            default: st->print(" = " JLONG_FORMAT, _value._long);
          }
        } else {
          st->print(" +%d = " JLONG_FORMAT, _val, _value._long);
        }
      } else {
        st->print("[SYM]%s+%d = " JLONG_FORMAT, name()->as_C_string(), _val, _value._long);
      }
      break;
    }
    case invalid: {
      break;
    }
    default: ShouldNotReachHere();
  }
  st->print(" {" PTR_FORMAT "}", p2i(name()));
  if (name() != nullptr) {
    st->print(" %s", name()->as_C_string());
  }
}

void SystemDictionaryShared::ArchiveInfo::print_on(const char* prefix,
                                                   outputStream* st) {
  st->print_cr("%sShared Dictionary", prefix);
  SharedDictionaryPrinter p(st);
  st->print_cr("%sShared Builtin Dictionary", prefix);
  _builtin_dictionary.iterate(&p);
  st->print_cr("%sShared Unregistered Dictionary", prefix);
  _unregistered_dictionary.iterate(&p);
  if (!_lambda_proxy_class_dictionary.empty()) {
    st->print_cr("%sShared Lambda Dictionary", prefix);
    SharedLambdaDictionaryPrinter ldp(st, p.index());
    _lambda_proxy_class_dictionary.iterate(&ldp);
  }
  if (!_method_info_dictionary.empty()) {
    st->print_cr("%sShared MethodData Dictionary", prefix);
    SharedMethodInfoDictionaryPrinter mdp(st);
    _method_info_dictionary.iterate(&mdp);
  }
  st->print_cr("%sTraining Data", prefix);
  TrainingDataPrinter tdp(st);
  _builtin_dictionary.iterate(&tdp);
  _method_info_dictionary.iterate(&tdp);

  if (_init_list != nullptr && _init_list->length() > 0) {
    st->print_cr("%sShared Init List", prefix);
    for (int i = 0; i < _init_list->length(); i++) {
      ResourceMark rm;
      InitInfo* info = _init_list->adr_at(i);
      st->print("%4d: " PTR_FORMAT " " PTR_FORMAT " ", i, p2i(info->name()), p2i(info->metadata()));
      info->print_on(st);
      st->cr();
    }
  }
}

void SystemDictionaryShared::ArchiveInfo::print_table_statistics(const char* prefix,
                                                                 outputStream* st) {
  st->print_cr("%sArchve Statistics", prefix);
  _builtin_dictionary.print_table_statistics(st, "Builtin Shared Dictionary");
  _unregistered_dictionary.print_table_statistics(st, "Unregistered Shared Dictionary");
  _lambda_proxy_class_dictionary.print_table_statistics(st, "Lambda Shared Dictionary");
  _method_info_dictionary.print_table_statistics(st, "MethodData Dictionary");
}

void SystemDictionaryShared::print_shared_archive(outputStream* st, bool is_static) {
  if (UseSharedSpaces) {
    if (is_static) {
      _static_archive.print_on("", st);
    } else {
      if (DynamicArchive::is_mapped()) {
        _dynamic_archive.print_on("Dynamic ", st);
      }
    }
  }
}

void SystemDictionaryShared::print_on(outputStream* st) {
  print_shared_archive(st, true);
  print_shared_archive(st, false);
}

void SystemDictionaryShared::print_table_statistics(outputStream* st) {
  if (UseSharedSpaces) {
    _static_archive.print_table_statistics("Static ", st);
    if (DynamicArchive::is_mapped()) {
      _dynamic_archive.print_table_statistics("Dynamic ", st);
    }
  }
}

bool SystemDictionaryShared::is_dumptime_table_empty() {
  assert_lock_strong(DumpTimeTable_lock);
  _dumptime_table->update_counts();
  if (_dumptime_table->count_of(true) == 0 && _dumptime_table->count_of(false) == 0){
    return true;
  }
  return false;
}

class CleanupDumpTimeLambdaProxyClassTable: StackObj {
 public:
  bool do_entry(LambdaProxyClassKey& key, DumpTimeLambdaProxyClassInfo& info) {
    assert_lock_strong(DumpTimeTable_lock);
    InstanceKlass* caller_ik = key.caller_ik();
    InstanceKlass* nest_host = caller_ik->nest_host_not_null();

    // If the caller class and/or nest_host are excluded, the associated lambda proxy
    // must also be excluded.
    bool always_exclude = SystemDictionaryShared::check_for_exclusion(caller_ik, nullptr) ||
                          SystemDictionaryShared::check_for_exclusion(nest_host, nullptr);

    for (int i = info._proxy_klasses->length() - 1; i >= 0; i--) {
      InstanceKlass* ik = info._proxy_klasses->at(i);
      if (always_exclude || SystemDictionaryShared::check_for_exclusion(ik, nullptr)) {
        SystemDictionaryShared::reset_registered_lambda_proxy_class(ik);
        info._proxy_klasses->remove_at(i);
      }
    }
    return info._proxy_klasses->length() == 0 ? true /* delete the node*/ : false;
  }
};

void SystemDictionaryShared::cleanup_lambda_proxy_class_dictionary() {
  assert_lock_strong(DumpTimeTable_lock);
  CleanupDumpTimeLambdaProxyClassTable cleanup_proxy_classes;
  _dumptime_lambda_proxy_class_dictionary->unlink(&cleanup_proxy_classes);
}

class CleanupDumpTimeMethodInfoTable : StackObj {
public:
  bool do_entry(MethodDataKey& key, DumpTimeMethodDataInfo& info) {
    assert_lock_strong(DumpTimeTable_lock);
    assert(MetaspaceShared::is_in_shared_metaspace(key.method()), "");
    InstanceKlass* holder = key.method()->method_holder();
    bool is_excluded = SystemDictionaryShared::check_for_exclusion(holder, nullptr);
    return is_excluded;
  }
};

void SystemDictionaryShared::cleanup_method_info_dictionary() {
  assert_lock_strong(DumpTimeTable_lock);

  CleanupDumpTimeMethodInfoTable cleanup_method_info;
  _dumptime_method_info_dictionary->unlink(&cleanup_method_info);
}

static Array<InstanceKlass*>* copy_klass_array(GrowableArray<InstanceKlass*>* src) {
  Array<InstanceKlass*>* dst = ArchiveBuilder::new_ro_array<InstanceKlass*>(src->length());
  for (int i = 0; i < src->length(); i++) {
    ArchiveBuilder::current()->write_pointer_in_buffer(dst->adr_at(i), src->at(i));
  }
  return dst;
}

void SystemDictionaryShared::record_archived_lambda_form_classes() {
  if (!ArchiveInvokeDynamic && !DumpSharedSpaces) {
    return;
  }

  GrowableArray<Klass*>* klasses = ArchiveBuilder::current()->klasses();
  GrowableArray<InstanceKlass*> lf_list;
  GrowableArray<InstanceKlass*> proxy_list_boot;
  GrowableArray<InstanceKlass*> proxy_list_boot2;
  GrowableArray<InstanceKlass*> proxy_list_platform;
  GrowableArray<InstanceKlass*> proxy_list_app;

  for (int i = 0; i < klasses->length(); i++) {
    Klass* k = klasses->at(i);
    //assert(ArchiveBuilder::current()->is_in_buffer_space(k), "must be");
    if (k->is_instance_klass()) {
      InstanceKlass* ik = InstanceKlass::cast(k);
      if (HeapShared::is_lambda_form_klass(ik)) {
        assert(ArchiveInvokeDynamic, "lambda form classes are archived only if ArchiveInvokeDynamic is true");
        lf_list.append(ik);
      } else if (HeapShared::is_lambda_proxy_klass(ik)) {
        assert(ArchiveInvokeDynamic, "lambda proxy classes are archived only if ArchiveInvokeDynamic is true");
        oop loader = ik->class_loader();
        s2 classloader_type;

        if (loader == nullptr) {
          classloader_type = ClassLoader::BOOT_LOADER;
          if (ik->module() == ModuleEntryTable::javabase_moduleEntry()) {
            proxy_list_boot.append(ik);
          } else {
            proxy_list_boot2.append(ik);
          }
        } else if (SystemDictionary::is_platform_class_loader(loader)) {
          classloader_type = ClassLoader::PLATFORM_LOADER;
          proxy_list_platform.append(ik);        
        } else if (SystemDictionary::is_system_class_loader(loader)) {
          classloader_type = ClassLoader::APP_LOADER;
          proxy_list_app.append(ik);        
        } else {
          guarantee(0, "ArchiveInvokeDynamic not supported for custom class loaders!");
          classloader_type = ClassLoader::OTHER;
        }

        if (classloader_type != ClassLoader::OTHER) {
          InstanceKlass* buffered_ik = ArchiveBuilder::current()->get_buffered_addr(ik);
          buffered_ik->set_shared_class_loader_type(classloader_type);

          InstanceKlass* nest_host = ik->nest_host_not_null();
          buffered_ik->set_shared_classpath_index(nest_host->shared_classpath_index()); // HACK!
        }
      }
    }
  }

  _archived_lambda_form_classes           = copy_klass_array(&lf_list);
  _archived_lambda_proxy_classes_boot     = copy_klass_array(&proxy_list_boot);
  _archived_lambda_proxy_classes_boot2    = copy_klass_array(&proxy_list_boot2);
  _archived_lambda_proxy_classes_platform = copy_klass_array(&proxy_list_platform);
  _archived_lambda_proxy_classes_app      = copy_klass_array(&proxy_list_app);
}

void SystemDictionaryShared::init_archived_lambda_form_classes(TRAPS) {
  if (_archived_lambda_form_classes == nullptr) {
    return;
  }

  for (int i = 0; i < _archived_lambda_form_classes->length(); i++) {
    InstanceKlass* ik = _archived_lambda_form_classes->at(i);
    init_archived_hidden_class(Handle(), ik, "lambda form", CHECK);
  }
}

void SystemDictionaryShared::init_archived_lambda_proxy_classes(Handle class_loader, TRAPS) {
  static Array<InstanceKlass*>* classes;
  const char* name;
  if (class_loader() == nullptr) {
    if (!ModuleEntryTable::javabase_defined()) {
      classes = _archived_lambda_proxy_classes_boot;
      name = "boot";
    } else {
      classes = _archived_lambda_proxy_classes_boot2;
      name = "boot2";
    }
  } else if (SystemDictionary::is_platform_class_loader(class_loader())) {
    name = "platform";
    classes = _archived_lambda_proxy_classes_platform;
  } else {
    assert(SystemDictionary::is_system_class_loader(class_loader()), "must be");
    name = "app";
    classes = _archived_lambda_proxy_classes_app;
  }

  if (classes != nullptr) {
    log_info(cds)("init_archived_lambda_proxy_classes %s: %d", name, classes->length());
    for (int i = 0; i < classes->length(); i++) {
      InstanceKlass* ik = classes->at(i);
      init_archived_hidden_class(class_loader, ik, "lambda proxy", CHECK);
    }
  }
}


void SystemDictionaryShared::init_archived_hidden_class(Handle class_loader,
                                                        InstanceKlass* ik, const char* which, TRAPS) {
  if (log_is_enabled(Debug, cds, heap)) {
    ResourceMark rm;
    log_debug(cds, heap)("Init archived %s class: %s ", which, ik->external_name());
  }

  assert(ik->super() == vmClasses::Object_klass(), "must be");
  //assert(ik->local_interfaces()->length() == 0, "must be");

  ClassLoaderData* loader_data = ClassLoaderData::class_loader_data(class_loader());
  if (class_loader() == nullptr) {
    ik->restore_unshareable_info(loader_data, Handle(), NULL, CHECK);
  } else {
      PackageEntry* pkg_entry = CDSProtectionDomain::get_package_entry_from_class(ik, class_loader);
      Handle protection_domain =
        CDSProtectionDomain::init_security_info(class_loader, ik, pkg_entry, CHECK);
      ik->restore_unshareable_info(loader_data, protection_domain, pkg_entry, CHECK);
  }
  SystemDictionary::load_shared_class_misc(ik, loader_data);
  ik->add_to_hierarchy(THREAD);

  assert(ik->is_loaded(), "Must be in at least loaded state");
  ik->link_class(CHECK);
  ik->initialize(CHECK); // quick-init that doesn't go through <clinit>
}

void SystemDictionaryShared::cleanup_init_list() {
  assert_lock_strong(DumpTimeTable_lock);

  for (int i = 0; i < _dumptime_init_list->length(); i++) {
    InitInfo& info = _dumptime_init_list->at(i);
    if (info.type() != invalid) {
      InstanceKlass* holder = info.holder();
      bool is_excluded = SystemDictionaryShared::check_for_exclusion(holder, nullptr);
      if (is_excluded) {
        LogStreamHandle(Debug, cds, dynamic) log;
        if (log.is_enabled()) {
          ResourceMark rm;
          log.print("record_init_info: EXCLUDED (holder):");
          info.print_on(&log);
        }
//        _dumptime_init_list->at_put(i, InitInfo());
        info.reset_metadata();
      }
    }
    if (info.type() == field_init && info.metadata1() != nullptr) {
      Klass* k = (Klass*)info.metadata1();
      bool is_excluded = (k->is_objArray_klass() && !MetaspaceShared::is_in_shared_metaspace(k)) ||
                         (k->is_instance_klass() && SystemDictionaryShared::check_for_exclusion(InstanceKlass::cast(k), nullptr));
      if (is_excluded) {
        LogStreamHandle(Debug, cds, dynamic) log;
        if (log.is_enabled()) {
          ResourceMark rm;
          log.print("record_init_info: EXCLUDED (metadata1): ");
          info.print_on(&log);
        }
        info.reset_metadata(); // invalidate for now
        info.reset_metadata1();
      }
    } else {
      assert(info.metadata1() == nullptr, "");
    }
  }
}

class PrecompileIterator : StackObj {
public:
  PrecompileIterator() {}
  GrowableArray<Method*> _methods;

  static bool include(Method* m) {
    return !m->is_native() && !m->is_abstract();
  }

  void do_value(const RunTimeClassInfo* record) {
    // FIXME: filter methods
    Array<Method*>* methods = record->_klass->methods();
    for (int i = 0; i < methods->length(); i++) {
      Method* m = methods->at(i);
      if (!_methods.contains(m) && include(m)) {
        _methods.push(m);
      }
    }
  }
  void do_value(TrainingData* td) {
//    LogStreamHandle(Trace, training) log;
//    if (log.is_enabled()) {
//      td->print_on(&log);
//    }
    if (td->is_MethodTrainingData()) {
      MethodTrainingData* mtd = td->as_MethodTrainingData();
      if (mtd->has_holder() && include((Method*)mtd->holder())) {
        _methods.push((Method*)mtd->holder());
      }
    }
  }
};

static int compile_id(methodHandle mh, int level) {
  if (TrainingData::have_data()) {
    MethodTrainingData* mtd = TrainingData::lookup_mtd_for(mh());
    if (mtd != nullptr) {
      CompileTrainingData* ctd = mtd->first_compile(level);
      if (ctd != nullptr) {
        return ctd->compile_id();
      }
    }
  }
  return 0;
}

static int compile_id(methodHandle mh) {
  if (TrainingData::have_data()) {
    MethodTrainingData* mtd = TrainingData::lookup_mtd_for(mh());
    if (mtd != nullptr) {
      CompileTrainingData* ctd = mtd->first_compile();
      if (ctd != nullptr) {
        return ctd->compile_id();
      }
    }
  }
  return 0;
}

static int compare_by_compile_id(Method** m1, Method** m2) {
  JavaThread* jt = JavaThread::current();
  methodHandle mh1(jt, *m1);
  methodHandle mh2(jt, *m2);
  int id1 = compile_id(mh1, CompLevel_full_optimization);
  int id2 = compile_id(mh2, CompLevel_full_optimization);

  if (id1 == 0 && id2 == 0) {
    id1 = compile_id(mh1);
    id2 = compile_id(mh2);
  }

  if (id1 == 0) {
    return 1;
  } else if (id2 == 0) {
    return -1;
  } else {
    return id1 - id2;
  }
}

void SystemDictionaryShared::preload_archived_classes(TRAPS) {
  ResourceMark rm;

  bool prelink                 = (PreloadArchivedClasses > 0);
  bool preinit                 = (PreloadArchivedClasses > 1);
  bool preresolve_cp           = (Preresolve & 1) == 1;
  bool preresolve_indy         = (Preresolve & 2) == 2;
  bool preresolve_invokehandle = (Preresolve & 4) == 4;

  preload_archived_classes(prelink, preinit, preresolve_cp, preresolve_indy, preresolve_invokehandle, THREAD);

  if (PrecompileLevel > 0) {
    log_info(precompile)("Precompile started");

    FlagSetting fs(UseRecompilation, false); // disable recompilation until precompilation is over
    int count = force_compilation(false, THREAD);
    assert(!HAS_PENDING_EXCEPTION, "");
    if (log_is_enabled(Info, cds, nmethod)) {
      MutexLocker ml(Threads_lock);
      CodeCache::arm_all_nmethods();
    }

    log_info(precompile)("Precompile finished: %d methods compiled", count);
  }

  if (!preinit && ForceClassInit) {
    preload_archived_classes(false, true, false, false, false, THREAD);
  }
}

void SystemDictionaryShared::preload_archived_classes(bool prelink, bool preinit,
                                                      bool preresolve_cp, bool preresolve_indy, bool preresolve_invokehandle,
                                                      TRAPS) {
  jlong l1 = (UsePerfData ? ClassLoader::perf_ik_link_methods_time()->get_value() : -1);
  jlong l2 = (UsePerfData ? ClassLoader::perf_method_adapters_time()->get_value() : -1);
  jlong l3 = (UsePerfData ? ClassLoader::perf_ik_link_methods_count()->get_value() : -1);
  jlong l4 = (UsePerfData ? ClassLoader::perf_method_adapters_count()->get_value() : -1);

  int preload_cnt = 0;
  int prelink_cnt = 0;
  int preinit_cnt = 0;

  log_info(cds,dynamic)("Preload started (link_methods = %ld, adapters = %ld, clinit = %ldms)",
                        l3, l4, ClassLoader::class_init_time_ms());

  if (_dynamic_archive._init_list != nullptr) {
    PerfTraceTime timer(ClassLoader::perf_preload_total_time());

    Handle h_loader(THREAD, SystemDictionary::java_system_loader());
    for (int i = 0; i < _dynamic_archive._init_list->length(); i++) {
      ResourceMark rm;
      InitInfo* info = _dynamic_archive._init_list->adr_at(i);
      Symbol* name = info->name();
      InstanceKlass* ik = info->holder();
      int val = info->value();

      if (ik == nullptr) {
        log_debug(cds,dynamic)("Preload %d failed: not part of the archive: %s", i, name->as_klass_external_name());
        continue;
      } else if (!ik->is_loaded()) {
        log_debug(cds,dynamic)("Preload %d failed: not preloaded: %s", i, name->as_klass_external_name());
        continue;
      }

      switch (info->type()) {
        case field_init: {
          break; // nothing to do for now
        }
        case class_init: {
          InstanceKlass::ClassState s = (InstanceKlass::ClassState)(info->value());

          if (prelink && s >= InstanceKlass::being_linked) {
            if (ik != nullptr && ik->is_loaded() && !ik->is_linked()) {
              PerfTraceTime timer(ClassLoader::perf_prelink_time());
              log_debug(cds,dynamic)("Prelink (%ldms) %d %s",
                                     (UsePerfData ? Management::ticks_to_ms(ClassLoader::perf_prelink_time()->get_value()) : -1),
                                     i, name->as_klass_external_name());
              assert(!HAS_PENDING_EXCEPTION, "");
              ik->link_class(THREAD);
              if (HAS_PENDING_EXCEPTION) {
                Handle exc_handle(THREAD, PENDING_EXCEPTION);
                CLEAR_PENDING_EXCEPTION;

                log_info(cds,dynamic)("Exception during prelinking of %s", ik->external_name());
                LogStreamHandle(Debug, cds) log;
                if (log.is_enabled()) {
                  java_lang_Throwable::print(exc_handle(), &log);
                  java_lang_Throwable::print_stack_trace(exc_handle, &log);
                }
              } else if (ik->is_linked()) {
                ++prelink_cnt;
              }
            } else {
              if (ik != nullptr && ik->is_linked()) {
                log_debug(cds,dynamic)("Prelink %d: already linked: %s", i, name->as_klass_external_name());
              } else {
                assert(ik == nullptr || !ik->is_loaded(), "");
                log_debug(cds,dynamic)("Prelink %d: not loaded: %s", i, name->as_klass_external_name());
              }
            }
            if (ik != nullptr && ik->is_linked()) {
              // ensure that nest_host is initialized
              assert(!HAS_PENDING_EXCEPTION, "");

              InstanceKlass* host = ik->nest_host(THREAD);

              if (HAS_PENDING_EXCEPTION) {
                Handle exc_handle(THREAD, PENDING_EXCEPTION);
                CLEAR_PENDING_EXCEPTION;

                log_info(cds,dynamic)("Exception during preloading of nest host for %s", name->as_klass_external_name());
                LogStreamHandle(Debug, cds) log;
                if (log.is_enabled()) {
                  java_lang_Throwable::print(exc_handle(), &log);
                  java_lang_Throwable::print_stack_trace(exc_handle, &log);
                }
              }
            }
          }
          if (preinit && s >= InstanceKlass::being_initialized) {
            if (ik != nullptr && ik->is_loaded() && !ik->is_initialized()) {
              PerfTraceTime timer(ClassLoader::perf_preinit_time());

              log_debug(cds,dynamic)("Preinit (%ldms) %d %s",
                                     (UsePerfData ? Management::ticks_to_ms(ClassLoader::perf_preinit_time()->get_value()) : -1),
                                     i, ik->external_name());
              assert(!HAS_PENDING_EXCEPTION, "");
              ik->initialize(THREAD);
              if (HAS_PENDING_EXCEPTION) {
                Handle exc_handle(THREAD, PENDING_EXCEPTION);
                CLEAR_PENDING_EXCEPTION;

                log_info(cds,dynamic)("Exception during pre-initialization of %s", ik->external_name());
                LogStreamHandle(Debug, cds) log;
                if (log.is_enabled()) {
                  java_lang_Throwable::print(exc_handle(), &log);
                  java_lang_Throwable::print_stack_trace(exc_handle, &log);
                }
              } else if (ik->is_initialized() || ik->is_in_error_state()) {
                ++preinit_cnt;
              }
            } else {
              if (ik != nullptr && ik->is_initialized()) {
                log_debug(cds,dynamic)("Preinit %d: already initialized: %s", i, name->as_klass_external_name());
              } else {
                assert(ik == nullptr || !ik->is_loaded(), "");
                log_debug(cds,dynamic)("Preinit %d: not loaded: %s", i, name->as_klass_external_name());
              }
            }
          }
          if (preresolve_cp && ik != nullptr && ik->is_initialized()) {
            PerfTraceTime timer(ClassLoader::perf_preresolve_time());

            log_debug(cds,dynamic)("Preresolve (%ldms) %d %s",
                                   (UsePerfData ? Management::ticks_to_ms(ClassLoader::perf_preresolve_time()->get_value()) : -1),
                                   i, ik->external_name());
            assert(!HAS_PENDING_EXCEPTION, "");
            ik->constants()->resolve_klass_constants(THREAD);
            if (HAS_PENDING_EXCEPTION) {
              Handle exc_handle(THREAD, PENDING_EXCEPTION);
              CLEAR_PENDING_EXCEPTION;

              log_info(cds,dynamic)("Exception during pre-resolution of %s", ik->external_name());
              LogStreamHandle(Debug, cds) log;
              if (log.is_enabled()) {
                java_lang_Throwable::print(exc_handle(), &log);
                java_lang_Throwable::print_stack_trace(exc_handle, &log);
              }
            }
            JavaCallArguments args(Handle(THREAD, ik->java_mirror()));
            JavaValue result(T_VOID);
            JavaCalls::call_special(&result,
                                    vmClasses::Class_klass(),
                                    vmSymbols::preinit_name(),
                                    vmSymbols::void_method_signature(),
                                    &args, THREAD);
            if (HAS_PENDING_EXCEPTION) {
              Handle exc_handle(THREAD, PENDING_EXCEPTION);
              CLEAR_PENDING_EXCEPTION;

              log_info(cds,dynamic)("Exception during preinit call of %s", ik->external_name());
              LogStreamHandle(Debug, cds) log;
              if (log.is_enabled()) {
                java_lang_Throwable::print(exc_handle(), &log);
                java_lang_Throwable::print_stack_trace(exc_handle, &log);
              }
            }
          }
          break;
        }

        case invokedynamic: {
          if (preresolve_indy) {
            if (ik == nullptr) {
              log_debug(cds,dynamic)("Preresolve %d %s: failed to resolve the klass", i, name->as_klass_external_name());
            } else if (preinit && !ik->is_initialized()) {
              log_debug(cds,dynamic)("Preresolve %d %s: failed: klass not initialized", i, name->as_klass_external_name());
            } else {
              assert(!HAS_PENDING_EXCEPTION, "");
              CallInfo result;
              constantPoolHandle pool(THREAD, ik->constants());

              int index = pool->decode_invokedynamic_index(val);
              int pool_index = pool->resolved_indy_entry_at(index)->constant_pool_index();
              BootstrapInfo bootstrap_specifier(pool, pool_index, index);
              bool is_done = bootstrap_specifier.resolve_previously_linked_invokedynamic(result, CHECK);
              if (is_done) {
                log_debug(cds,dynamic)("Preresolve %d %s: already resolved: invokedynamic CP @ %d", i, name->as_klass_external_name(), val);
              } else {
                PerfTraceTime timer(ClassLoader::perf_preresolve_time());

                log_debug(cds,dynamic)("Preresolve (%ldms) %d %s: resolve invokedynamic CP @ %d",
                                       (UsePerfData ? Management::ticks_to_ms(ClassLoader::perf_preresolve_time()->get_value()) : -1),
                                       i, name->as_klass_external_name(), val);
                LinkResolver::resolve_invoke(result, Handle(), pool, val, Bytecodes::_invokedynamic, THREAD);
                if (!HAS_PENDING_EXCEPTION) {
                  pool->cache()->set_dynamic_call(result, pool->decode_invokedynamic_index(val));
                } else {
                  Handle exc_handle(THREAD, PENDING_EXCEPTION);
                  CLEAR_PENDING_EXCEPTION;

                  log_info(cds,dynamic)("Exception during pre-resolution of invokedynamic CP @ %d in %s", val, name->as_klass_external_name());
                  LogStreamHandle(Debug, cds) log;
                  if (log.is_enabled()) {
                    java_lang_Throwable::print(exc_handle(), &log);
                    java_lang_Throwable::print_stack_trace(exc_handle, &log);
                  }
                }
              }
            }
          }
          break;
        }

        case invokehandle: {
          if (preresolve_invokehandle) {
            if (ik == nullptr) {
              log_debug(cds,dynamic)("Preresolve %d %s: failed to resolve the klass", i, name->as_klass_external_name());
            } else if (preinit && !ik->is_initialized()) {
              log_debug(cds,dynamic)("Preresolve %d %s: failed: klass not initialized", i, name->as_klass_external_name());
            } else {
              assert(!HAS_PENDING_EXCEPTION, "");
              CallInfo result;
              constantPoolHandle pool(THREAD, ik->constants());
              methodHandle m(THREAD, info->method());
              int bci = info->value();
              Bytecode_invoke invoke(m, bci);
              assert(invoke.is_invokehandle(), "%s", Bytecodes::name(invoke.java_code()));
              int cpc_idx = invoke.get_index_u2_cpcache(Bytecodes::_invokehandle);

              // Check if the call site has been bound already, and short circuit:
              LinkInfo link_info(pool, cpc_idx, Bytecodes::_invokehandle, CHECK);
              bool is_done = LinkResolver::resolve_previously_linked_invokehandle(result, link_info, pool, cpc_idx, THREAD);
              if (is_done) {
                log_debug(cds,dynamic)("Preresolve %d %s: already resolved: invokehandle CP @ %d",
                                       i, name->as_klass_external_name(),  val);
              } else {
                PerfTraceTime timer(ClassLoader::perf_preresolve_time());

                log_debug(cds,dynamic)("Preresolve (%ldms) %d %s: resolve invokehandle CP @ %d",
                                       (UsePerfData ? Management::ticks_to_ms(ClassLoader::perf_preresolve_time()->get_value()) : -1),
                                       i, name->as_klass_external_name(),  val);
                LinkResolver::resolve_invoke(result, Handle(), pool, cpc_idx, Bytecodes::_invokehandle, THREAD);

                if (!HAS_PENDING_EXCEPTION) {
                  int idx = invoke.get_index_u2(Bytecodes::_invokehandle);
                  ConstantPoolCacheEntry* cpc_entry = pool->cache()->entry_at(idx);
                  cpc_entry->set_method_handle(pool, result);
                } else {
                  Handle exc_handle(THREAD, PENDING_EXCEPTION);
                  CLEAR_PENDING_EXCEPTION;

                  log_info(cds,dynamic)("Exception during pre-resolution of invokehandle CP @ %d in %s", val, name->as_klass_external_name());
                  LogStreamHandle(Debug, cds) log;
                  if (log.is_enabled()) {
                    java_lang_Throwable::print(exc_handle(), &log);
                    java_lang_Throwable::print_stack_trace(exc_handle, &log);
                  }
                  break;
                }
              }
            }
          }
          break;
        }

        default: fatal("unknown: %d", info->type());
      }
    }
  }

  l1 = (UsePerfData ? ClassLoader::perf_ik_link_methods_time()->get_value() - l1: -1);
  l2 = (UsePerfData ? ClassLoader::perf_method_adapters_time()->get_value() - l2: -1);
  l3 = (UsePerfData ? ClassLoader::perf_ik_link_methods_count()->get_value() - l3: -1);
  l4 = (UsePerfData ? ClassLoader::perf_method_adapters_count()->get_value() - l4: -1);

  log_info(cds,dynamic)(
      "Preload finished: preloaded %d classes, prelinked %d classes, pre-initialized %d classes in %ldms (preload: %ldms, prelink: %ldms, preinit: %ldms, preresolve: %ldms, precompile: unknown)"
      " (linkMethods: %ld methods in %ldms, %ld ticks; makeAdapters: %ld adapters in %ldms, %ld ticks; clinit: %ldms)",
      preload_cnt, prelink_cnt, preinit_cnt,
      (UsePerfData ? Management::ticks_to_ms(ClassLoader::perf_preload_total_time()->get_value()) : -1),
      (UsePerfData ? Management::ticks_to_ms(ClassLoader::perf_preload_time()->get_value()) : -1),
      (UsePerfData ? Management::ticks_to_ms(ClassLoader::perf_prelink_time()->get_value()) : -1),
      (UsePerfData ? Management::ticks_to_ms(ClassLoader::perf_preinit_time()->get_value()) : -1),
      (UsePerfData ? Management::ticks_to_ms(ClassLoader::perf_preresolve_time()->get_value()) : -1),
      l3, Management::ticks_to_ms(l1), l1,
      l4, Management::ticks_to_ms(l2), l2,
      ClassLoader::class_init_time_ms());
}

bool SystemDictionaryShared::force_compilation(bool recompile, TRAPS) {
  PrecompileIterator comp;
  TrainingData::archived_training_data_dictionary()->iterate(&comp);
  if (ForcePrecompilation) {
    _static_archive._builtin_dictionary.iterate(&comp);
    _dynamic_archive._builtin_dictionary.iterate(&comp);
  }

  comp._methods.sort(&compare_by_compile_id);

  CompileTask::CompileReason comp_reason = CompileTask::Reason_Recorded;

  bool preinit = (PreloadArchivedClasses > 1) || recompile;
  bool requires_online_comp = recompile;

  int count = 0;
  for (int i = 0; i < comp._methods.length(); i++) {
    methodHandle mh(THREAD, comp._methods.at(i));
    int cid = compile_id(mh, CompLevel_full_optimization);
    CompLevel comp_level = MIN2(CompLevel_full_optimization, (CompLevel)PrecompileLevel);

    if (mh->method_holder()->is_initialized() ||
        (!preinit && mh->method_holder()->is_linked())) {
      assert(!HAS_PENDING_EXCEPTION, "");

      if (cid == 0 && !ForcePrecompileLevel) {
        cid = compile_id(mh);
        comp_level = MIN2(CompLevel_limited_profile, (CompLevel)PrecompileLevel);
      }

      bool compile = (cid > 0 && !DirectivesStack::getMatchingDirective(mh, nullptr)->DontPrecompileOption) || ForcePrecompilation;
      if (compile) {
        log_trace(cds,dynamic)("Precompile %d %s at level %d", cid, mh->name_and_sig_as_C_string(), comp_level);
        ++count;
        if (!recompile) {
          MutexLocker ml(Compile_lock);
          NoSafepointVerifier nsv;
          CompiledMethod* nm = mh->code();
          if (nm != nullptr) {
            nm->make_not_used();
          }
          assert(mh->code() == nullptr, "");
        }
        CompileBroker::compile_method(mh, InvocationEntryBci, comp_level, methodHandle(), 0, requires_online_comp, comp_reason, THREAD);
        if (mh->code() == nullptr) {
          log_trace(cds,dynamic)("Precompile failed %d %s at level %d", cid, mh->name_and_sig_as_C_string(), comp_level);
        }
      } else if (//!recompile && // TODO: any sense NOT to recompile?
                 /*!DirectivesStack::getMatchingDirective(mh, nullptr)->DontPrecompileOption &&*/
                 (comp_level = (CompLevel)DirectivesStack::getMatchingDirective(mh, nullptr)->PrecompileRecordedOption) > 0) {
        log_trace(cds,dynamic)("Precompile (forced) %d %s at level %d", cid, mh->name_and_sig_as_C_string(), comp_level);
        ++count;
        if (!recompile) {
          MutexLocker ml(Compile_lock);
          NoSafepointVerifier nsv;
          CompiledMethod* nm = mh->code();
          if (nm != nullptr) {
            nm->make_not_used();
          }
          assert(mh->code() == nullptr, "");
        }
        CompileBroker::compile_method(mh, InvocationEntryBci, comp_level, methodHandle(), 0, requires_online_comp, comp_reason, THREAD);
        if (mh->code() == nullptr) {
          log_trace(cds,dynamic)("Precompile failed %d %s at level %d", cid, mh->name_and_sig_as_C_string(), comp_level);
        }
      }
    } else {
      log_trace(cds,dynamic)("Precompile skipped (not initialized: %s) %d " PTR_FORMAT " " PTR_FORMAT " %s at level %d",
                             InstanceKlass::state2name(mh->method_holder()->init_state()),
                             cid,
                             p2i(mh()), p2i(mh->method_holder()),
                             mh->name_and_sig_as_C_string(), comp_level);
    }
    assert(!HAS_PENDING_EXCEPTION, "");
  }
  return count;
}

InstanceKlass::ClassState SystemDictionaryShared::ArchiveInfo::lookup_init_state(InstanceKlass* ik) const {
  InstanceKlass::ClassState init_state = ik->init_state();
  if (MetaspaceObj::is_shared(ik) && !ik->is_initialized() && _init_list != nullptr) {
    for (int i = 0; i < _init_list->length(); i++) {
      InitInfo* info = _init_list->adr_at(i);
      if (info->type() == class_init && info->klass() == ik) {
        init_state = MAX2(init_state, info->init_state());
      }
    }
  }
  return init_state;
}

int SystemDictionaryShared::ArchiveInfo::compute_init_count(InstanceKlass* ik) const {
  if (_init_list != nullptr && (ik == nullptr || MetaspaceObj::is_shared(ik))) {
    int init_count = 0;
    for (int i = 0; i < _init_list->length(); i++) {
      InitInfo* info = _init_list->adr_at(i);
      if (info->type() == class_init && info->klass() != nullptr && info->init_state() == InstanceKlass::fully_initialized) {
        if (info->klass()->init_state() < InstanceKlass::fully_initialized) {
          ++init_count;
        }
      }
    }
    return init_count;
  } else {
    return (1 << 30); // MAX_INT
  }
}

void SystemDictionaryShared::ArchiveInfo::print_init_count(outputStream* st) const {
  if (_init_list != nullptr) {
    for (int i = 0; i < _init_list->length(); i++) {
      InitInfo* info = _init_list->adr_at(i);
      if (info->type() == class_init && info->klass() != nullptr && info->init_state() == InstanceKlass::fully_initialized) {
        if (info->klass()->init_state() < InstanceKlass::fully_initialized) {
          ResourceMark rm;
          st->print_cr("%6d: %s", i, info->klass()->external_name());
        }
      }
    }
  }
}

InitInfo* SystemDictionaryShared::ArchiveInfo::lookup_static_field_value(InstanceKlass* holder, int offset) const {
  if (MetaspaceObj::is_shared(holder)) {
    for (int i = 0; i < _init_list->length(); i++) {
      InitInfo* info = _init_list->adr_at(i);
      if (info->type() == field_init && info->klass() == holder && info->value() == offset) {
        return info;
      }
    }
  }
  return nullptr;
}<|MERGE_RESOLUTION|>--- conflicted
+++ resolved
@@ -565,24 +565,6 @@
   }
 }
 
-<<<<<<< HEAD
-void SystemDictionaryShared::init_dumptime_info(Method* m) {
-  Arguments::assert_is_dumping_archive();
-  assert_lock_strong(DumpTimeTable_lock);
-
-  if (m->method_data() != nullptr || m->method_counters() != nullptr) {
-    const MethodDataKey key(m);
-    const DumpTimeMethodDataInfo info(m->method_data(), m->method_counters());
-
-    bool created;
-    _dumptime_method_info_dictionary->put_if_absent(key, info, &created);
-    assert(created, "");
-    if (created) {
-      ++_dumptime_method_info_dictionary->_count;
-    }
-  }
-}
-
 void SystemDictionaryShared::record_init_info(InstanceKlass* ik) {
   assert(ik != nullptr, "");
   if (Arguments::is_dumping_archive()) {
@@ -646,8 +628,6 @@
   }
 }
 
-=======
->>>>>>> 265c226c
 // Check if a class or any of its supertypes has been redefined.
 bool SystemDictionaryShared::has_been_redefined(InstanceKlass* k) {
   if (k->has_been_redefined()) {
