/*
 * Copyright (c) 2023, 2024, Oracle and/or its affiliates. All rights reserved.
 * DO NOT ALTER OR REMOVE COPYRIGHT NOTICES OR THIS FILE HEADER.
 *
 * This code is free software; you can redistribute it and/or modify it
 * under the terms of the GNU General Public License version 2 only, as
 * published by the Free Software Foundation.
 *
 * This code is distributed in the hope that it will be useful, but WITHOUT
 * ANY WARRANTY; without even the implied warranty of MERCHANTABILITY or
 * FITNESS FOR A PARTICULAR PURPOSE.  See the GNU General Public License
 * version 2 for more details (a copy is included in the LICENSE file that
 * accompanied this code).
 *
 * You should have received a copy of the GNU General Public License version
 * 2 along with this work; if not, write to the Free Software Foundation,
 * Inc., 51 Franklin St, Fifth Floor, Boston, MA 02110-1301 USA.
 *
 * Please contact Oracle, 500 Oracle Parkway, Redwood Shores, CA 94065 USA
 * or visit www.oracle.com if you need additional information or have any
 * questions.
 *
 */

#include "precompiled.hpp"
#include "asm/macroAssembler.hpp"
#include "cds/cdsAccess.hpp"
#include "cds/cdsConfig.hpp"
#include "cds/metaspaceShared.hpp"
#include "ci/ciConstant.hpp"
#include "ci/ciEnv.hpp"
#include "ci/ciField.hpp"
#include "ci/ciMethod.hpp"
#include "ci/ciMethodData.hpp"
#include "ci/ciObject.hpp"
#include "ci/ciUtilities.inline.hpp"
#include "classfile/javaAssertions.hpp"
#include "classfile/stringTable.hpp"
#include "classfile/symbolTable.hpp"
#include "classfile/systemDictionary.hpp"
#include "classfile/vmClasses.hpp"
#include "classfile/vmIntrinsics.hpp"
#include "code/codeBlob.hpp"
#include "code/codeCache.hpp"
#include "code/oopRecorder.inline.hpp"
#include "code/SCCache.hpp"
#include "compiler/abstractCompiler.hpp"
#include "compiler/compileBroker.hpp"
#include "compiler/compileTask.hpp"
#include "gc/shared/barrierSetNMethod.hpp"
#include "gc/g1/g1BarrierSetRuntime.hpp"
#include "gc/shared/gcConfig.hpp"
#include "logging/log.hpp"
#include "memory/universe.hpp"
#include "oops/klass.inline.hpp"
#include "oops/method.inline.hpp"
#include "oops/trainingData.hpp"
#include "prims/jvmtiThreadState.hpp"
#include "prims/upcallLinker.hpp"
#include "runtime/atomic.hpp"
#include "runtime/flags/flagSetting.hpp"
#include "runtime/globals_extension.hpp"
#include "runtime/handles.inline.hpp"
#include "runtime/java.hpp"
#include "runtime/jniHandles.inline.hpp"
#include "runtime/os.inline.hpp"
#include "runtime/sharedRuntime.hpp"
#include "runtime/stubCodeGenerator.hpp"
#include "runtime/stubRoutines.hpp"
#include "runtime/timerTrace.hpp"
#include "runtime/threadIdentifier.hpp"
#include "utilities/elfFile.hpp"
#include "utilities/ostream.hpp"
#ifdef COMPILER1
#include "c1/c1_Runtime1.hpp"
#include "c1/c1_LIRAssembler.hpp"
#include "gc/shared/c1/barrierSetC1.hpp"
#include "gc/g1/c1/g1BarrierSetC1.hpp"
#include "gc/z/c1/zBarrierSetC1.hpp"
#endif
#ifdef COMPILER2
#include "opto/runtime.hpp"
#endif
#if INCLUDE_JVMCI
#include "jvmci/jvmci.hpp"
#endif

#include <sys/stat.h>
#include <errno.h>

#ifndef O_BINARY       // if defined (Win32) use binary files.
#define O_BINARY 0     // otherwise do nothing.
#endif

#define _extrs_max 1000
#define _stubs_max 500
#define _blobs_max 120
#define _shared_blobs_max 40
#define _C2_blobs_max 30
#define _C1_blobs_max (_blobs_max - _shared_blobs_max - _C2_blobs_max)
#define _all_max 2000

#define SCCACHE_SET_ADDRESS(type, addr)                   \
  {                                                       \
    SCCache* cache = SCCache::cache();                    \
    assert(cache != nullptr, "sanity check");             \
    SCAddressTable *table = cache->_table;                \
    table->type##_addr[table->type##_length++] = (address) (addr);      \
    assert(table->type##_length <= type##_max, "increase sizse");  \
  }

#define SET_ADDRESS(type, addr)                           \
  {                                                       \
    type##_addr[type##_length++] = (address) (addr);      \
    assert(type##_length <= type##_max, "increase size"); \
  }

static elapsedTimer _t_totalLoad;
static elapsedTimer _t_stubRoutinesLoad;
static elapsedTimer _t_runtimeBlobLoad;
static elapsedTimer _t_c1BlobLoad;
static elapsedTimer _t_optoBlobLoad;
static elapsedTimer _t_totalRegister;
static elapsedTimer _t_totalFind;
static elapsedTimer _t_totalStore;
static elapsedTimer _t_stubRoutinesStore;
static elapsedTimer _t_runtimeBlobStore;
static elapsedTimer _t_c1BlobStore;
static elapsedTimer _t_optoBlobStore;

static address jvm_library_addr = nullptr;
static address rodata_start = nullptr;
static address rodata_end = nullptr;

SCCache* SCCache::_cache = nullptr;

static bool enable_timers() {
  return CITime || log_is_enabled(Info, init);
}

static void exit_vm_on_load_failure() {
  // Treat SCC warnings as error when RequireSharedSpaces is on.
  if (RequireSharedSpaces) {
    vm_exit_during_initialization("Unable to used startup cached code.", nullptr);
  }
}

static void exit_vm_on_store_failure() {
  // Treat SCC warnings as error when RequireSharedSpaces is on.
  if (RequireSharedSpaces) {
    tty->print_cr("Unable to create startup cached code.");
    // Failure during AOT code caching, we don't want to dump core
    vm_abort(false);
  }
}
void SCCache::initialize() {
  if (LoadCachedCode && !UseSharedSpaces) {
    return;
  }
  if (StoreCachedCode || LoadCachedCode) {
    if (FLAG_IS_DEFAULT(ClassInitBarrierMode)) {
      FLAG_SET_DEFAULT(ClassInitBarrierMode, 1);
    }
  } else if (ClassInitBarrierMode > 0) {
    log_info(scc, init)("Set ClassInitBarrierMode to 0 because StoreCachedCode and LoadCachedCode are false.");
    FLAG_SET_DEFAULT(ClassInitBarrierMode, 0);
  }
  if ((LoadCachedCode || StoreCachedCode) && CachedCodeFile != nullptr) {
    const int len = (int)strlen(CachedCodeFile);
    // cache file path
    char* path  = NEW_C_HEAP_ARRAY(char, len+1, mtCode);
    memcpy(path, CachedCodeFile, len);
    path[len] = '\0';
    if (!open_cache(path)) {
      exit_vm_on_load_failure();
      return;
    }
    if (StoreCachedCode) {
      FLAG_SET_DEFAULT(FoldStableValues, false);
      FLAG_SET_DEFAULT(ForceUnreachable, true);
    }
    FLAG_SET_DEFAULT(DelayCompilerStubsGeneration, false);
  }
}

void SCCache::init1() {
  if (!is_on()) {
    return;
  }
  init_extrs_table();
  init_stubs_table();
}

void SCCache::init2() {
  if (!is_on()) {
    return;
  }
  // After Universe initialized
  BarrierSet* bs = BarrierSet::barrier_set();
  if (bs->is_a(BarrierSet::CardTableBarrierSet)) {
    address byte_map_base = ci_card_table_address_as<address>();
    if (is_on_for_write() && !external_word_Relocation::can_be_relocated(byte_map_base)) {
      // Bail out since we can't encode card table base address with relocation
      log_warning(scc, init)("Can't create Startup Code Cache because card table base address is not relocatable: " INTPTR_FORMAT, p2i(byte_map_base));
      close();
      exit_vm_on_load_failure();
    }
    SCCACHE_SET_ADDRESS(_extrs, byte_map_base);
  }
  if (!verify_vm_config()) {
    close();
<<<<<<< HEAD
  }

  SCCACHE_SET_ADDRESS(_stubs, StubRoutines::forward_exception_entry());
=======
    exit_vm_on_load_failure();
  }
  // initialize the table of external routines so we can save
  // generated code blobs that reference them
  init_extrs_table();
  // initialize the table of initial stubs so we can save
  // generated code blobs that reference them
  init_early_stubs_table();
>>>>>>> b5749ceb
}

void SCCache::print_timers_on(outputStream* st) {
  if (LoadCachedCode) {
    st->print_cr ("    SC Load Time:             %3.7f s", _t_totalLoad.seconds());
    st->print_cr ("      nmethod register:         %3.7f s", _t_totalRegister.seconds());
    st->print_cr ("      find cached code:         %3.7f s", _t_totalFind.seconds());
    st->print_cr ("    Stub Routines Load Time:  %3.7f s", _t_stubRoutinesLoad.seconds());
    st->print_cr ("    Runtime Blob Load Time:   %3.7f s", _t_runtimeBlobLoad.seconds());
    st->print_cr ("    C1 Blob Load Time:        %3.7f s", _t_c1BlobLoad.seconds());
    st->print_cr ("    Opto Blob Load Time:      %3.7f s", _t_optoBlobLoad.seconds());
  }
  if (StoreCachedCode) {
    st->print_cr ("    SC Store Time:             %3.7f s", _t_totalStore.seconds());
    st->print_cr ("    Stub Routines Store Time:  %3.7f s", _t_stubRoutinesStore.seconds());
    st->print_cr ("    Runtime Blob Store Time:   %3.7f s", _t_runtimeBlobStore.seconds());
    st->print_cr ("    C1 Blob Store Time:        %3.7f s", _t_c1BlobStore.seconds());
    st->print_cr ("    Opto Blob Store Timee:     %3.7f s", _t_optoBlobStore.seconds());
  }
}

bool SCCache::is_C3_on() {
#if INCLUDE_JVMCI
  if (UseJVMCICompiler) {
    return (StoreCachedCode || LoadCachedCode) && UseC2asC3;
  }
#endif
  return false;
}

bool SCCache::is_code_load_thread_on() {
  return UseCodeLoadThread && LoadCachedCode;
}

bool SCCache::gen_preload_code(ciMethod* m, int entry_bci) {
  VM_ENTRY_MARK;
  return (entry_bci == InvocationEntryBci) && is_on() && _cache->gen_preload_code() &&
         CDSAccess::can_generate_cached_code(m->get_Method());
}

static void print_helper(nmethod* nm, outputStream* st) {
  SCCache::iterate([&](SCCEntry* e) {
    if (e->method() == nm->method()) {
      ResourceMark rm;
      stringStream ss;
      ss.print("A%s%d", (e->for_preload() ? "P" : ""), e->comp_level());
      if (e->decompile() > 0) {
        ss.print("+D%d", e->decompile());
      }
      ss.print("[%s%s%s]",
               (e->is_loaded()   ? "L" : ""),
               (e->load_fail()   ? "F" : ""),
               (e->not_entrant() ? "I" : ""));
      ss.print("#%d", e->comp_id());

      st->print(" %s", ss.freeze());
    }
  });
}

void SCCache::close() {
  if (is_on()) {
    if (SCCache::is_on_for_read()) {
      LogStreamHandle(Info, init) log;
      if (log.is_enabled()) {
        log.print_cr("Startup Code Cache statistics (when closed): ");
        SCCache::print_statistics_on(&log);
        log.cr();
        SCCache::print_timers_on(&log);

        LogStreamHandle(Info, scc, init) log1;
        if (log1.is_enabled()) {
          SCCache::print_unused_entries_on(&log1);
        }

        LogStreamHandle(Info, scc, codecache) info_scc;
        if (info_scc.is_enabled()) {
          // need a lock to traverse the code cache
          MutexLocker locker(CodeCache_lock, Mutex::_no_safepoint_check_flag);
          NMethodIterator iter(NMethodIterator::all);
          while (iter.next()) {
            nmethod* nm = iter.method();
            if (nm->is_in_use() && !nm->is_native_method() && !nm->is_osr_method()) {
              info_scc.print("%5d:%c%c%c%d:", nm->compile_id(),
                             (nm->method()->is_shared() ? 'S' : ' '),
                             (nm->is_scc() ? 'A' : ' '),
                             (nm->preloaded() ? 'P' : ' '),
                             nm->comp_level());
              print_helper(nm, &info_scc);
              info_scc.print(": ");
              CompileTask::print(&info_scc, nm, nullptr, true /*short_form*/);

              LogStreamHandle(Debug, scc, codecache) debug_scc;
              if (debug_scc.is_enabled()) {
                MethodTrainingData* mtd = MethodTrainingData::lookup_for(nm->method());
                if (mtd != nullptr) {
                  mtd->iterate_all_compiles([&](CompileTrainingData* ctd) {
                    debug_scc.print("     CTD: "); ctd->print_on(&debug_scc); debug_scc.cr();
                  });
                }
              }
            }
          }
        }
      }
    } else if (SCCache::is_on_for_write()) {
      LogStreamHandle(Info, init) log;
      if (log.is_enabled()) {
        log.print_cr("Startup Code Cache statistics (when closed): ");
        SCCache::print_timers_on(&log);
      }
    }

    delete _cache; // Free memory
    _cache = nullptr;
  }
}

void SCCache::invalidate(SCCEntry* entry) {
  // This could be concurent execution
  if (entry != nullptr && is_on()) { // Request could come after cache is closed.
    _cache->invalidate_entry(entry);
  }
}

bool SCCache::is_loaded(SCCEntry* entry) {
  if (is_on() && _cache->cache_buffer() != nullptr) {
    return (uint)((char*)entry - _cache->cache_buffer()) < _cache->load_size();
  }
  return false;
}

void SCCache::preload_code(JavaThread* thread) {
  if ((ClassInitBarrierMode == 0) || !is_on_for_read()) {
    return;
  }
  if ((DisableCachedCode & (1 << 3)) != 0) {
    return; // no preloaded code (level 5);
  }
  _cache->preload_startup_code(thread);
}

SCCEntry* SCCache::find_code_entry(const methodHandle& method, uint comp_level) {
  switch (comp_level) {
    case CompLevel_simple:
      if ((DisableCachedCode & (1 << 0)) != 0) {
        return nullptr;
      }
      break;
    case CompLevel_limited_profile:
      if ((DisableCachedCode & (1 << 1)) != 0) {
        return nullptr;
      }
      break;
    case CompLevel_full_optimization:
      if ((DisableCachedCode & (1 << 2)) != 0) {
        return nullptr;
      }
      break;

    default: return nullptr; // Level 1, 2, and 4 only
  }
  TraceTime t1("SC total find code time", &_t_totalFind, enable_timers(), false);
  if (is_on() && _cache->cache_buffer() != nullptr) {
    MethodData* md = method->method_data();
    uint decomp = (md == nullptr) ? 0 : md->decompile_count();

    ResourceMark rm;
    const char* target_name = method->name_and_sig_as_C_string();
    uint hash = java_lang_String::hash_code((const jbyte*)target_name, (int)strlen(target_name));
    SCCEntry* entry = _cache->find_entry(SCCEntry::Code, hash, comp_level, decomp);
    if (entry == nullptr) {
      log_info(scc, nmethod)("Missing entry for '%s' (comp_level %d, decomp: %d, hash: " UINT32_FORMAT_X_0 ")", target_name, (uint)comp_level, decomp, hash);
#ifdef ASSERT
    } else {
      uint name_offset = entry->offset() + entry->name_offset();
      uint name_size   = entry->name_size(); // Includes '/0'
      const char* name = _cache->cache_buffer() + name_offset;
      if (strncmp(target_name, name, name_size) != 0) {
        assert(false, "SCA: saved nmethod's name '%s' is different from '%s', hash: " UINT32_FORMAT_X_0, name, target_name, hash);
      }
#endif
    }

    DirectiveSet* directives = DirectivesStack::getMatchingDirective(method, nullptr);
    if (directives->IgnorePrecompiledOption) {
      LogStreamHandle(Info, scc, compilation) log;
      if (log.is_enabled()) {
        log.print("Ignore cached code entry on level %d for ", comp_level);
        method->print_value_on(&log);
      }
      return nullptr;
    }

    return entry;
  }
  return nullptr;
}

void SCCache::add_C_string(const char* str) {
  if (is_on_for_write()) {
    _cache->add_new_C_string(str);
  }
}

bool SCCache::allow_const_field(ciConstant& value) {
  return !is_on() || !StoreCachedCode // Restrict only when we generate cache
        // Can not trust primitive too   || !is_reference_type(value.basic_type())
        // May disable this too for now  || is_reference_type(value.basic_type()) && value.as_object()->should_be_constant()
        ;
}

bool SCCache::open_cache(const char* cache_path) {
  if (LoadCachedCode) {
    log_info(scc)("Trying to load Startup Code Cache '%s'", cache_path);
    struct stat st;
    if (os::stat(cache_path, &st) != 0) {
      log_warning(scc, init)("Specified Startup Code Cache file not found '%s'", cache_path);
      return false;
    } else if ((st.st_mode & S_IFMT) != S_IFREG) {
      log_warning(scc, init)("Specified Startup Code Cache is not file '%s'", cache_path);
      return false;
    }
    int fd = os::open(cache_path, O_RDONLY | O_BINARY, 0);
    if (fd < 0) {
      if (errno == ENOENT) {
        log_warning(scc, init)("Specified Startup Code Cache file not found '%s'", cache_path);
      } else {
        log_warning(scc, init)("Failed to open Startup Code Cache file '%s': (%s)", cache_path, os::strerror(errno));
      }
      return false;
    } else {
      log_info(scc, init)("Opened for read Startup Code Cache '%s'", cache_path);
    }
    SCCache* cache = new SCCache(cache_path, fd, (uint)st.st_size);
    bool failed = cache->failed();
    if (::close(fd) < 0) {
      log_warning(scc)("Failed to close for read Startup Code Cache file '%s'", cache_path);
      failed = true;
    }
    if (failed) {
      delete cache;
      _cache = nullptr;
      return false;
    }
    _cache = cache;
  }
  if (_cache == nullptr && StoreCachedCode) {
    SCCache* cache = new SCCache(cache_path, -1 /* fd */, 0 /* size */);
    if (cache->failed()) {
      delete cache;
      _cache = nullptr;
      return false;
    }
    _cache = cache;
  }
  return true;
}

class CachedCodeDirectory {
public:
  int _some_number;
  InstanceKlass* _some_klass;
  size_t _my_data_length;
  void* _my_data;
};

// Skeleton code for including cached code in CDS:
//
// [1] Use CachedCodeDirectory to keep track of all of data related to cached code.
//     E.g., you can build a hashtable to record what methods have been archived.
//
// [2] Memory for all data for cached code, including CachedCodeDirectory, should be
//     allocated using CDSAccess::allocate_from_code_cache().
//
// [3] CachedCodeDirectory must be the very first allocation.
//
// [4] Two kinds of pointer can be stored:
//     - A pointer p that points to metadata. CDSAccess::can_generate_cached_code(p) must return true.
//     - A pointer to a buffer returned by CDSAccess::allocate_from_code_cache().
//       (It's OK to point to an interior location within this buffer).
//     Such pointers must be stored using CDSAccess::set_pointer()
//
// The buffers allocated by CDSAccess::allocate_from_code_cache() are in a contiguous region. At runtime, this
// region is mapped to the beginning of the CodeCache (see _cds_code_space in codeCache.cpp). All the pointers
// in this buffer are relocated as necessary (e.g., to account for the runtime location of the CodeCache).
//
// Example:
//
// # make sure hw.cds doesn't exist, so that it's regenerated (1.5 step training)
// $ rm -f hw.cds; java -Xlog:cds,scc::uptime,tags,pid -XX:CacheDataStore=hw.cds -cp ~/tmp/HelloWorld.jar HelloWorld
//
// # After training is finish, hw.cds should contain a CachedCodeDirectory. You can see the effect of relocation
// # from the [scc] log.
// $ java -Xlog:cds,scc -XX:CacheDataStore=hw.cds -cp ~/tmp/HelloWorld.jar HelloWorld
// [0.016s][info][scc] new workflow: cached code mapped at 0x7fef97ebc000
// [0.016s][info][scc] _cached_code_directory->_some_klass     = 0x800009ca8 (java.lang.String)
// [0.016s][info][scc] _cached_code_directory->_some_number    = 0
// [0.016s][info][scc] _cached_code_directory->_my_data_length = 0
// [0.016s][info][scc] _cached_code_directory->_my_data        = 0x7fef97ebc020 (32 bytes offset from base)
//
// The 1.5 step training may be hard to debug. If you want to run in a debugger, run the above training step
// with an additional "-XX:+CDSManualFinalImage" command-line argument.

// This is always at the very beginning of the mmaped CDS "cc" (cached code) region
static CachedCodeDirectory* _cached_code_directory = nullptr;

#if INCLUDE_CDS_JAVA_HEAP
void SCCache::new_workflow_start_writing_cache() {
  CachedCodeDirectory* dir = (CachedCodeDirectory*)CDSAccess::allocate_from_code_cache(sizeof(CachedCodeDirectory));
  _cached_code_directory = dir;

  CDSAccess::set_pointer(&dir->_some_klass, vmClasses::String_klass()); 

  size_t n = 120;
  void* d = (void*)CDSAccess::allocate_from_code_cache(n);
  CDSAccess::set_pointer(&dir->_my_data, d);
}

void SCCache::new_workflow_end_writing_cache() {

}

void SCCache::new_workflow_load_cache() {
  void* ptr = CodeCache::map_cached_code();
  if (ptr != nullptr) {
    // At this point:
    // - CodeCache::initialize_heaps() has finished.
    // - CDS archive is fully mapped ("metadata", "heap" and "cached_code" regions are mapped)
    // - All pointers in the mapped CDS regions are relocated.
    // - CDSAccess::get_archived_object() works.
    ResourceMark rm;
    _cached_code_directory = (CachedCodeDirectory*)ptr;
    InstanceKlass* k = _cached_code_directory->_some_klass;
    log_info(scc)("new workflow: cached code mapped at %p", ptr);
    log_info(scc)("_cached_code_directory->_some_klass     = %p (%s)", k, k->external_name());
    log_info(scc)("_cached_code_directory->_some_number    = %d", _cached_code_directory->_some_number);
    log_info(scc)("_cached_code_directory->_my_data_length = %zu", _cached_code_directory->_my_data_length);
    log_info(scc)("_cached_code_directory->_my_data        = %p (%zu bytes offset from base)", _cached_code_directory->_my_data,
                  pointer_delta((address)_cached_code_directory->_my_data, (address)_cached_code_directory, 1));
  }
}
#endif // INCLUDE_CDS_JAVA_HEAP

#define DATA_ALIGNMENT HeapWordSize

SCCache::SCCache(const char* cache_path, int fd, uint load_size) {
  _load_header = nullptr;
  _cache_path = cache_path;
  _for_read  = LoadCachedCode;
  _for_write = StoreCachedCode;
  _load_size = load_size;
  _store_size = 0;
  _write_position = 0;
  _closing  = false;
  _failed = false;
  _lookup_failed = false;
  _table = nullptr;
  _load_entries = nullptr;
  _store_entries  = nullptr;
  _C_strings_buf  = nullptr;
  _load_buffer = nullptr;
  _store_buffer = nullptr;
  _C_load_buffer = nullptr;
  _C_store_buffer = nullptr;
  _store_entries_cnt = 0;
  _gen_preload_code = false;
  _for_preload = false;       // changed while storing entry data
  _has_clinit_barriers = false;

  _compile_id = 0;
  _comp_level = 0;

  _use_meta_ptrs = UseSharedSpaces ? UseMetadataPointers : false;

  // Read header at the begining of cache
  uint header_size = sizeof(SCCHeader);
  if (_for_read) {
    // Read cache
    _C_load_buffer = NEW_C_HEAP_ARRAY(char, load_size + DATA_ALIGNMENT, mtCode);
    _load_buffer = align_up(_C_load_buffer, DATA_ALIGNMENT);
    uint n = (uint)::read(fd, _load_buffer, load_size);
    if (n != load_size) {
      log_warning(scc, init)("Failed to read %d bytes at address " INTPTR_FORMAT " from Startup Code Cache file '%s'", load_size, p2i(_load_buffer), _cache_path);
      set_failed();
      return;
    }
    log_info(scc, init)("Read %d bytes at address " INTPTR_FORMAT " from Startup Code Cache '%s'", load_size, p2i(_load_buffer), _cache_path);

    _load_header = (SCCHeader*)addr(0);
    const char* scc_jvm_version = addr(_load_header->jvm_version_offset());
    if (strncmp(scc_jvm_version, VM_Version::internal_vm_info_string(), strlen(scc_jvm_version)) != 0) {
      log_warning(scc, init)("Disable Startup Code Cache: JVM version '%s' recorded in '%s' does not match current version '%s'", scc_jvm_version, _cache_path, VM_Version::internal_vm_info_string());
      set_failed();
      return;
    }
    if (!_load_header->verify_config(_cache_path, load_size)) {
      set_failed();
      return;
    }
    log_info(scc, init)("Read header from Startup Code Cache '%s'", cache_path);
    if (_load_header->has_meta_ptrs()) {
      assert(UseSharedSpaces, "should be verified already");
      _use_meta_ptrs = true; // Regardless UseMetadataPointers
      UseMetadataPointers = true;
    }
    // Read strings
    load_strings();
  }
  if (_for_write) {
    _gen_preload_code = _use_meta_ptrs && (ClassInitBarrierMode > 0);

    _C_store_buffer = NEW_C_HEAP_ARRAY(char, CachedCodeMaxSize + DATA_ALIGNMENT, mtCode);
    _store_buffer = align_up(_C_store_buffer, DATA_ALIGNMENT);
    // Entries allocated at the end of buffer in reverse (as on stack).
    _store_entries = (SCCEntry*)align_up(_C_store_buffer + CachedCodeMaxSize, DATA_ALIGNMENT);
    log_info(scc, init)("Allocated store buffer at address " INTPTR_FORMAT " of size %d", p2i(_store_buffer), CachedCodeMaxSize);
  }
  _table = new SCAddressTable();
}

void SCCache::init_extrs_table() {
  SCCache* cache = SCCache::cache();
  if (cache != nullptr && cache->_table != nullptr) {
    cache->_table->init_extrs();
  }
}

<<<<<<< HEAD
void SCCache::init_stubs_table() {
  SCCache* cache = SCCache::cache();
  if (cache != nullptr && cache->_table != nullptr) {
    cache->_table->init_stubs();
=======
void SCCache::init_early_stubs_table() {
  SCCache* cache = SCCache::cache();
  if (cache != nullptr && cache->_table != nullptr) {
    cache->_table->init_early_stubs();
>>>>>>> b5749ceb
  }
}

void SCCache::init_table() {
  SCCache* cache = SCCache::cache();
  if (cache != nullptr && cache->_table != nullptr) {
    cache->_table->init();
  }
}

void SCCache::init_opto_table() {
  SCCache* cache = SCCache::cache();
  if (cache != nullptr && cache->_table != nullptr) {
    cache->_table->init_opto();
  }
}

void SCCache::init_early_c1_table() {
  SCCache* cache = SCCache::cache();
  if (cache != nullptr && cache->_table != nullptr) {
    cache->_table->init_early_c1();
  }
}
void SCCache::init_c1_table() {
  SCCache* cache = SCCache::cache();
  if (cache != nullptr && cache->_table != nullptr) {
    cache->_table->init_c1();
  }
}

void SCCache::set_stubs_complete() {
  SCCache* cache = SCCache::cache();
  if (cache != nullptr && cache->_table != nullptr) {
    cache->_table->set_stubs_complete();
  }
}

void SCConfig::record(bool use_meta_ptrs) {
  _flags = 0;
  if (use_meta_ptrs) {
    _flags |= metadataPointers;
  }
#ifdef ASSERT
  _flags |= debugVM;
#endif
  if (UseCompressedOops) {
    _flags |= compressedOops;
  }
  if (UseCompressedClassPointers) {
    _flags |= compressedClassPointers;
  }
  if (UseTLAB) {
    _flags |= useTLAB;
  }
  if (JavaAssertions::systemClassDefault()) {
    _flags |= systemClassAssertions;
  }
  if (JavaAssertions::userClassDefault()) {
    _flags |= userClassAssertions;
  }
  if (EnableContended) {
    _flags |= enableContendedPadding;
  }
  if (RestrictContended) {
    _flags |= restrictContendedPadding;
  }
  if (UseEmptySlotsInSupers) {
    _flags |= useEmptySlotsInSupers;
  }
  _compressedOopShift    = CompressedOops::shift();
  _compressedKlassShift  = CompressedKlassPointers::shift();
  _contendedPaddingWidth = ContendedPaddingWidth;
  _objectAlignment       = ObjectAlignmentInBytes;
  _gc                    = (uint)Universe::heap()->kind();
}

bool SCConfig::verify(const char* cache_path) const {
#ifdef ASSERT
  if ((_flags & debugVM) == 0) {
    log_warning(scc, init)("Disable Startup Code Cache: '%s' was created by product VM, it can't be used by debug VM", cache_path);
    return false;
  }
#else
  if ((_flags & debugVM) != 0) {
    log_warning(scc, init)("Disable Startup Code Cache: '%s' was created by debug VM, it can't be used by product VM", cache_path);
    return false;
  }
#endif

  CollectedHeap::Name scc_gc = (CollectedHeap::Name)_gc;
  if (scc_gc != Universe::heap()->kind()) {
    log_warning(scc, init)("Disable Startup Code Cache: '%s' was created with different GC: %s vs current %s", cache_path, GCConfig::hs_err_name(scc_gc), GCConfig::hs_err_name());
    return false;
  }

  if (((_flags & compressedOops) != 0) != UseCompressedOops) {
    log_warning(scc, init)("Disable Startup Code Cache: '%s' was created with UseCompressedOops = %s", cache_path, UseCompressedOops ? "false" : "true");
    return false;
  }
  if (((_flags & compressedClassPointers) != 0) != UseCompressedClassPointers) {
    log_warning(scc, init)("Disable Startup Code Cache: '%s' was created with UseCompressedClassPointers = %s", cache_path, UseCompressedClassPointers ? "false" : "true");
    return false;
  }

  if (((_flags & systemClassAssertions) != 0) != JavaAssertions::systemClassDefault()) {
    log_warning(scc, init)("Disable Startup Code Cache: '%s' was created with JavaAssertions::systemClassDefault() = %s", cache_path, JavaAssertions::systemClassDefault() ? "disabled" : "enabled");
    return false;
  }
  if (((_flags & userClassAssertions) != 0) != JavaAssertions::userClassDefault()) {
    log_warning(scc, init)("Disable Startup Code Cache: '%s' was created with JavaAssertions::userClassDefault() = %s", cache_path, JavaAssertions::userClassDefault() ? "disabled" : "enabled");
    return false;
  }

  if (((_flags & enableContendedPadding) != 0) != EnableContended) {
    log_warning(scc, init)("Disable Startup Code Cache: '%s' was created with EnableContended = %s", cache_path, EnableContended ? "false" : "true");
    return false;
  }
  if (((_flags & restrictContendedPadding) != 0) != RestrictContended) { 
    log_warning(scc, init)("Disable Startup Code Cache: '%s' was created with RestrictContended = %s", cache_path, RestrictContended ? "false" : "true");
    return false;
  }
  if (((_flags & useEmptySlotsInSupers) != 0) != UseEmptySlotsInSupers) { 
    log_warning(scc, init)("Disable Startup Code Cache: '%s' was created with UseEmptySlotsInSupers = %s", cache_path, UseEmptySlotsInSupers ? "false" : "true");
    return false;
  }

  if (_compressedOopShift != (uint)CompressedOops::shift()) {
    log_warning(scc, init)("Disable Startup Code Cache: '%s' was created with CompressedOops::shift() = %d vs current %d", cache_path, _compressedOopShift, CompressedOops::shift());
    return false;
  }
  if (_compressedKlassShift != (uint)CompressedKlassPointers::shift()) {
    log_warning(scc, init)("Disable Startup Code Cache: '%s' was created with CompressedKlassPointers::shift() = %d vs current %d", cache_path, _compressedKlassShift, CompressedKlassPointers::shift());
    return false;
  }
  if (_contendedPaddingWidth != (uint)ContendedPaddingWidth) {
    log_warning(scc, init)("Disable Startup Code Cache: '%s' was created with ContendedPaddingWidth = %d vs current %d", cache_path, _contendedPaddingWidth, ContendedPaddingWidth);
    return false;
  }
  if (_objectAlignment != (uint)ObjectAlignmentInBytes) {
    log_warning(scc, init)("Disable Startup Code Cache: '%s' was created with ObjectAlignmentInBytes = %d vs current %d", cache_path, _objectAlignment, ObjectAlignmentInBytes);
    return false;
  }
  return true;
}

bool SCCHeader::verify_config(const char* cache_path, uint load_size) const {
  if (_version != SCC_VERSION) {
    log_warning(scc, init)("Disable Startup Code Cache: different SCC version %d vs %d recorded in '%s'", SCC_VERSION, _version, cache_path);
    return false;
  }
  if (_cache_size != load_size) {
    log_warning(scc, init)("Disable Startup Code Cache: different cached code size %d vs %d recorded in '%s'", load_size, _cache_size, cache_path);
    return false;
  }
  if (has_meta_ptrs() && !UseSharedSpaces) {
    log_warning(scc, init)("Disable Startup Cached Code: '%s' contains metadata pointers but CDS is off", cache_path);
    return false;
  }
  return true;
}

volatile int SCCache::_reading_nmethod = 0;

SCCache::~SCCache() {
  if (_closing) {
    return; // Already closed
  }
  // Stop any further access to cache.
  // Checked on entry to load_nmethod() and store_nmethod().
  _closing = true;
  if (_for_read && _reading_nmethod > 0) {
    // Wait for all load_nmethod() finish.
    // TODO: may be have new separate locker for SCA.
    MonitorLocker locker(Compilation_lock, Mutex::_no_safepoint_check_flag);
    while (_reading_nmethod > 0) {
      locker.wait(10); // Wait 10 ms
    }
  }
  // Prevent writing code into cache while we are closing it.
  // This lock held by ciEnv::register_method() which calls store_nmethod().
  MutexLocker ml(Compile_lock);
  if (for_write()) { // Finalize cache
    finish_write();
  }
  FREE_C_HEAP_ARRAY(char, _cache_path);
  if (_C_load_buffer != nullptr) {
    FREE_C_HEAP_ARRAY(char, _C_load_buffer);
    _C_load_buffer = nullptr;
    _load_buffer = nullptr;
  }
  if (_C_store_buffer != nullptr) {
    FREE_C_HEAP_ARRAY(char, _C_store_buffer);
    _C_store_buffer = nullptr;
    _store_buffer = nullptr;
  }
  if (_table != nullptr) {
    delete _table;
    _table = nullptr;
  }
}

SCCache* SCCache::open_for_read() {
  if (SCCache::is_on_for_read()) {
    return SCCache::cache();
  }
  return nullptr;
}

SCCache* SCCache::open_for_write() {
  if (SCCache::is_on_for_write()) {
    SCCache* cache = SCCache::cache();
    cache->clear_lookup_failed(); // Reset bit
    return cache;
  }
  return nullptr;
}

void copy_bytes(const char* from, address to, uint size) {
  assert(size > 0, "sanity");
  bool by_words = true;
  if ((size > 2 * HeapWordSize) && (((intptr_t)from | (intptr_t)to) & (HeapWordSize - 1)) == 0) {
    // Use wordwise copies if possible:
    Copy::disjoint_words((HeapWord*)from,
                         (HeapWord*)to,
                         ((size_t)size + HeapWordSize-1) / HeapWordSize);
  } else {
    by_words = false;
    Copy::conjoint_jbytes(from, to, (size_t)size);
  }
  log_trace(scc)("Copied %d bytes as %s from " INTPTR_FORMAT " to " INTPTR_FORMAT, size, (by_words ? "HeapWord" : "bytes"), p2i(from), p2i(to));
}

void SCCReader::set_read_position(uint pos) {
  if (pos == _read_position) {
    return;
  }
  assert(pos < _cache->load_size(), "offset:%d >= file size:%d", pos, _cache->load_size());
  _read_position = pos;
}

bool SCCache::set_write_position(uint pos) {
  if (pos == _write_position) {
    return true;
  }
  if (_store_size < _write_position) {
    _store_size = _write_position; // Adjust during write
  }
  assert(pos < _store_size, "offset:%d >= file size:%d", pos, _store_size);
  _write_position = pos;
  return true;
}

static char align_buffer[256] = { 0 };

bool SCCache::align_write() {
  // We are not executing code from cache - we copy it by bytes first.
  // No need for big alignment (or at all).
  uint padding = DATA_ALIGNMENT - (_write_position & (DATA_ALIGNMENT - 1));
  if (padding == DATA_ALIGNMENT) {
    return true;
  }
  uint n = write_bytes((const void*)&align_buffer, padding);
  if (n != padding) {
    return false;
  }
  log_trace(scc)("Adjust write alignment in Startup Code Cache '%s'", _cache_path);
  return true;
}

uint SCCache::write_bytes(const void* buffer, uint nbytes) {
  assert(for_write(), "Code Cache file is not created");
  if (nbytes == 0) {
    return 0;
  }
  uint new_position = _write_position + nbytes;
  if (new_position >= (uint)((char*)_store_entries - _store_buffer)) {
    log_warning(scc)("Failed to write %d bytes at offset %d to Startup Code Cache file '%s'. Increase CachedCodeMaxSize.",
                     nbytes, _write_position, _cache_path);
    set_failed();
    exit_vm_on_store_failure();
    return 0;
  }
  copy_bytes((const char* )buffer, (address)(_store_buffer + _write_position), nbytes);
  log_trace(scc)("Wrote %d bytes at offset %d to Startup Code Cache '%s'", nbytes, _write_position, _cache_path);
  _write_position += nbytes;
  if (_store_size < _write_position) {
    _store_size = _write_position;
  }
  return nbytes;
}

void SCCEntry::update_method_for_writing() {
  if (_method != nullptr) {
    _method = CDSAccess::method_in_cached_code(_method);
  }
}

void SCCEntry::print(outputStream* st) const {
  st->print_cr(" SCA entry " INTPTR_FORMAT " [kind: %d, id: " UINT32_FORMAT_X_0 ", offset: %d, size: %d, comp_level: %d, comp_id: %d, decompiled: %d, %s%s%s%s]",
               p2i(this), (int)_kind, _id, _offset, _size, _comp_level, _comp_id, _decompile,
               (_not_entrant? "not_entrant" : "entrant"),
               (_loaded ? ", loaded" : ""),
               (_has_clinit_barriers ? ", has_clinit_barriers" : ""),
               (_for_preload ? ", for_preload" : ""));
}

void* SCCEntry::operator new(size_t x, SCCache* cache) {
  return (void*)(cache->add_entry());
}

bool skip_preload(methodHandle mh) {
  if (!mh->method_holder()->is_loaded()) {
    return true;
  }
  DirectiveSet* directives = DirectivesStack::getMatchingDirective(mh, nullptr);
  if (directives->DontPreloadOption) {
    LogStreamHandle(Info, scc, init) log;
    if (log.is_enabled()) {
      log.print("Exclude preloading code for ");
      mh->print_value_on(&log);
    }
    return true;
  }
  return false;
}

void SCCache::preload_startup_code(TRAPS) {
  assert(_for_read, "sanity");
  uint count = _load_header->entries_count();
  if (_load_entries == nullptr) {
    // Read it
    _search_entries = (uint*)addr(_load_header->entries_offset()); // [id, index]
    _load_entries = (SCCEntry*)(_search_entries + 2 * count);
    log_info(scc, init)("Read %d entries table at offset %d from Startup Code Cache '%s'", count, _load_header->entries_offset(), _cache_path);
  }
  uint preload_entries_count = _load_header->preload_entries_count();
  if (preload_entries_count > 0) {
    uint* entries_index = (uint*)addr(_load_header->preload_entries_offset());
    log_info(scc, init)("Load %d preload entries from Startup Code Cache '%s'", preload_entries_count, _cache_path);
    uint count = MIN2(preload_entries_count, SCLoadStop);
    for (uint i = SCLoadStart; i < count; i++) {
      uint index = entries_index[i];
      SCCEntry* entry = &(_load_entries[index]);
      if (entry->not_entrant()) {
        continue;
      }
      methodHandle mh(THREAD, entry->method());
      assert((mh.not_null() && MetaspaceShared::is_in_shared_metaspace((address)mh())), "sanity");
      if (skip_preload(mh)) {
        continue; // Exclude preloading for this method
      }
      assert(mh->method_holder()->is_loaded(), "");
      if (!mh->method_holder()->is_linked()) {
        assert(!HAS_PENDING_EXCEPTION, "");
        mh->method_holder()->link_class(THREAD);
        if (HAS_PENDING_EXCEPTION) {
          LogStreamHandle(Info, scc) log;
          if (log.is_enabled()) {
            ResourceMark rm;
            log.print("Linkage failed for %s: ", mh->method_holder()->external_name());
            THREAD->pending_exception()->print_value_on(&log);
            if (log_is_enabled(Debug, scc)) {
              THREAD->pending_exception()->print_on(&log);
            }
          }
          CLEAR_PENDING_EXCEPTION;
        }
      }
      if (mh->scc_entry() != nullptr) {
        // Second C2 compilation of the same method could happen for
        // different reasons without marking first entry as not entrant.
        continue; // Keep old entry to avoid issues
      }
      mh->set_scc_entry(entry);
      CompileBroker::compile_method(mh, InvocationEntryBci, CompLevel_full_optimization, methodHandle(), 0, false, CompileTask::Reason_Preload, CHECK);
    }
  }
}

static bool check_entry(SCCEntry::Kind kind, uint id, uint comp_level, uint decomp, SCCEntry* entry) {
  if (entry->kind() == kind) {
    assert(entry->id() == id, "sanity");
    if (kind != SCCEntry::Code || (!entry->not_entrant() && !entry->has_clinit_barriers() &&
                                  entry->comp_level() == comp_level &&
                                  (comp_level == CompLevel_limited_profile || entry->decompile() == decomp))) {
      return true; // Found
    }
  }
  return false;
}

SCCEntry* SCCache::find_entry(SCCEntry::Kind kind, uint id, uint comp_level, uint decomp) {
  assert(_for_read, "sanity");
  uint count = _load_header->entries_count();
  if (_load_entries == nullptr) {
    // Read it
    _search_entries = (uint*)addr(_load_header->entries_offset()); // [id, index]
    _load_entries = (SCCEntry*)(_search_entries + 2 * count);
    log_info(scc, init)("Read %d entries table at offset %d from Startup Code Cache '%s'", count, _load_header->entries_offset(), _cache_path);
  }
  // Binary search
  int l = 0;
  int h = count - 1;
  while (l <= h) {
    int mid = (l + h) >> 1;
    int ix = mid * 2;
    uint is = _search_entries[ix];
    if (is == id) {
      int index = _search_entries[ix + 1];
      SCCEntry* entry = &(_load_entries[index]);
      if (check_entry(kind, id, comp_level, decomp, entry)) {
        return entry; // Found
      }
      // Leaner search around (could be the same nmethod with different decompile count)
      for (int i = mid - 1; i >= l; i--) { // search back
        ix = i * 2;
        is = _search_entries[ix];
        if (is != id) {
          break;
        }
        index = _search_entries[ix + 1];
        SCCEntry* entry = &(_load_entries[index]);
        if (check_entry(kind, id, comp_level, decomp, entry)) {
          return entry; // Found
        }
      }
      for (int i = mid + 1; i <= h; i++) { // search forward
        ix = i * 2;
        is = _search_entries[ix];
        if (is != id) {
          break;
        }
        index = _search_entries[ix + 1];
        SCCEntry* entry = &(_load_entries[index]);
        if (check_entry(kind, id, comp_level, decomp, entry)) {
          return entry; // Found
        }
      }
      break; // Not found match (different decompile count or not_entrant state).
    } else if (is < id) {
      l = mid + 1;
    } else {
      h = mid - 1;
    }
  }
  return nullptr;
}

void SCCache::invalidate_entry(SCCEntry* entry) {
  assert(entry!= nullptr, "all entries should be read already");
  if (entry->not_entrant()) {
    return; // Someone invalidated it already
  }
#ifdef ASSERT
  bool found = false;
  if (_for_read) {
    uint count = _load_header->entries_count();
    uint i = 0;
    for(; i < count; i++) {
      if (entry == &(_load_entries[i])) {
        break;
      }
    }
    found = (i < count);
  }
  if (!found && _for_write) {
    uint count = _store_entries_cnt;
    uint i = 0;
    for(; i < count; i++) {
      if (entry == &(_store_entries[i])) {
        break;
      }
    }
    found = (i < count);
  }
  assert(found, "entry should exist");
#endif
  entry->set_not_entrant();
  {
    uint name_offset = entry->offset() + entry->name_offset();
    const char* name;
    if (SCCache::is_loaded(entry)) {
      name = _load_buffer + name_offset;
    } else {
      name = _store_buffer + name_offset;
    }
    uint level   = entry->comp_level();
    uint comp_id = entry->comp_id();
    uint decomp  = entry->decompile();
    bool clinit_brs = entry->has_clinit_barriers();
    log_info(scc, nmethod)("Invalidated entry for '%s' (comp_id %d, comp_level %d, decomp: %d, hash: " UINT32_FORMAT_X_0 "%s)",
                           name, comp_id, level, decomp, entry->id(), (clinit_brs ? ", has clinit barriers" : ""));
  }
  if (entry->next() != nullptr) {
    entry = entry->next();
    assert(entry->has_clinit_barriers(), "expecting only such entries here");
    invalidate_entry(entry);
  }
}

extern "C" {
  static int uint_cmp(const void *i, const void *j) {
    uint a = *(uint *)i;
    uint b = *(uint *)j;
    return a > b ? 1 : a < b ? -1 : 0;
  }
}

bool SCCache::finish_write() {
  if (!align_write()) {
    return false;
  }
  uint strings_offset = _write_position;
  int strings_count = store_strings();
  if (strings_count < 0) {
    return false;
  }
  if (!align_write()) {
    return false;
  }
  uint strings_size = _write_position - strings_offset;

  uint entries_count = 0; // Number of entrant (useful) code entries
  uint entries_offset = _write_position;

  uint store_count = _store_entries_cnt;
  if (store_count > 0) {
    uint header_size = (uint)align_up(sizeof(SCCHeader),  DATA_ALIGNMENT);
    const char* vm_version = VM_Version::internal_vm_info_string();
    uint vm_version_size = (uint)align_up(strlen(vm_version) + 1, DATA_ALIGNMENT);
    uint load_count = (_load_header != nullptr) ? _load_header->entries_count() : 0;
    uint code_count = store_count + load_count;
    uint search_count = code_count * 2;
    uint search_size = search_count * sizeof(uint);
    uint entries_size = (uint)align_up(code_count * sizeof(SCCEntry), DATA_ALIGNMENT); // In bytes
    uint preload_entries_cnt = 0;
    uint* preload_entries = NEW_C_HEAP_ARRAY(uint, code_count, mtCode);
    uint preload_entries_size = code_count * sizeof(uint);
    // _write_position should include code and strings
    uint code_alignment = code_count * DATA_ALIGNMENT; // We align_up code size when storing it.
    uint total_size = _write_position + _load_size + header_size + vm_version_size +
                     code_alignment + search_size + preload_entries_size + entries_size;

    // Create ordered search table for entries [id, index];
    uint* search = NEW_C_HEAP_ARRAY(uint, search_count, mtCode);
    char* buffer = NEW_C_HEAP_ARRAY(char, total_size + DATA_ALIGNMENT, mtCode);
    char* start = align_up(buffer, DATA_ALIGNMENT);
    char* current = start + header_size; // Skip header
    uint jvm_version_offset = current - start;
    copy_bytes(vm_version, (address)current, (uint)strlen(vm_version) + 1);
    current += vm_version_size;

    SCCEntry* entries_address = _store_entries; // Pointer to latest entry
    uint not_entrant_nb = 0;
    uint stubs_count = 0;
    uint shared_blobs_count = 0;
    uint c1_blobs_count = 0;
    uint opto_blobs_count = 0;
    uint total_blobs_count = 0;
    uint max_size = 0;
    // Add old entries first
    if (_for_read && (_load_header != nullptr)) {
      for(uint i = 0; i < load_count; i++) {
        if (_load_entries[i].load_fail()) {
          continue;
        }
        if (_load_entries[i].not_entrant()) {
          log_info(scc, exit)("Not entrant load entry id: %d, decomp: %d, hash: " UINT32_FORMAT_X_0, i, _load_entries[i].decompile(), _load_entries[i].id());
          not_entrant_nb++;
          if (_load_entries[i].for_preload()) {
            // Skip not entrant preload code:
            // we can't pre-load code which may have failing dependencies.
            continue;
          }
          _load_entries[i].set_entrant(); // Reset
        } else if (_load_entries[i].for_preload() && _load_entries[i].method() != nullptr) {
          // record entrant first version code for pre-loading
          preload_entries[preload_entries_cnt++] = entries_count;
        }
        {
          uint size = align_up(_load_entries[i].size(), DATA_ALIGNMENT);
          if (size > max_size) {
            max_size = size;
          }
          copy_bytes((_load_buffer + _load_entries[i].offset()), (address)current, size);
          _load_entries[i].set_offset(current - start); // New offset
          current += size;
          uint n = write_bytes(&(_load_entries[i]), sizeof(SCCEntry));
          if (n != sizeof(SCCEntry)) {
            FREE_C_HEAP_ARRAY(char, buffer);
            FREE_C_HEAP_ARRAY(uint, search);
            return false;
          }
          search[entries_count*2 + 0] = _load_entries[i].id();
          search[entries_count*2 + 1] = entries_count;
          entries_count++;
        }
      }
    }
    // SCCEntry entries were allocated in reverse in store buffer.
    // Process them in reverse order to cache first code first.
    for (int i = store_count - 1; i >= 0; i--) {
      if (entries_address[i].load_fail()) {
        continue;
      }
      if (entries_address[i].not_entrant()) {
        log_info(scc, exit)("Not entrant new entry comp_id: %d, comp_level: %d, decomp: %d, hash: " UINT32_FORMAT_X_0 "%s", entries_address[i].comp_id(), entries_address[i].comp_level(), entries_address[i].decompile(), entries_address[i].id(), (entries_address[i].has_clinit_barriers() ? ", has clinit barriers" : ""));
        not_entrant_nb++;
        if (entries_address[i].for_preload()) {
          // Skip not entrant preload code:
          // we can't pre-load code which may have failing dependencies.
          continue;
        }
        entries_address[i].set_entrant(); // Reset
      } else if (entries_address[i].for_preload() && entries_address[i].method() != nullptr) {
        // record entrant first version code for pre-loading
        preload_entries[preload_entries_cnt++] = entries_count;
      } else if (entries_address[i].kind() == SCCEntry::Stub) {
        stubs_count++;
      } else if (entries_address[i].kind() == SCCEntry::Blob) {
        total_blobs_count++;
        if (entries_address[i].comp_level() == CompLevel_none) {
          shared_blobs_count++;
        } else if (entries_address[i].comp_level() == CompLevel_simple) {
          c1_blobs_count++;
        } else {
          assert(entries_address[i].comp_level() == CompLevel_full_optimization, "must be!");
          opto_blobs_count++;
        }
      }
      {
        entries_address[i].set_next(nullptr); // clear pointers before storing data
        uint size = align_up(entries_address[i].size(), DATA_ALIGNMENT);
        if (size > max_size) {
          max_size = size;
        }
        copy_bytes((_store_buffer + entries_address[i].offset()), (address)current, size);
        entries_address[i].set_offset(current - start); // New offset
        entries_address[i].update_method_for_writing();
        current += size;
        uint n = write_bytes(&(entries_address[i]), sizeof(SCCEntry));
        if (n != sizeof(SCCEntry)) {
          FREE_C_HEAP_ARRAY(char, buffer);
          FREE_C_HEAP_ARRAY(uint, search);
          return false;
        }
        search[entries_count*2 + 0] = entries_address[i].id();
        search[entries_count*2 + 1] = entries_count;
        entries_count++;
      }
    }
    if (entries_count == 0) {
      log_info(scc, exit)("No new entires, cache files %s was not %s", _cache_path, (_for_read ? "updated" : "created"));
      FREE_C_HEAP_ARRAY(char, buffer);
      FREE_C_HEAP_ARRAY(uint, search);
      return true; // Nothing to write
    }
    assert(entries_count <= (store_count + load_count), "%d > (%d + %d)", entries_count, store_count, load_count);
    // Write strings
    if (strings_count > 0) {
      copy_bytes((_store_buffer + strings_offset), (address)current, strings_size);
      strings_offset = (current - start); // New offset
      current += strings_size;
    }
    uint preload_entries_offset = (current - start);
    preload_entries_size = preload_entries_cnt * sizeof(uint);
    if (preload_entries_size > 0) {
      copy_bytes((const char*)preload_entries, (address)current, preload_entries_size);
      current += preload_entries_size;
      log_info(scc, exit)("Wrote %d preload entries to Startup Code Cache '%s'", preload_entries_cnt, _cache_path);
    }
    if (preload_entries != nullptr) {
      FREE_C_HEAP_ARRAY(uint, preload_entries);
    }

    uint new_entries_offset = (current - start); // New offset
    // Sort and store search table
    qsort(search, entries_count, 2*sizeof(uint), uint_cmp);
    search_size = 2 * entries_count * sizeof(uint);
    copy_bytes((const char*)search, (address)current, search_size);
    FREE_C_HEAP_ARRAY(uint, search);
    current += search_size;

    // Write entries
    entries_size = entries_count * sizeof(SCCEntry); // New size
    copy_bytes((_store_buffer + entries_offset), (address)current, entries_size);
    current += entries_size;
    log_info(scc, exit)("Wrote %d SCCEntry entries (%d were not entrant, %d max size) to Startup Code Cache '%s'", entries_count, not_entrant_nb, max_size, _cache_path);
    log_info(scc, exit)("  Stubs: total=%d", stubs_count);
    log_info(scc, exit)("  Shared Blobs: total=%d",shared_blobs_count);
    log_info(scc, exit)("  C1 Blobs: total=%d", c1_blobs_count);
    log_info(scc, exit)("  Opto Blobs: total=%d", opto_blobs_count);
    log_info(scc, exit)("  All Blobs: total=%d", total_blobs_count);
    uint size = (current - start);
    assert(size <= total_size, "%d > %d", size , total_size);

    // Finalize header
    SCCHeader* header = (SCCHeader*)start;
    header->init(jvm_version_offset, size,
                 (uint)strings_count, strings_offset,
                 entries_count, new_entries_offset,
                 preload_entries_cnt, preload_entries_offset,
                 _use_meta_ptrs);
    log_info(scc, init)("Wrote header to Startup Code Cache '%s'", _cache_path);

    // Now store to file
#ifdef _WINDOWS  // On Windows, need WRITE permission to remove the file.
    chmod(_cache_path, _S_IREAD | _S_IWRITE);
#endif
    // Use remove() to delete the existing file because, on Unix, this will
    // allow processes that have it open continued access to the file.
    remove(_cache_path);
    int fd = os::open(_cache_path, O_RDWR | O_CREAT | O_TRUNC | O_BINARY, 0444);
    if (fd < 0) {
      log_warning(scc, exit)("Unable to create Startup Code Cache file '%s': (%s)", _cache_path, os::strerror(errno));
      FREE_C_HEAP_ARRAY(char, buffer);
      exit_vm_on_store_failure();
      return false;
    } else {
      log_info(scc, exit)("Opened for write Startup Code Cache '%s'", _cache_path);
    }
    bool success = os::write(fd, start, (size_t)size);
    if (!success) {
      log_warning(scc, exit)("Failed to write %d bytes to Startup Code Cache file '%s': (%s)", size, _cache_path, os::strerror(errno));
      FREE_C_HEAP_ARRAY(char, buffer);
      exit_vm_on_store_failure();
      return false;
    }
    log_info(scc, exit)("Wrote %d bytes to Startup Code Cache '%s'", size, _cache_path);
    if (::close(fd) < 0) {
      log_warning(scc, exit)("Failed to close for write Startup Code Cache file '%s'", _cache_path);
      exit_vm_on_store_failure();
    } else {
      log_info(scc, exit)("Closed for write Startup Code Cache '%s'", _cache_path);
    }
    FREE_C_HEAP_ARRAY(char, buffer);
  }
  return true;
}

bool SCCache::load_stub(StubCodeGenerator* cgen, vmIntrinsicID id, const char* name, address start) {
  assert(start == cgen->assembler()->pc(), "wrong buffer");
  SCCache* cache = open_for_read();
  if (cache == nullptr) {
    return false;
  }
  SCCEntry* entry = cache->find_entry(SCCEntry::Stub, (uint)id);
  if (entry == nullptr) {
    return false;
  }
  uint entry_position = entry->offset();
  // Read name
  uint name_offset = entry->name_offset() + entry_position;
  uint name_size   = entry->name_size(); // Includes '/0'
  const char* saved_name = cache->addr(name_offset);
  if (strncmp(name, saved_name, (name_size - 1)) != 0) {
    log_warning(scc)("Saved stub's name '%s' is different from '%s' for id:%d", saved_name, name, (int)id);
    cache->set_failed();
    exit_vm_on_load_failure();
    return false;
  }
  log_info(scc,stubs)("Reading stub '%s' id:%d from Startup Code Cache '%s'", name, (int)id, cache->_cache_path);
  // Read code
  uint code_offset = entry->code_offset() + entry_position;
  uint code_size   = entry->code_size();
  copy_bytes(cache->addr(code_offset), start, code_size);
  cgen->assembler()->code_section()->set_end(start + code_size);
  log_info(scc,stubs)("Read stub '%s' id:%d from Startup Code Cache '%s'", name, (int)id, cache->_cache_path);
  return true;
}

bool SCCache::store_stub(StubCodeGenerator* cgen, vmIntrinsicID id, const char* name, address start) {
  SCCache* cache = open_for_write();
  if (cache == nullptr) {
    return false;
  }
  log_info(scc, stubs)("Writing stub '%s' id:%d to Startup Code Cache '%s'", name, (int)id, cache->_cache_path);
  if (!cache->align_write()) {
    return false;
  }
#ifdef ASSERT
  CodeSection* cs = cgen->assembler()->code_section();
  if (cs->has_locs()) {
    uint reloc_count = cs->locs_count();
    tty->print_cr("======== write stubs code section relocations [%d]:", reloc_count);
    // Collect additional data
    RelocIterator iter(cs);
    while (iter.next()) {
      switch (iter.type()) {
        case relocInfo::none:
          break;
        default: {
          iter.print_current_on(tty);
          fatal("stub's relocation %d unimplemented", (int)iter.type());
          break;
        }
      }
    }
  }
#endif
  uint entry_position = cache->_write_position;

  // Write code
  uint code_offset = 0;
  uint code_size = cgen->assembler()->pc() - start;
  uint n = cache->write_bytes(start, code_size);
  if (n != code_size) {
    return false;
  }
  // Write name
  uint name_offset = cache->_write_position - entry_position;
  uint name_size = (uint)strlen(name) + 1; // Includes '/0'
  n = cache->write_bytes(name, name_size);
  if (n != name_size) {
    return false;
  }
  uint entry_size = cache->_write_position - entry_position;
  SCCEntry* entry = new(cache) SCCEntry(entry_position, entry_size, name_offset, name_size,
                                          code_offset, code_size, 0, 0,
                                          SCCEntry::Stub, (uint32_t)id);
  log_info(scc, stubs)("Wrote stub '%s' id:%d to Startup Code Cache '%s'", name, (int)id, cache->_cache_path);
  return true;
}

bool SCCache::load_stubroutines_blob(CodeBuffer* buffer, uint32_t id, const char* name, StubArchiveData& archive_data) {
  TraceTime t1("SC stub routines load time", &_t_stubRoutinesLoad, enable_timers(), false);
#ifdef ASSERT
  LogStreamHandle(Debug, scc, stubs) log;
  if (log.is_enabled()) {
    FlagSetting fs(PrintRelocations, true);
    buffer->print_on(&log);
  }
#endif
  SCCache* cache = open_for_read();
  if (cache == nullptr) {
    return false;
  }
  log_info(scc, stubs)("Looking up blob %s (0x%x) in Startup Code Cache '%s'",
                       name, id, _cache->cache_path());

  SCCEntry* entry = cache->find_entry(SCCEntry::Stub, id);
  if (entry == nullptr) {
    return false;
  }

  SCCReader reader(cache, entry, nullptr);
  return reader.compile_stubroutines_blob(buffer, name, archive_data);
}

bool SCCReader::compile_stubroutines_blob(CodeBuffer* buffer, const char* name, StubArchiveData& archive_data) {
  uint entry_position = _entry->offset();

  // Read name
  uint name_offset = entry_position + _entry->name_offset();
  uint name_size = _entry->name_size(); // Includes '/0'
  const char* stored_name = addr(name_offset);

  log_info(scc, stubs)("Reading blob '%s' from Startup Code Cache '%s'",
                       name, _cache->cache_path());

  if (strncmp(stored_name, name, (name_size - 1)) != 0) {
    log_warning(scc)("Saved blob's name '%s' is different from '%s'",
                     stored_name, name);
    ((SCCache*)_cache)->set_failed();
    return false;
  }

  // Create fake original CodeBuffer
  CodeBuffer orig_buffer(name);

  // Read code
  uint code_offset = entry_position + _entry->code_offset();
  if (!read_code(buffer, &orig_buffer, code_offset)) {
    return false;
  }

  uint offset = read_position();
  int stored_index_table_cnt = *(int *)addr(offset);
  assert(stored_index_table_cnt == archive_data.index_table_count(),
         "unexpected size of index table %d, expected %d", stored_index_table_cnt, archive_data.index_table_count());
  offset += sizeof(int);
  set_read_position(offset);
  uint size = stored_index_table_cnt * sizeof(StubAddrIndexInfo);
  StubAddrIndexInfo* stubs_index_table = archive_data.index_table();
  if (!read_bytes((char *)stubs_index_table, size)) {
    return false;
  }

  offset = read_position();
  int stubs_address_cnt = *(int*)addr(offset);
  offset += sizeof(int);
  address code_start = buffer->insts()->start();
  GrowableArray<address>* stubs_address_array = archive_data.stubs_address_array();
  for (int i = 0; i < stubs_address_cnt; i++) {
    int addr_offset = *(int *)addr(offset);
    // convert offset to address
    address addr = code_start + addr_offset;
    log_info(scc, stubs)("Adding %p to stubs_address_array", addr);
    stubs_address_array->append(addr);
    offset += sizeof(int);
  }
  set_read_position(offset);

  // Add addresses to the stubs list before reading relocations
  for (int i = 0; i < stored_index_table_cnt; i++) {
    int start_addr_index = stubs_index_table[i].start_index();
    int address_table_count = stubs_index_table[i].count() - 1; // exclude the end addr
    for (int j = 0; j < address_table_count; j++) {
      address addr = stubs_address_array->at(start_addr_index + j);
      SCCache::add_stub_address(addr);
    }
  }

  // Read relocations
  uint reloc_offset = entry_position + _entry->reloc_offset();
  set_read_position(reloc_offset);
  if (!read_relocations(buffer, &orig_buffer, nullptr, nullptr)) {
    return false;
  }

  log_debug(scc, stubs)("%d (L%d): Read blob '%s' from Startup Code Cache '%s'",
                       compile_id(), comp_level(), stored_name, _cache->cache_path());
#ifdef ASSERT
  LogStreamHandle(Debug, scc, stubs) log;
  if (log.is_enabled()) {
    FlagSetting fs(PrintRelocations, true);
    buffer->print_on(&log);
    buffer->decode();
  }
#endif
  // mark entry as loaded
  ((SCCEntry *)_entry)->set_loaded();
  return true;
}

bool SCCache::store_stubroutines_blob(CodeBuffer* buffer, uint32_t id, const char* name, StubArchiveData& archive_data) {
  TraceTime t1("SC stub routines store time", &_t_stubRoutinesStore, enable_timers(), false);
  SCCache* cache = open_for_write();
  if (cache == nullptr) {
    return false;
  }
  log_info(scc, stubs)("Writing blob '%s' (0x%x) to Startup Code Cache '%s'", name, id, cache->_cache_path);

#ifdef ASSERT
  LogStreamHandle(Debug, scc, stubs) log;
  if (log.is_enabled()) {
    FlagSetting fs(PrintRelocations, true);
    buffer->print_on(&log);
    buffer->decode();
  }
#endif
  if (!cache->align_write()) {
    return false;
  }
  uint entry_position = cache->_write_position;

  // Write name
  uint name_offset = cache->_write_position - entry_position;
  uint name_size = (uint)strlen(name) + 1; // Includes '/0'
  uint n = cache->write_bytes(name, name_size);
  if (n != name_size) {
    return false;
  }

  // Write code section
  if (!cache->align_write()) {
    return false;
  }
  uint code_offset = cache->_write_position - entry_position;
  uint code_size = 0;
  if (!cache->write_code(buffer, code_size)) {
    return false;
  }

  // write index table
  int count = archive_data.index_table_count();
  n = cache->write_bytes(&count, sizeof(int));
  if (n != sizeof(int)) {
    return false;
  }
  uint size = count * sizeof(StubAddrIndexInfo);
  n = cache->write_bytes(archive_data.index_table(), size);
  if (n != size) {
    return false;
  }

  // write address array
  GrowableArray<address>* stubs_address_array = archive_data.stubs_address_array();
  int stubs_address_cnt = stubs_address_array->length();
  n = cache->write_bytes(&stubs_address_cnt, sizeof(int));
  if (n != sizeof(int)) {
    return false;
  }
  address code_start = buffer->insts()->start();
  for (int i = 0; i < stubs_address_cnt; i++) {
    // convert address to offset from start of the code section
    log_info(scc, stubs)("Writing stub address %p to the cache", stubs_address_array->at(i));
    int offset = stubs_address_array->at(i) - code_start;
    n = cache->write_bytes(&offset, sizeof(int));
    if (n != sizeof(int)) {
      return false;
    }
  }

  // Write relocInfo array
  uint reloc_offset = cache->_write_position - entry_position;
  uint reloc_size = 0;
  if (!cache->write_relocations(buffer, reloc_size)) {
    return false;
  }

  uint entry_size = cache->_write_position - entry_position;
  SCCEntry* entry = new(cache) SCCEntry(entry_position, entry_size, name_offset, name_size,
                                        code_offset, code_size, reloc_offset, reloc_size,
                                        SCCEntry::Stub, id);
  log_info(scc, stubs)("Wrote blob '%s' (0x%x) to Startup Code Cache '%s'", name, id, cache->_cache_path);
  return true;
}

Klass* SCCReader::read_klass(const methodHandle& comp_method, bool shared) {
  uint code_offset = read_position();
  uint state = *(uint*)addr(code_offset);
  uint init_state = (state  & 1);
  uint array_dim  = (state >> 1);
  code_offset += sizeof(int);
  if (_cache->use_meta_ptrs() && shared) {
    uint klass_offset = *(uint*)addr(code_offset);
    code_offset += sizeof(uint);
    set_read_position(code_offset);
    Klass* k = (Klass*)((address)SharedBaseAddress + klass_offset);
    if (!MetaspaceShared::is_in_shared_metaspace((address)k)) {
      // Something changed in CDS
      set_lookup_failed();
      log_info(scc)("Lookup failed for shared klass: " INTPTR_FORMAT " is not in CDS ", p2i((address)k));
      return nullptr;
    }
    assert(k->is_klass(), "sanity");
    ResourceMark rm;
    const char* comp_name = comp_method->name_and_sig_as_C_string();
    if (k->is_instance_klass() && !InstanceKlass::cast(k)->is_loaded()) {
      set_lookup_failed();
      log_info(scc)("%d '%s' (L%d): Lookup failed for klass %s: not loaded",
                       compile_id(), comp_name, comp_level(), k->external_name());
      return nullptr;
    } else
    // Allow not initialized klass which was uninitialized during code caching or for preload
    if (k->is_instance_klass() && !InstanceKlass::cast(k)->is_initialized() && (init_state == 1) && !_preload) {
      set_lookup_failed();
      log_info(scc)("%d '%s' (L%d): Lookup failed for klass %s: not initialized",
                       compile_id(), comp_name, comp_level(), k->external_name());
      return nullptr;
    }
    if (array_dim > 0) {
      assert(k->is_instance_klass() || k->is_typeArray_klass(), "sanity check");
      Klass* ak = k->array_klass_or_null(array_dim);
      // FIXME: what would it take to create an array class on the fly?
//      Klass* ak = k->array_klass(dim, JavaThread::current());
//      guarantee(JavaThread::current()->pending_exception() == nullptr, "");
      if (ak == nullptr) {
        set_lookup_failed();
        log_info(scc)("%d (L%d): %d-dimension array klass lookup failed: %s",
                         compile_id(), comp_level(), array_dim, k->external_name());
      }
      log_info(scc)("%d (L%d): Klass lookup: %s (object array)", compile_id(), comp_level(), k->external_name());
      return ak;
    } else {
      log_info(scc)("%d (L%d): Shared klass lookup: %s",
                    compile_id(), comp_level(), k->external_name());
      return k;
    }
  }
  int name_length = *(int*)addr(code_offset);
  code_offset += sizeof(int);
  const char* dest = addr(code_offset);
  code_offset += name_length + 1;
  set_read_position(code_offset);
  TempNewSymbol klass_sym = SymbolTable::probe(&(dest[0]), name_length);
  if (klass_sym == nullptr) {
    set_lookup_failed();
    log_info(scc)("%d (L%d): Probe failed for class %s",
                     compile_id(), comp_level(), &(dest[0]));
    return nullptr;
  }
  // Use class loader of compiled method.
  Thread* thread = Thread::current();
  Handle loader(thread, comp_method->method_holder()->class_loader());
  Handle protection_domain(thread, comp_method->method_holder()->protection_domain());
  Klass* k = SystemDictionary::find_instance_or_array_klass(thread, klass_sym, loader, protection_domain);
  assert(!thread->has_pending_exception(), "should not throw");
  if (k == nullptr && !loader.is_null()) {
    // Try default loader and domain
    k = SystemDictionary::find_instance_or_array_klass(thread, klass_sym, Handle(), Handle());
    assert(!thread->has_pending_exception(), "should not throw");
  }
  if (k != nullptr) {
    // Allow not initialized klass which was uninitialized during code caching
    if (k->is_instance_klass() && !InstanceKlass::cast(k)->is_initialized() && (init_state == 1)) {
      set_lookup_failed();
      log_info(scc)("%d (L%d): Lookup failed for klass %s: not initialized", compile_id(), comp_level(), &(dest[0]));
      return nullptr;
    }
    log_info(scc)("%d (L%d): Klass lookup %s", compile_id(), comp_level(), k->external_name());
  } else {
    set_lookup_failed();
    log_info(scc)("%d (L%d): Lookup failed for class %s", compile_id(), comp_level(), &(dest[0]));
    return nullptr;
  }
  return k;
}

Method* SCCReader::read_method(const methodHandle& comp_method, bool shared) {
  uint code_offset = read_position();
  if (_cache->use_meta_ptrs() && shared) {
    uint method_offset = *(uint*)addr(code_offset);
    code_offset += sizeof(uint);
    set_read_position(code_offset);
    Method* m = (Method*)((address)SharedBaseAddress + method_offset);
    if (!MetaspaceShared::is_in_shared_metaspace((address)m)) {
      // Something changed in CDS
      set_lookup_failed();
      log_info(scc)("Lookup failed for shared method: " INTPTR_FORMAT " is not in CDS ", p2i((address)m));
      return nullptr;
    }
    assert(m->is_method(), "sanity");
    ResourceMark rm;
    const char* comp_name = comp_method->name_and_sig_as_C_string();
    Klass* k = m->method_holder();
    if (!k->is_instance_klass()) {
      set_lookup_failed();
      log_info(scc)("%d '%s' (L%d): Lookup failed for holder %s: not instance klass", compile_id(), comp_name, comp_level(), k->external_name());
      return nullptr;
    } else if (!MetaspaceShared::is_in_shared_metaspace((address)k)) {
      set_lookup_failed();
      log_info(scc)("%d '%s' (L%d): Lookup failed for holder %s: not in CDS", compile_id(), comp_name, comp_level(), k->external_name());
      return nullptr;
    } else if (!InstanceKlass::cast(k)->is_loaded()) {
      set_lookup_failed();
      log_info(scc)("%d '%s' (L%d): Lookup failed for holder %s: not loaded", compile_id(), comp_name, comp_level(), k->external_name());
      return nullptr;
    } else if (!InstanceKlass::cast(k)->is_linked()) {
      set_lookup_failed();
      log_info(scc)("%d '%s' (L%d): Lookup failed for holder %s: not linked%s", compile_id(), comp_name, comp_level(), k->external_name(), (_preload ? " for code preload" : ""));
      return nullptr;
    }
    log_info(scc)("%d (L%d): Shared method lookup: %s", compile_id(), comp_level(), m->name_and_sig_as_C_string());
    return m;
  }
  int holder_length = *(int*)addr(code_offset);
  code_offset += sizeof(int);
  int name_length = *(int*)addr(code_offset);
  code_offset += sizeof(int);
  int signat_length = *(int*)addr(code_offset);
  code_offset += sizeof(int);

  const char* dest = addr(code_offset);
  code_offset += holder_length + 1 + name_length + 1 + signat_length + 1;
  set_read_position(code_offset);
  TempNewSymbol klass_sym = SymbolTable::probe(&(dest[0]), holder_length);
  if (klass_sym == nullptr) {
    set_lookup_failed();
    log_info(scc)("%d (L%d): Probe failed for class %s", compile_id(), comp_level(), &(dest[0]));
    return nullptr;
  }
  // Use class loader of compiled method.
  Thread* thread = Thread::current();
  Handle loader(thread, comp_method->method_holder()->class_loader());
  Handle protection_domain(thread, comp_method->method_holder()->protection_domain());
  Klass* k = SystemDictionary::find_instance_or_array_klass(thread, klass_sym, loader, protection_domain);
  assert(!thread->has_pending_exception(), "should not throw");
  if (k == nullptr && !loader.is_null()) {
    // Try default loader and domain
    k = SystemDictionary::find_instance_or_array_klass(thread, klass_sym, Handle(), Handle());
    assert(!thread->has_pending_exception(), "should not throw");
  }
  if (k != nullptr) {
    if (!k->is_instance_klass()) {
      set_lookup_failed();
      log_info(scc)("%d (L%d): Lookup failed for holder %s: not instance klass",
                       compile_id(), comp_level(), &(dest[0]));
      return nullptr;
    } else if (!InstanceKlass::cast(k)->is_linked()) {
      set_lookup_failed();
      log_info(scc)("%d (L%d): Lookup failed for holder %s: not linked",
                       compile_id(), comp_level(), &(dest[0]));
      return nullptr;
    }
    log_info(scc)("%d (L%d): Holder lookup: %s", compile_id(), comp_level(), k->external_name());
  } else {
    set_lookup_failed();
    log_info(scc)("%d (L%d): Lookup failed for holder %s",
                  compile_id(), comp_level(), &(dest[0]));
    return nullptr;
  }
  TempNewSymbol name_sym = SymbolTable::probe(&(dest[holder_length + 1]), name_length);
  int pos = holder_length + 1 + name_length + 1;
  TempNewSymbol sign_sym = SymbolTable::probe(&(dest[pos]), signat_length);
  if (name_sym == nullptr) {
    set_lookup_failed();
    log_info(scc)("%d (L%d): Probe failed for method name %s",
                     compile_id(), comp_level(), &(dest[holder_length + 1]));
    return nullptr;
  }
  if (sign_sym == nullptr) {
    set_lookup_failed();
    log_info(scc)("%d (L%d): Probe failed for method signature %s",
                     compile_id(), comp_level(), &(dest[pos]));
    return nullptr;
  }
  Method* m = InstanceKlass::cast(k)->find_method(name_sym, sign_sym);
  if (m != nullptr) {
    ResourceMark rm;
    log_info(scc)("%d (L%d): Method lookup: %s", compile_id(), comp_level(), m->name_and_sig_as_C_string());
  } else {
    set_lookup_failed();
    log_info(scc)("%d (L%d): Lookup failed for method %s::%s%s",
                     compile_id(), comp_level(), &(dest[0]), &(dest[holder_length + 1]), &(dest[pos]));
    return nullptr;
  }
  return m;
}

bool SCCache::write_klass(Klass* klass) {
  if (klass->is_hidden()) { // Skip such nmethod
    set_lookup_failed();
    return false;
  }
  bool can_use_meta_ptrs = _use_meta_ptrs;
  uint array_dim = 0;
  if (klass->is_objArray_klass()) {
    array_dim = ObjArrayKlass::cast(klass)->dimension();
    klass     = ObjArrayKlass::cast(klass)->bottom_klass(); // overwrites klass
  }
  uint init_state = 0;
  if (klass->is_instance_klass()) {
    InstanceKlass* ik = InstanceKlass::cast(klass);
    ClassLoaderData* cld = ik->class_loader_data();
    if (!cld->is_builtin_class_loader_data()) {
      set_lookup_failed();
      return false;
    }
    if (_for_preload && !CDSAccess::can_generate_cached_code(ik)) {
      _for_preload = false;
      // Bailout if code has clinit barriers:
      // method will be recompiled without them in any case
      if (_has_clinit_barriers) {
        set_lookup_failed();
        return false;    
      }
      can_use_meta_ptrs = false;
    }
    init_state = (ik->is_initialized() ? 1 : 0);
  }
  ResourceMark rm;
  uint state = (array_dim << 1) | (init_state & 1);
  if (can_use_meta_ptrs && CDSAccess::can_generate_cached_code(klass)) {
    DataKind kind = DataKind::Klass_Shared;
    uint n = write_bytes(&kind, sizeof(int));
    if (n != sizeof(int)) {
      return false;
    }
    // Record state of instance klass initialization.
    n = write_bytes(&state, sizeof(int));
    if (n != sizeof(int)) {
      return false;
    }
    uint klass_offset = CDSAccess::delta_from_shared_address_base((address)klass);
    n = write_bytes(&klass_offset, sizeof(uint));
    if (n != sizeof(uint)) {
      return false;
    }
    log_info(scc)("%d (L%d): Wrote shared klass: %s%s%s @ 0x%08x", compile_id(), comp_level(), klass->external_name(),
                  (!klass->is_instance_klass() ? "" : (init_state == 1 ? " (initialized)" : " (not-initialized)")),
                  (array_dim > 0 ? " (object array)" : ""),
                  klass_offset);
    return true;
  }
  // Bailout if code has clinit barriers:
  // method will be recompiled without them in any case
  if (_for_preload && _has_clinit_barriers) {
    set_lookup_failed();
    return false;
  }
  _for_preload = false;
  log_info(scc,cds)("%d (L%d): Not shared klass: %s", compile_id(), comp_level(), klass->external_name());
  DataKind kind = DataKind::Klass;
  uint n = write_bytes(&kind, sizeof(int));
  if (n != sizeof(int)) {
    return false;
  }
  // Record state of instance klass initialization.
  n = write_bytes(&state, sizeof(int));
  if (n != sizeof(int)) {
    return false;
  }
  Symbol* name = klass->name();
  int name_length = name->utf8_length();
  int total_length = name_length + 1;
  char* dest = NEW_RESOURCE_ARRAY(char, total_length);
  name->as_C_string(dest, total_length);
  dest[total_length - 1] = '\0';
  LogTarget(Info, scc, loader) log;
  if (log.is_enabled()) {
    LogStream ls(log);
    oop loader = klass->class_loader();
    oop domain = klass->protection_domain();
    ls.print("Class %s loader: ", dest);
    if (loader == nullptr) {
      ls.print("nullptr");
    } else {
      loader->print_value_on(&ls);
    }
    ls.print(" domain: ");
    if (domain == nullptr) {
      ls.print("nullptr");
    } else {
      domain->print_value_on(&ls);
    }
    ls.cr();
  }
  n = write_bytes(&name_length, sizeof(int));
  if (n != sizeof(int)) {
    return false;
  }
  n = write_bytes(dest, total_length);
  if (n != (uint)total_length) {
    return false;
  }
  log_info(scc)("%d (L%d): Wrote klass: %s%s%s",
                compile_id(), comp_level(),
                dest, (!klass->is_instance_klass() ? "" : (init_state == 1 ? " (initialized)" : " (not-initialized)")),
                (array_dim > 0 ? " (object array)" : ""));
  return true;
}

bool SCCache::write_method(Method* method) {
  bool can_use_meta_ptrs = _use_meta_ptrs;
  Klass* klass = method->method_holder();
  if (klass->is_instance_klass()) {
    InstanceKlass* ik = InstanceKlass::cast(klass);
    ClassLoaderData* cld = ik->class_loader_data();
    if (!cld->is_builtin_class_loader_data()) {
      set_lookup_failed();
      return false;
    }
    if (_for_preload && !CDSAccess::can_generate_cached_code(ik)) {
      _for_preload = false;
      // Bailout if code has clinit barriers:
      // method will be recompiled without them in any case
      if (_has_clinit_barriers) {
        set_lookup_failed();
        return false;
      }
      can_use_meta_ptrs = false;
    }
  }
  ResourceMark rm;
  if (can_use_meta_ptrs && CDSAccess::can_generate_cached_code(method)) {
    DataKind kind = DataKind::Method_Shared;
    uint n = write_bytes(&kind, sizeof(int));
    if (n != sizeof(int)) {
      return false;
    }
    uint method_offset = CDSAccess::delta_from_shared_address_base((address)method);
    n = write_bytes(&method_offset, sizeof(uint));
    if (n != sizeof(uint)) {
      return false;
    }
    log_info(scc)("%d (L%d): Wrote shared method: %s @ 0x%08x", compile_id(), comp_level(), method->name_and_sig_as_C_string(), method_offset);
    return true;
  }
  // Bailout if code has clinit barriers:
  // method will be recompiled without them in any case
  if (_for_preload && _has_clinit_barriers) {
    set_lookup_failed();
    return false;
  }
  _for_preload = false;
  log_info(scc,cds)("%d (L%d): Not shared method: %s", compile_id(), comp_level(), method->name_and_sig_as_C_string());
  if (method->is_hidden()) { // Skip such nmethod
    set_lookup_failed();
    return false;
  }
  DataKind kind = DataKind::Method;
  uint n = write_bytes(&kind, sizeof(int));
  if (n != sizeof(int)) {
    return false;
  }
  Symbol* name   = method->name();
  Symbol* holder = method->klass_name();
  Symbol* signat = method->signature();
  int name_length   = name->utf8_length();
  int holder_length = holder->utf8_length();
  int signat_length = signat->utf8_length();

  // Write sizes and strings
  int total_length = holder_length + 1 + name_length + 1 + signat_length + 1;
  char* dest = NEW_RESOURCE_ARRAY(char, total_length);
  holder->as_C_string(dest, total_length);
  dest[holder_length] = '\0';
  int pos = holder_length + 1;
  name->as_C_string(&(dest[pos]), (total_length - pos));
  pos += name_length;
  dest[pos++] = '\0';
  signat->as_C_string(&(dest[pos]), (total_length - pos));
  dest[total_length - 1] = '\0';

  LogTarget(Info, scc, loader) log;
  if (log.is_enabled()) {
    LogStream ls(log);
    oop loader = klass->class_loader();
    oop domain = klass->protection_domain();
    ls.print("Holder %s loader: ", dest);
    if (loader == nullptr) {
      ls.print("nullptr");
    } else {
      loader->print_value_on(&ls);
    }
    ls.print(" domain: ");
    if (domain == nullptr) {
      ls.print("nullptr");
    } else {
      domain->print_value_on(&ls);
    }
    ls.cr();
  }

  n = write_bytes(&holder_length, sizeof(int));
  if (n != sizeof(int)) {
    return false;
  }
  n = write_bytes(&name_length, sizeof(int));
  if (n != sizeof(int)) {
    return false;
  }
  n = write_bytes(&signat_length, sizeof(int));
  if (n != sizeof(int)) {
    return false;
  }
  n = write_bytes(dest, total_length);
  if (n != (uint)total_length) {
    return false;
  }
  dest[holder_length] = ' ';
  dest[holder_length + 1 + name_length] = ' ';
  log_info(scc)("%d (L%d): Wrote method: %s", compile_id(), comp_level(), dest);
  return true;
}

bool SCCReader::read_bytes(char* buffer, uint nbytes) {
  assert(_cache->for_read(), "Code Cache file is not opened for reading");
  if (nbytes == 0) {
    return true;
  }
  uint new_position = _read_position + nbytes;
  assert(new_position < _cache->load_size(), "offset:%d >= file size:%d", new_position, _cache->load_size());
  copy_bytes((const char*)(_load_buffer + _read_position), (address) buffer, nbytes);
  log_trace(scc)("Read %d bytes at offset %d", nbytes, _read_position);
  set_read_position(new_position);
  return true;
}

// Repair the pc relative information in the code after load
bool SCCReader::read_relocations(CodeBuffer* buffer, CodeBuffer* orig_buffer,
                                 OopRecorder* oop_recorder, ciMethod* target) {
  bool success = true;
  for (int i = 0; i < (int)CodeBuffer::SECT_LIMIT; i++) {
    uint code_offset = read_position();
    int reloc_count = *(int*)addr(code_offset);
    code_offset += sizeof(int);
    if (reloc_count == 0) {
      set_read_position(code_offset);
      continue;
    }
    // Read _locs_point (as offset from start)
    int locs_point_off = *(int*)addr(code_offset);
    code_offset += sizeof(int);
    uint reloc_size = reloc_count * sizeof(relocInfo);
    CodeSection* cs  = buffer->code_section(i);
    if (cs->locs_capacity() < reloc_count) {
      cs->expand_locs(reloc_count);
    }
    relocInfo* reloc_start = cs->locs_start();
    copy_bytes(addr(code_offset), (address)reloc_start, reloc_size);
    code_offset += reloc_size;
    cs->set_locs_end(reloc_start + reloc_count);
    cs->set_locs_point(cs->start() + locs_point_off);

    // Read additional relocation data: uint per relocation
    uint  data_size  = reloc_count * sizeof(uint);
    uint* reloc_data = (uint*)addr(code_offset);
    code_offset += data_size;
    set_read_position(code_offset);
    LogStreamHandle(Info, scc, reloc) log;
    if (log.is_enabled()) {
      log.print_cr("======== read code section %d relocations [%d]:", i, reloc_count);
    }
    RelocIterator iter(cs);
    int j = 0;
    while (iter.next()) {
      switch (iter.type()) {
        case relocInfo::none:
          break;
        case relocInfo::oop_type: {
          VM_ENTRY_MARK;
          oop_Relocation* r = (oop_Relocation*)iter.reloc();
          if (r->oop_is_immediate()) {
            assert(reloc_data[j] == (uint)j, "should be");
            methodHandle comp_method(THREAD, target->get_Method());
            jobject jo = read_oop(THREAD, comp_method);
            if (lookup_failed()) {
              success = false;
              break;
            }
            r->set_value((address)jo);
          } else if (false) {
            // Get already updated value from OopRecorder.
            assert(oop_recorder != nullptr, "sanity");
            int index = r->oop_index();
            jobject jo = oop_recorder->oop_at(index);
            oop obj = JNIHandles::resolve(jo);
            r->set_value(*reinterpret_cast<address*>(&obj));
          }
          break;
        }
        case relocInfo::metadata_type: {
          VM_ENTRY_MARK;
          metadata_Relocation* r = (metadata_Relocation*)iter.reloc();
          Metadata* m;
          if (r->metadata_is_immediate()) {
            assert(reloc_data[j] == (uint)j, "should be");
            methodHandle comp_method(THREAD, target->get_Method());
            m = read_metadata(comp_method);
            if (lookup_failed()) {
              success = false;
              break;
            }
          } else {
            // Get already updated value from OopRecorder.
            assert(oop_recorder != nullptr, "sanity");
            int index = r->metadata_index();
            m = oop_recorder->metadata_at(index);
          }
          r->set_value((address)m);
          break;
        }
        case relocInfo::virtual_call_type:   // Fall through. They all call resolve_*_call blobs.
        case relocInfo::opt_virtual_call_type:
        case relocInfo::static_call_type: {
          address dest = _cache->address_for_id(reloc_data[j]);
          if (dest != (address)-1) {
            ((CallRelocation*)iter.reloc())->set_destination(dest);
          }
          break;
        }
        case relocInfo::trampoline_stub_type: {
          address dest = _cache->address_for_id(reloc_data[j]);
          if (dest != (address)-1) {
            ((trampoline_stub_Relocation*)iter.reloc())->set_destination(dest);
          }
          break;
        }
        case relocInfo::static_stub_type:
          break;
        case relocInfo::runtime_call_type: {
          address dest = _cache->address_for_id(reloc_data[j]);
          if (dest != (address)-1) {
            ((CallRelocation*)iter.reloc())->set_destination(dest);
          }
          break;
        }
        case relocInfo::runtime_call_w_cp_type:
          fatal("runtime_call_w_cp_type unimplemented");
          //address destination = iter.reloc()->value();
          break;
        case relocInfo::external_word_type: {
          address target = _cache->address_for_id(reloc_data[j]);
          int data_len = iter.datalen();
          if (data_len > 0) {
            // Overwrite RelocInfo embedded address
            RelocationHolder rh = external_word_Relocation::spec(target);
            external_word_Relocation* new_reloc = (external_word_Relocation*)rh.reloc();
            short buf[4] = {0}; // 8 bytes
            short* p = new_reloc->pack_data_to(buf);
            if ((p - buf) != data_len) {
              return false; // New address does not fit into old relocInfo
            }
            short* data = iter.data();
            for (int i = 0; i < data_len; i++) {
              data[i] = buf[i];
            }
          }
          external_word_Relocation* reloc = (external_word_Relocation*)iter.reloc();
          reloc->set_value(target); // Patch address in the code
          iter.reloc()->fix_relocation_after_move(orig_buffer, buffer);
          break;
        }
        case relocInfo::internal_word_type:
          iter.reloc()->fix_relocation_after_move(orig_buffer, buffer);
          break;
        case relocInfo::section_word_type:
          iter.reloc()->fix_relocation_after_move(orig_buffer, buffer);
          break;
        case relocInfo::poll_type:
          break;
        case relocInfo::poll_return_type:
          break;
        case relocInfo::post_call_nop_type:
          break;
        case relocInfo::entry_guard_type:
          break;
        default:
          fatal("relocation %d unimplemented", (int)iter.type());
          break;
      }
      if (success && log.is_enabled()) {
        iter.print_current_on(&log);
      }
      j++;
    }
    assert(j <= (int)reloc_count, "sanity");
  }
  return success;
}

bool SCCReader::read_code(CodeBuffer* buffer, CodeBuffer* orig_buffer, uint code_offset) {
  assert(code_offset == align_up(code_offset, DATA_ALIGNMENT), "%d not aligned to %d", code_offset, DATA_ALIGNMENT);
  SCCodeSection* scc_cs = (SCCodeSection*)addr(code_offset);
  for (int i = 0; i < (int)CodeBuffer::SECT_LIMIT; i++) {
    CodeSection* cs = buffer->code_section(i);
    // Read original section size and address.
    uint orig_size = scc_cs[i]._size;
    log_debug(scc)("======== read code section %d [%d]:", i, orig_size);
    uint orig_size_align = align_up(orig_size, DATA_ALIGNMENT);
    if (i != (int)CodeBuffer::SECT_INSTS) {
      buffer->initialize_section_size(cs, orig_size_align);
    }
    if (orig_size_align > (uint)cs->capacity()) { // Will not fit
      log_info(scc)("%d (L%d): original code section %d size %d > current capacity %d",
                       compile_id(), comp_level(), i, orig_size, cs->capacity());
      return false;
    }
    if (orig_size == 0) {
      assert(cs->size() == 0, "should match");
      continue;  // skip trivial section
    }
    address orig_start = scc_cs[i]._origin_address;

    // Populate fake original buffer (no code allocation in CodeCache).
    // It is used for relocations to calculate sections addesses delta.
    CodeSection* orig_cs = orig_buffer->code_section(i);
    assert(!orig_cs->is_allocated(), "This %d section should not be set", i);
    orig_cs->initialize(orig_start, orig_size);

    // Load code to new buffer.
    address code_start = cs->start();
    copy_bytes(addr(scc_cs[i]._offset + code_offset), code_start, orig_size_align);
    cs->set_end(code_start + orig_size);
    set_read_position(code_offset + scc_cs[i]._offset + orig_size_align);
  }

  return true;
}

bool SCCache::load_runtime_blob(CodeBuffer* buffer, SharedRuntime::StubID id, const char* name, OopMapSet* &oop_maps, GrowableArray<int>* extra_args) {
<<<<<<< HEAD
  TraceTime t1("SC runtime blob load time", &_t_runtimeBlobLoad, enable_timers(), false);
=======
>>>>>>> b5749ceb
  uint32_t blobId = SharedRuntime::shared_to_blobId(id);
  return load_blob(buffer, blobId, name, oop_maps, extra_args, CompLevel_none);
}

#ifdef COMPILER1
bool SCCache::load_c1_blob(CodeBuffer* buffer, Runtime1::StubID id, const char* name, OopMapSet* &oop_maps, GrowableArray<int>* extra_args) {
<<<<<<< HEAD
  TraceTime t1("SC c1 blob load time", &_t_c1BlobLoad, enable_timers(), false);
=======
>>>>>>> b5749ceb
  uint32_t blobId = Runtime1::c1_to_blobId(id);
  return load_blob(buffer, blobId, name, oop_maps, extra_args, CompLevel_simple);
}
#endif

#ifdef COMPILER2
bool SCCache::load_opto_blob(CodeBuffer* buffer, OptoRuntime::StubID id, const char* name, OopMapSet* &oop_maps, GrowableArray<int>* extra_args) {
<<<<<<< HEAD
  TraceTime t1("SC opto blob load time", &_t_optoBlobLoad, enable_timers(), false);
=======
>>>>>>> b5749ceb
  uint32_t blobId = OptoRuntime::opto_to_blobId(id);
  return load_blob(buffer, blobId, name, oop_maps, extra_args, CompLevel_full_optimization);
}
#endif

 bool SCCache::load_blob(CodeBuffer* buffer, uint32_t id, const char* name, OopMapSet* &oop_maps, GrowableArray<int>* extra_args, CompLevel comp_level) {
#ifdef ASSERT
  LogStreamHandle(Debug, scc, stubs) log;
  if (log.is_enabled()) {
    FlagSetting fs(PrintRelocations, true);
    buffer->print_on(&log);
  }
#endif
  SCCache* cache = open_for_read();
  if (cache == nullptr) {
    return false;
  }
  log_info(scc, stubs)("Looking up blob %s (0x%x) in Startup Code Cache '%s'",
                       name, id, _cache->cache_path());

  SCCEntry* entry = cache->find_entry(SCCEntry::Blob, id);
  if (entry == nullptr) {
    return false;
  }

  if (entry->comp_level() != (uint)comp_level) {
    log_warning(scc)("Saved blob %s comp level %d differs from expected level %d",
                     name, entry->comp_level(), comp_level);
    ((SCCache*)_cache)->set_failed();
    return false;
  }

  SCCReader reader(cache, entry, nullptr);
  return reader.compile_blob(buffer, name, oop_maps, extra_args);
}

bool SCCReader::compile_blob(CodeBuffer* buffer, const char* name, OopMapSet* &oop_maps, GrowableArray<int>* extra_args) {
  uint entry_position = _entry->offset();

  // Read name
  uint name_offset = entry_position + _entry->name_offset();
  uint name_size = _entry->name_size(); // Includes '/0'
  const char* stored_name = addr(name_offset);

  log_info(scc, stubs)("%d (L%d): Reading blob '%s' from Startup Code Cache '%s'",
                       compile_id(), comp_level(), name, _cache->cache_path());

  if (strncmp(stored_name, name, (name_size - 1)) != 0) {
    log_warning(scc)("%d (L%d): Saved blob's name '%s' is different from '%s'",
                     compile_id(), comp_level(), stored_name, name);
    ((SCCache*)_cache)->set_failed();
    exit_vm_on_load_failure();
    return false;
  }

  // Create fake original CodeBuffer
  CodeBuffer orig_buffer(name);

  // Read code
  uint code_offset = entry_position + _entry->code_offset();
  if (!read_code(buffer, &orig_buffer, code_offset)) {
    return false;
  }

  // Read relocations
  uint reloc_offset = entry_position + _entry->reloc_offset();
  set_read_position(reloc_offset);
  if (!read_relocations(buffer, &orig_buffer, nullptr, nullptr)) {
    return false;
  }

  uint offset = read_position();
  int has_map = *(int*)addr(offset);
  set_read_position(offset + sizeof(int));
  if (has_map) {
    log_info(scc, stubs)("%d (L%d): Reading blob '%s' oop_maps from Startup Code Cache '%s'",
                       compile_id(), comp_level(), stored_name, _cache->cache_path());
    oop_maps = read_oop_maps();
  } else {
    oop_maps = nullptr;
  }

  offset = read_position();
  int extras_count = *(int*)addr(offset);
  offset += sizeof(int);
  assert((extras_count == 0) == (extra_args == nullptr), "wrong caller expectations");
  set_read_position(offset);
  for (int i = 0; i < extras_count; i++) {
    int arg = *(int*)addr(offset);
    offset += sizeof(int);
    log_debug(scc, stubs)("%d (L%d): Reading blob '%s'  extra_args[%d] == 0x%x from Startup Code Cache '%s'",
                         compile_id(), comp_level(), stored_name, i, arg, _cache->cache_path());
    extra_args->push(arg);
  }

  log_debug(scc, stubs)("%d (L%d): Read blob '%s' with '%d' args from Startup Code Cache '%s'",
                       compile_id(), comp_level(), stored_name, extras_count, _cache->cache_path());
#ifdef ASSERT
  LogStreamHandle(Debug, scc, stubs) log;
  if (log.is_enabled()) {
    FlagSetting fs(PrintRelocations, true);
    buffer->print_on(&log);
    buffer->decode();
  }
#endif
  // mark entry as loaded
  ((SCCEntry *)_entry)->set_loaded();
  return true;
}

bool SCCache::write_relocations(CodeBuffer* buffer, uint& all_reloc_size) {
  uint all_reloc_count = 0;
  for (int i = 0; i < (int)CodeBuffer::SECT_LIMIT; i++) {
    CodeSection* cs = buffer->code_section(i);
    uint reloc_count = cs->has_locs() ? cs->locs_count() : 0;
    all_reloc_count += reloc_count;
  }
  all_reloc_size = all_reloc_count * sizeof(relocInfo);
  bool success = true;
  uint* reloc_data = NEW_C_HEAP_ARRAY(uint, all_reloc_count, mtCode);
  for (int i = 0; i < (int)CodeBuffer::SECT_LIMIT; i++) {
    CodeSection* cs = buffer->code_section(i);
    int reloc_count = cs->has_locs() ? cs->locs_count() : 0;
    uint n = write_bytes(&reloc_count, sizeof(int));
    if (n != sizeof(int)) {
      success = false;
      break;
    }
    if (reloc_count == 0) {
      continue;
    }
    // Write _locs_point (as offset from start)
    int locs_point_off = cs->locs_point_off();
    n = write_bytes(&locs_point_off, sizeof(int));
    if (n != sizeof(int)) {
      success = false;
      break;
    }
    relocInfo* reloc_start = cs->locs_start();
    uint reloc_size      = reloc_count * sizeof(relocInfo);
    n = write_bytes(reloc_start, reloc_size);
    if (n != reloc_size) {
      success = false;
      break;
    }
    LogStreamHandle(Info, scc, reloc) log;
    if (log.is_enabled()) {
      log.print_cr("======== write code section %d relocations [%d]:", i, reloc_count);
    }
    // Collect additional data
    RelocIterator iter(cs);
    bool has_immediate = false;
    int j = 0;
    while (iter.next()) {
      reloc_data[j] = 0; // initialize
      switch (iter.type()) {
        case relocInfo::none:
          break;
        case relocInfo::oop_type: {
          oop_Relocation* r = (oop_Relocation*)iter.reloc();
          if (r->oop_is_immediate()) {
            reloc_data[j] = (uint)j; // Indication that we need to restore immediate
            has_immediate = true;
          }
          break;
        }
        case relocInfo::metadata_type: {
          metadata_Relocation* r = (metadata_Relocation*)iter.reloc();
          if (r->metadata_is_immediate()) {
            reloc_data[j] = (uint)j; // Indication that we need to restore immediate
            has_immediate = true;
          }
          break;
        }
        case relocInfo::virtual_call_type:  // Fall through. They all call resolve_*_call blobs.
        case relocInfo::opt_virtual_call_type:
        case relocInfo::static_call_type: {
          CallRelocation* r = (CallRelocation*)iter.reloc();
          address dest = r->destination();
          if (dest == r->addr()) { // possible call via trampoline on Aarch64
            dest = (address)-1;    // do nothing in this case when loading this relocation
          }
          reloc_data[j] = _table->id_for_address(dest, iter, buffer);
          break;
        }
        case relocInfo::trampoline_stub_type: {
          address dest = ((trampoline_stub_Relocation*)iter.reloc())->destination();
          reloc_data[j] = _table->id_for_address(dest, iter, buffer);
          break;
        }
        case relocInfo::static_stub_type:
          break;
        case relocInfo::runtime_call_type: {
          // Record offset of runtime destination
          CallRelocation* r = (CallRelocation*)iter.reloc();
          address dest = r->destination();
          if (dest == r->addr()) { // possible call via trampoline on Aarch64
            dest = (address)-1;    // do nothing in this case when loading this relocation
          }
          reloc_data[j] = _table->id_for_address(dest, iter, buffer);
          break;
        }
        case relocInfo::runtime_call_w_cp_type:
          fatal("runtime_call_w_cp_type unimplemented");
          break;
        case relocInfo::external_word_type: {
          // Record offset of runtime target
          address target = ((external_word_Relocation*)iter.reloc())->target();
          reloc_data[j] = _table->id_for_address(target, iter, buffer);
          break;
        }
        case relocInfo::internal_word_type:
          break;
        case relocInfo::section_word_type:
          break;
        case relocInfo::poll_type:
          break;
        case relocInfo::poll_return_type:
          break;
        case relocInfo::post_call_nop_type:
          break;
        case relocInfo::entry_guard_type:
          break;
        default:
          fatal("relocation %d unimplemented", (int)iter.type());
          break;
      }
      if (log.is_enabled()) {
        iter.print_current_on(&log);
        log.print_cr("Relocation data: %d", reloc_data[j]);
      }
      j++;
    }
    assert(j <= (int)reloc_count, "sanity");
    // Write additional relocation data: uint per relocation
    uint data_size = reloc_count * sizeof(uint);
    n = write_bytes(reloc_data, data_size);
    if (n != data_size) {
      success = false;
      break;
    }
    if (has_immediate) {
      // Save information about immediates in this Code Section
      RelocIterator iter_imm(cs);
      int j = 0;
      while (iter_imm.next()) {
        switch (iter_imm.type()) {
          case relocInfo::oop_type: {
            oop_Relocation* r = (oop_Relocation*)iter_imm.reloc();
            if (r->oop_is_immediate()) {
              assert(reloc_data[j] == (uint)j, "should be");
              jobject jo = *(jobject*)(r->oop_addr()); // Handle currently
              if (!write_oop(jo)) {
                success = false;
              }
            }
            break;
          }
          case relocInfo::metadata_type: {
            metadata_Relocation* r = (metadata_Relocation*)iter_imm.reloc();
            if (r->metadata_is_immediate()) {
              assert(reloc_data[j] == (uint)j, "should be");
              Metadata* m = r->metadata_value();
              if (!write_metadata(m)) {
                success = false;
              }
            }
            break;
          }
          default:
            break;
        }
        if (!success) {
          break;
        }
        j++;
      } // while (iter_imm.next())
    } // if (has_immediate)
  } // for(i < SECT_LIMIT)
  FREE_C_HEAP_ARRAY(uint, reloc_data);
  return success;
}

bool SCCache::write_code(CodeBuffer* buffer, uint& code_size) {
  assert(_write_position == align_up(_write_position, DATA_ALIGNMENT), "%d not aligned to %d", _write_position, DATA_ALIGNMENT);
  uint code_offset = _write_position;
  uint cb_total_size = (uint)buffer->total_content_size();
  // Write information about Code sections first.
  SCCodeSection scc_cs[CodeBuffer::SECT_LIMIT];
  uint scc_cs_size = (uint)(sizeof(SCCodeSection) * CodeBuffer::SECT_LIMIT);
  uint offset = align_up(scc_cs_size, DATA_ALIGNMENT);
  uint total_size = 0;
  for (int i = 0; i < (int)CodeBuffer::SECT_LIMIT; i++) {
    const CodeSection* cs = buffer->code_section(i);
    assert(cs->mark() == nullptr, "CodeSection::_mark is not implemented");
    uint cs_size = (uint)cs->size();
    scc_cs[i]._size = cs_size;
    scc_cs[i]._origin_address = (cs_size == 0) ? nullptr : cs->start();
    scc_cs[i]._offset = (cs_size == 0) ? 0 : (offset + total_size);
    assert(cs->mark() == nullptr, "CodeSection::_mark is not implemented");
    total_size += align_up(cs_size, DATA_ALIGNMENT);
  }
  uint n = write_bytes(scc_cs, scc_cs_size);
  if (n != scc_cs_size) {
    return false;
  }
  if (!align_write()) {
    return false;
  }
  assert(_write_position == (code_offset + offset), "%d  != (%d + %d)", _write_position, code_offset, offset);
  for (int i = 0; i < (int)CodeBuffer::SECT_LIMIT; i++) {
    const CodeSection* cs = buffer->code_section(i);
    uint cs_size = (uint)cs->size();
    if (cs_size == 0) {
      continue;  // skip trivial section
    }
    assert((_write_position - code_offset) == scc_cs[i]._offset, "%d != %d", _write_position, scc_cs[i]._offset);
    // Write code
    n = write_bytes(cs->start(), cs_size);
    if (n != cs_size) {
      return false;
    }
    if (!align_write()) {
      return false;
    }
  }
  assert((_write_position - code_offset) == (offset + total_size), "(%d - %d) != (%d + %d)", _write_position, code_offset, offset, total_size);
  code_size = total_size;
  return true;
}

bool SCCache::store_runtime_blob(CodeBuffer* buffer, SharedRuntime::StubID id, const char* name, OopMapSet *oop_maps, GrowableArray<int>* extra_args) {
<<<<<<< HEAD
  TraceTime t1("SC runtime blob store time", &_t_runtimeBlobStore, enable_timers(), false);
=======
>>>>>>> b5749ceb
  uint32_t blobId = SharedRuntime::shared_to_blobId(id);
  return store_blob(buffer, blobId, name, oop_maps, extra_args, CompLevel_none);
}

#ifdef COMPILER1
bool SCCache::store_c1_blob(CodeBuffer* buffer, Runtime1::StubID id, const char* name, OopMapSet *oop_maps, GrowableArray<int>* extra_args) {
<<<<<<< HEAD
  TraceTime t1("SC c1 blob store time", &_t_c1BlobStore, enable_timers(), false);
=======
>>>>>>> b5749ceb
  uint32_t blobId = Runtime1::c1_to_blobId(id);
  return store_blob(buffer, blobId, name, oop_maps, extra_args, CompLevel_simple);
}
#endif

#ifdef COMPILER2
bool SCCache::store_opto_blob(CodeBuffer* buffer, OptoRuntime::StubID id, const char* name, OopMapSet *oop_maps, GrowableArray<int>* extra_args) {
<<<<<<< HEAD
  TraceTime t1("SC opto blob store time", &_t_optoBlobStore, enable_timers(), false);
=======
>>>>>>> b5749ceb
  uint32_t blobId = OptoRuntime::opto_to_blobId(id);
  return store_blob(buffer, blobId, name, oop_maps, extra_args, CompLevel_full_optimization);
}
#endif

<<<<<<< HEAD
bool SCCache::store_blob(CodeBuffer* buffer, uint32_t id, const char* name, OopMapSet *oop_maps, GrowableArray<int>* extra_args, CompLevel comp_level) {
=======
 bool SCCache::store_blob(CodeBuffer* buffer, uint32_t id, const char* name, OopMapSet *oop_maps, GrowableArray<int>* extra_args, CompLevel comp_level) {
>>>>>>> b5749ceb
  SCCache* cache = open_for_write();
  if (cache == nullptr) {
    return false;
  }
  log_info(scc, stubs)("Writing blob '%s' (0x%x) to Startup Code Cache '%s'", name, id, cache->_cache_path);

#ifdef ASSERT
  LogStreamHandle(Debug, scc, stubs) log;
  if (log.is_enabled()) {
    FlagSetting fs(PrintRelocations, true);
    buffer->print_on(&log);
    buffer->decode();
  }
#endif
  // we need to take a lock to stop C1 and C2 compiler threads racing to
  // write blobs in parallel with each other or with later nmethods
  // TODO - maybe move this up to selected callers so we only lock
  // when saving a c1 or opto blob
  MutexLocker ml(Compile_lock);
  if (!cache->align_write()) {
    return false;
  }
  uint entry_position = cache->_write_position;

  // Write name
  uint name_offset = cache->_write_position - entry_position;
  uint name_size = (uint)strlen(name) + 1; // Includes '/0'
  uint n = cache->write_bytes(name, name_size);
  if (n != name_size) {
    return false;
  }

  // Write code section
  if (!cache->align_write()) {
    return false;
  }
  uint code_offset = cache->_write_position - entry_position;
  uint code_size = 0;
  if (!cache->write_code(buffer, code_size)) {
    return false;
  }
  // Write relocInfo array
  uint reloc_offset = cache->_write_position - entry_position;
  uint reloc_size = 0;
  if (!cache->write_relocations(buffer, reloc_size)) {
    return false;
  }
  int has_map = (oop_maps != nullptr);

  n = cache->write_bytes(&has_map, sizeof(int));
  if (n != sizeof(int)) {
    return false;
  }
  if (has_map) {
    log_debug(scc, stubs)("Writing blob '%s' (0x%x) oop_map to Startup Code Cache '%s'", name, id, cache->_cache_path);
    if (!cache->write_oop_maps(oop_maps)) {
      return false;
    }
  }

  int extras_count;
  if (extra_args == nullptr) {
    extras_count = 0;
    n = cache->write_bytes(&extras_count, sizeof(int));
    if (n != sizeof(int)) {
      return false;
    }
  } else {
    extras_count = extra_args->length();
    assert(extras_count > 0, "wrong caller expectations");
    n = cache->write_bytes(&extras_count, sizeof(int));
    if (n != sizeof(int)) {
      return false;
    }
    for (int i = 0; i < extras_count; i++) {
      int arg = extra_args->at(i);
      log_debug(scc, stubs)("Writing blob '%s' (0x%x) extra_args[%d] == 0x%x to Startup Code Cache '%s'", name, id, i, arg, cache->_cache_path);
     n = cache->write_bytes(&arg, sizeof(int));
      if (n != sizeof(int)) {
        return false;
      }
    }
  }

  uint entry_size = cache->_write_position - entry_position;
  SCCEntry* entry = new(cache) SCCEntry(entry_position, entry_size, name_offset, name_size,
                                          code_offset, code_size, reloc_offset, reloc_size,
                                        SCCEntry::Blob, id, comp_level);
  log_info(scc, stubs)("Wrote blob '%s' (0x%x) to Startup Code Cache '%s'", name, id, cache->_cache_path);
  return true;
}

DebugInformationRecorder* SCCReader::read_debug_info(OopRecorder* oop_recorder) {
  uint code_offset = align_up(read_position(), DATA_ALIGNMENT);
  int data_size  = *(int*)addr(code_offset);
  code_offset   += sizeof(int);
  int pcs_length = *(int*)addr(code_offset);
  code_offset   += sizeof(int);

  log_debug(scc)("======== read DebugInfo [%d, %d]:", data_size, pcs_length);

  // Aligned initial sizes
  int data_size_align  = align_up(data_size, DATA_ALIGNMENT);
  int pcs_length_align = pcs_length + 1;
  assert(sizeof(PcDesc) > DATA_ALIGNMENT, "sanity");
  DebugInformationRecorder* recorder = new DebugInformationRecorder(oop_recorder, data_size_align, pcs_length);

  copy_bytes(addr(code_offset), recorder->stream()->buffer(), data_size_align);
  recorder->stream()->set_position(data_size);
  code_offset += data_size;

  uint pcs_size = pcs_length * sizeof(PcDesc);
  copy_bytes(addr(code_offset), (address)recorder->pcs(), pcs_size);
  code_offset += pcs_size;
  set_read_position(code_offset);
  return recorder;
}

bool SCCache::write_debug_info(DebugInformationRecorder* recorder) {
  if (!align_write()) {
    return false;
  }
  // Don't call data_size() and pcs_size(). They will freeze OopRecorder.
  int data_size = recorder->stream()->position(); // In bytes
  uint n = write_bytes(&data_size, sizeof(int));
  if (n != sizeof(int)) {
    return false;
  }
  int pcs_length = recorder->pcs_length(); // In bytes
  n = write_bytes(&pcs_length, sizeof(int));
  if (n != sizeof(int)) {
    return false;
  }
  n = write_bytes(recorder->stream()->buffer(), data_size);
  if (n != (uint)data_size) {
    return false;
  }
  uint pcs_size = pcs_length * sizeof(PcDesc);
  n = write_bytes(recorder->pcs(), pcs_size);
  if (n != pcs_size) {
    return false;
  }
  return true;
}

OopMapSet* SCCReader::read_oop_maps() {
  uint code_offset = read_position();
  int om_count = *(int*)addr(code_offset);
  code_offset += sizeof(int);

  log_debug(scc)("======== read oop maps [%d]:", om_count);

  OopMapSet* oop_maps = new OopMapSet(om_count);
  for (int i = 0; i < (int)om_count; i++) {
    int data_size = *(int*)addr(code_offset);
    code_offset += sizeof(int);

    OopMap* oop_map = new OopMap(data_size);
    // Preserve allocated stream
    CompressedWriteStream* stream = oop_map->write_stream();

    // Read data which overwrites default data
    copy_bytes(addr(code_offset), (address)oop_map, sizeof(OopMap));
    code_offset += sizeof(OopMap);
    stream->set_position(data_size);
    oop_map->set_write_stream(stream);
    if (data_size > 0) {
      copy_bytes(addr(code_offset), (address)(oop_map->data()), (uint)data_size);
      code_offset += data_size;
    }
#ifdef ASSERT
    oop_map->_locs_length = 0;
    oop_map->_locs_used   = nullptr;
#endif
    oop_maps->add(oop_map);
  }
  set_read_position(code_offset);
  return oop_maps;
}

bool SCCache::write_oop_maps(OopMapSet* oop_maps) {
  uint om_count = oop_maps->size();
  uint n = write_bytes(&om_count, sizeof(int));
  if (n != sizeof(int)) {
    return false;
  }
  for (int i = 0; i < (int)om_count; i++) {
    OopMap* om = oop_maps->at(i);
    int data_size = om->data_size();
    n = write_bytes(&data_size, sizeof(int));
    if (n != sizeof(int)) {
      return false;
    }
    n = write_bytes(om, sizeof(OopMap));
    if (n != sizeof(OopMap)) {
      return false;
    }
    n = write_bytes(om->data(), (uint)data_size);
    if (n != (uint)data_size) {
      return false;
    }
  }
  return true;
}

jobject SCCReader::read_oop(JavaThread* thread, const methodHandle& comp_method) {
  uint code_offset = read_position();
  oop obj = nullptr;
  DataKind kind = *(DataKind*)addr(code_offset);
  code_offset += sizeof(DataKind);
  set_read_position(code_offset);
  if (kind == DataKind::Null) {
    return nullptr;
  } else if (kind == DataKind::No_Data) {
    return (jobject)Universe::non_oop_word();
  } else if (kind == DataKind::Klass || kind == DataKind::Klass_Shared) {
    Klass* k = read_klass(comp_method, (kind == DataKind::Klass_Shared));
    if (k == nullptr) {
      return nullptr;
    }
    obj = k->java_mirror();
    if (obj == nullptr) {
      set_lookup_failed();
      log_info(scc)("Lookup failed for java_mirror of klass %s", k->external_name());
      return nullptr;
    }
  } else if (kind == DataKind::Primitive) {
    code_offset = read_position();
    int t = *(int*)addr(code_offset);
    code_offset += sizeof(int);
    set_read_position(code_offset);
    BasicType bt = (BasicType)t;
    obj = java_lang_Class::primitive_mirror(bt);
    log_info(scc)("%d (L%d): Read primitive type klass: %s", compile_id(), comp_level(), type2name(bt));
  } else if (kind == DataKind::String_Shared) {
    code_offset = read_position();
    int k = *(int*)addr(code_offset);
    code_offset += sizeof(int);
    set_read_position(code_offset);
    obj = CDSAccess::get_archived_object(k);
    assert(k == CDSAccess::get_archived_object_permanent_index(obj), "sanity");
  } else if (kind == DataKind::String) {
    code_offset = read_position();
    int length = *(int*)addr(code_offset);
    code_offset += sizeof(int);
    set_read_position(code_offset);
    const char* dest = addr(code_offset);
    set_read_position(code_offset + length);
    obj = StringTable::intern(&(dest[0]), thread);
    if (obj == nullptr) {
      set_lookup_failed();
      log_info(scc)("%d (L%d): Lookup failed for String %s",
                       compile_id(), comp_level(), &(dest[0]));
      return nullptr;
    }
    assert(java_lang_String::is_instance(obj), "must be string");
    log_info(scc)("%d (L%d): Read String: %s", compile_id(), comp_level(), dest);
  } else if (kind == DataKind::SysLoader) {
    obj = SystemDictionary::java_system_loader();
    log_info(scc)("%d (L%d): Read java_system_loader", compile_id(), comp_level());
  } else if (kind == DataKind::PlaLoader) {
    obj = SystemDictionary::java_platform_loader();
    log_info(scc)("%d (L%d): Read java_platform_loader", compile_id(), comp_level());
  } else if (kind == DataKind::MH_Oop_Shared) {
    code_offset = read_position();
    int k = *(int*)addr(code_offset);
    code_offset += sizeof(int);
    set_read_position(code_offset);
    obj = CDSAccess::get_archived_object(k);
    assert(k == CDSAccess::get_archived_object_permanent_index(obj), "sanity");
  } else {
    set_lookup_failed();
    log_info(scc)("%d (L%d): Unknown oop's kind: %d",
                     compile_id(), comp_level(), (int)kind);
    return nullptr;
  }
  return JNIHandles::make_local(thread, obj);
}

bool SCCReader::read_oops(OopRecorder* oop_recorder, ciMethod* target) {
  uint code_offset = read_position();
  int oop_count = *(int*)addr(code_offset);
  code_offset += sizeof(int);
  set_read_position(code_offset);
  log_debug(scc)("======== read oops [%d]:", oop_count);
  if (oop_count == 0) {
    return true;
  }
  {
    VM_ENTRY_MARK;
    methodHandle comp_method(THREAD, target->get_Method());
    for (int i = 1; i < oop_count; i++) {
      jobject jo = read_oop(THREAD, comp_method);
      if (lookup_failed()) {
        return false;
      }
      if (oop_recorder->is_real(jo)) {
        oop_recorder->find_index(jo);
      } else {
        oop_recorder->allocate_oop_index(jo);
      }
      LogStreamHandle(Debug, scc, oops) log;
      if (log.is_enabled()) {
        log.print("%d: " INTPTR_FORMAT " ", i, p2i(jo));
        if (jo == (jobject)Universe::non_oop_word()) {
          log.print("non-oop word");
        } else if (jo == nullptr) {
          log.print("nullptr-oop");
        } else {
          JNIHandles::resolve(jo)->print_value_on(&log);
        }
        log.cr();
      }
    }
  }
  return true;
}

Metadata* SCCReader::read_metadata(const methodHandle& comp_method) {
  uint code_offset = read_position();
  Metadata* m = nullptr;
  DataKind kind = *(DataKind*)addr(code_offset);
  code_offset += sizeof(DataKind);
  set_read_position(code_offset);
  if (kind == DataKind::Null) {
    m = (Metadata*)nullptr;
  } else if (kind == DataKind::No_Data) {
    m = (Metadata*)Universe::non_oop_word();
  } else if (kind == DataKind::Klass || kind == DataKind::Klass_Shared) {
    m = (Metadata*)read_klass(comp_method, (kind == DataKind::Klass_Shared));
  } else if (kind == DataKind::Method || kind == DataKind::Method_Shared) {
    m = (Metadata*)read_method(comp_method, (kind == DataKind::Method_Shared));
  } else if (kind == DataKind::MethodCnts) {
    kind = *(DataKind*)addr(code_offset);
    bool shared = (kind == DataKind::Method_Shared);
    assert(kind == DataKind::Method || shared, "Sanity");
    code_offset += sizeof(DataKind);
    set_read_position(code_offset);
    m = (Metadata*)read_method(comp_method, shared);
    if (m != nullptr) {
      Method* method = (Method*)m;
      m = method->get_method_counters(Thread::current());
      if (m == nullptr) {
        set_lookup_failed();
        log_info(scc)("%d (L%d): Failed to get MethodCounters", compile_id(), comp_level());
      } else {
        log_info(scc)("%d (L%d): Read MethodCounters : " INTPTR_FORMAT, compile_id(), comp_level(), p2i(m));
      }
    }
  } else {
    set_lookup_failed();
    log_info(scc)("%d (L%d): Unknown metadata's kind: %d", compile_id(), comp_level(), (int)kind);
  }
  return m;
}

bool SCCReader::read_metadata(OopRecorder* oop_recorder, ciMethod* target) {
  uint code_offset = read_position();
  int metadata_count = *(int*)addr(code_offset);
  code_offset += sizeof(int);
  set_read_position(code_offset);

  log_debug(scc)("======== read metadata [%d]:", metadata_count);

  if (metadata_count == 0) {
    return true;
  }
  {
    VM_ENTRY_MARK;
    methodHandle comp_method(THREAD, target->get_Method());

    for (int i = 1; i < metadata_count; i++) {
      Metadata* m = read_metadata(comp_method);
      if (lookup_failed()) {
        return false;
      }
      if (oop_recorder->is_real(m)) {
        oop_recorder->find_index(m);
      } else {
        oop_recorder->allocate_metadata_index(m);
      }
      LogTarget(Debug, scc, metadata) log;
      if (log.is_enabled()) {
        LogStream ls(log);
        ls.print("%d: " INTPTR_FORMAT " ", i, p2i(m));
        if (m == (Metadata*)Universe::non_oop_word()) {
          ls.print("non-metadata word");
        } else if (m == nullptr) {
          ls.print("nullptr-oop");
        } else {
          Metadata::print_value_on_maybe_null(&ls, m);
        }
        ls.cr();
      }
    }
  }
  return true;
}

bool SCCache::write_oop(jobject& jo) {
  DataKind kind;
  uint n = 0;
  oop obj = JNIHandles::resolve(jo);
  if (jo == nullptr) {
    kind = DataKind::Null;
    n = write_bytes(&kind, sizeof(int));
    if (n != sizeof(int)) {
      return false;
    }
  } else if (jo == (jobject)Universe::non_oop_word()) {
    kind = DataKind::No_Data;
    n = write_bytes(&kind, sizeof(int));
    if (n != sizeof(int)) {
      return false;
    }
  } else if (java_lang_Class::is_instance(obj)) {
    if (java_lang_Class::is_primitive(obj)) {
      int bt = (int)java_lang_Class::primitive_type(obj);
      kind = DataKind::Primitive;
      n = write_bytes(&kind, sizeof(int));
      if (n != sizeof(int)) {
        return false;
      }
      n = write_bytes(&bt, sizeof(int));
      if (n != sizeof(int)) {
        return false;
      }
      log_info(scc)("%d (L%d): Write primitive type klass: %s", compile_id(), comp_level(), type2name((BasicType)bt));
    } else {
      Klass* klass = java_lang_Class::as_Klass(obj);
      if (!write_klass(klass)) {
        return false;
      }
    }
  } else if (java_lang_String::is_instance(obj)) { // herere
    int k = CDSAccess::get_archived_object_permanent_index(obj);  // k >= 1 means obj is a "permanent heap object"
    if (k > 0) {
      kind = DataKind::String_Shared;
      n = write_bytes(&kind, sizeof(int));
      if (n != sizeof(int)) {
        return false;
      }
      n = write_bytes(&k, sizeof(int));
      if (n != sizeof(int)) {
        return false;
      }
      return true;
    }
    kind = DataKind::String;
    n = write_bytes(&kind, sizeof(int));
    if (n != sizeof(int)) {
      return false;
    }
    ResourceMark rm;
    int length = 0;
    const char* string = java_lang_String::as_utf8_string(obj, length);
    length++; // write tailing '/0'
    n = write_bytes(&length, sizeof(int));
    if (n != sizeof(int)) {
      return false;
    }
    n = write_bytes(string, (uint)length);
    if (n != (uint)length) {
      return false;
    }
    log_info(scc)("%d (L%d): Write String: %s", compile_id(), comp_level(), string);
  } else if (java_lang_Module::is_instance(obj)) {
    fatal("Module object unimplemented");
  } else if (java_lang_ClassLoader::is_instance(obj)) {
    if (obj == SystemDictionary::java_system_loader()) {
      kind = DataKind::SysLoader;
      log_info(scc)("%d (L%d): Write ClassLoader: java_system_loader", compile_id(), comp_level());
    } else if (obj == SystemDictionary::java_platform_loader()) {
      kind = DataKind::PlaLoader;
      log_info(scc)("%d (L%d): Write ClassLoader: java_platform_loader", compile_id(), comp_level());
    } else {
      fatal("ClassLoader object unimplemented");
      return false;
    }
    n = write_bytes(&kind, sizeof(int));
    if (n != sizeof(int)) {
      return false;
    }
  } else { // herere
    int k = CDSAccess::get_archived_object_permanent_index(obj);  // k >= 1 means obj is a "permanent heap object"
    if (k > 0) {
      kind = DataKind::MH_Oop_Shared;
      n = write_bytes(&kind, sizeof(int));
      if (n != sizeof(int)) {
        return false;
      }
      n = write_bytes(&k, sizeof(int));
      if (n != sizeof(int)) {
        return false;
      }
      return true;
    }
    // Unhandled oop - bailout
    set_lookup_failed();
    log_info(scc, nmethod)("%d (L%d): Unhandled obj: " PTR_FORMAT " : %s",
                              compile_id(), comp_level(), p2i(obj), obj->klass()->external_name());
    return false;
  }
  return true;
}

bool SCCache::write_oops(OopRecorder* oop_recorder) {
  int oop_count = oop_recorder->oop_count();
  uint n = write_bytes(&oop_count, sizeof(int));
  if (n != sizeof(int)) {
    return false;
  }
  log_debug(scc)("======== write oops [%d]:", oop_count);

  for (int i = 1; i < oop_count; i++) { // skip first virtual nullptr
    jobject jo = oop_recorder->oop_at(i);
    LogStreamHandle(Info, scc, oops) log;
    if (log.is_enabled()) {
      log.print("%d: " INTPTR_FORMAT " ", i, p2i(jo));
      if (jo == (jobject)Universe::non_oop_word()) {
        log.print("non-oop word");
      } else if (jo == nullptr) {
        log.print("nullptr-oop");
      } else {
        JNIHandles::resolve(jo)->print_value_on(&log);
      }
      log.cr();
    }
    if (!write_oop(jo)) {
      return false;
    }
  }
  return true;
}

bool SCCache::write_metadata(Metadata* m) {
  uint n = 0;
  if (m == nullptr) {
    DataKind kind = DataKind::Null;
    n = write_bytes(&kind, sizeof(int));
    if (n != sizeof(int)) {
      return false;
    }
  } else if (m == (Metadata*)Universe::non_oop_word()) {
    DataKind kind = DataKind::No_Data;
    n = write_bytes(&kind, sizeof(int));
    if (n != sizeof(int)) {
      return false;
    }
  } else if (m->is_klass()) {
    if (!write_klass((Klass*)m)) {
      return false;
    }
  } else if (m->is_method()) {
    if (!write_method((Method*)m)) {
      return false;
    }
  } else if (m->is_methodCounters()) {
    DataKind kind = DataKind::MethodCnts;
    n = write_bytes(&kind, sizeof(int));
    if (n != sizeof(int)) {
      return false;
    }
    if (!write_method(((MethodCounters*)m)->method())) {
      return false;
    }
    log_info(scc)("%d (L%d): Write MethodCounters : " INTPTR_FORMAT, compile_id(), comp_level(), p2i(m));
  } else { // Not supported
    fatal("metadata : " INTPTR_FORMAT " unimplemented", p2i(m));
    return false;
  }
  return true;
}

bool SCCache::write_metadata(OopRecorder* oop_recorder) {
  int metadata_count = oop_recorder->metadata_count();
  uint n = write_bytes(&metadata_count, sizeof(int));
  if (n != sizeof(int)) {
    return false;
  }

  log_debug(scc)("======== write metadata [%d]:", metadata_count);

  for (int i = 1; i < metadata_count; i++) { // skip first virtual nullptr
    Metadata* m = oop_recorder->metadata_at(i);
    LogStreamHandle(Debug, scc, metadata) log;
    if (log.is_enabled()) {
      log.print("%d: " INTPTR_FORMAT " ", i, p2i(m));
      if (m == (Metadata*)Universe::non_oop_word()) {
        log.print("non-metadata word");
      } else if (m == nullptr) {
        log.print("nullptr-oop");
      } else {
        Metadata::print_value_on_maybe_null(&log, m);
      }
      log.cr();
    }
    if (!write_metadata(m)) {
      return false;
    }
  }
  return true;
}

bool SCCReader::read_dependencies(Dependencies* dependencies) {
  uint code_offset = read_position();
  int dependencies_size = *(int*)addr(code_offset);

  log_debug(scc)("======== read dependencies [%d]:", dependencies_size);

  code_offset += sizeof(int);
  code_offset = align_up(code_offset, DATA_ALIGNMENT);
  if (dependencies_size > 0) {
    dependencies->set_content((u_char*)addr(code_offset), dependencies_size);
  }
  code_offset += dependencies_size;
  set_read_position(code_offset);
  return true;
}

bool SCCache::load_nmethod(ciEnv* env, ciMethod* target, int entry_bci, AbstractCompiler* compiler, CompLevel comp_level) {
  TraceTime t1("SC total load time", &_t_totalLoad, enable_timers(), false);
  CompileTask* task = env->task();
  SCCEntry* entry = task->scc_entry();
  bool preload = task->preload();
  assert(entry != nullptr, "sanity");
  SCCache* cache = open_for_read();
  if (cache == nullptr) {
    return false;
  }
  if (log_is_enabled(Info, scc, nmethod)) {
    uint decomp = (target->method_data() == nullptr) ? 0 : target->method_data()->decompile_count();
    VM_ENTRY_MARK;
    ResourceMark rm;
    methodHandle method(THREAD, target->get_Method());
    const char* target_name = method->name_and_sig_as_C_string();
    uint hash = java_lang_String::hash_code((const jbyte*)target_name, (int)strlen(target_name));
    bool clinit_brs = entry->has_clinit_barriers();
    log_info(scc, nmethod)("%d (L%d): %s nmethod '%s' (decomp: %d, hash: " UINT32_FORMAT_X_0 "%s)",
                           task->compile_id(), task->comp_level(), (preload ? "Preloading" : "Reading"),
                           target_name, decomp, hash, (clinit_brs ? ", has clinit barriers" : ""));
  }
  ReadingMark rdmk;
  SCCReader reader(cache, entry, task);
  bool success = reader.compile(env, target, entry_bci, compiler);
  if (success) {
    task->set_num_inlined_bytecodes(entry->num_inlined_bytecodes());
  } else {
    entry->set_load_fail();
  }
  return success;
}

SCCReader::SCCReader(SCCache* cache, SCCEntry* entry, CompileTask* task) {
  _cache = cache;
  _entry   = entry;
  _load_buffer = cache->cache_buffer();
  _read_position = 0;
  if (task != nullptr) {
    _compile_id = task->compile_id();
    _comp_level = task->comp_level();
    _preload    = task->preload();
  } else {
    _compile_id = 0;
    _comp_level = 0;
    _preload    = false;
  }
  _lookup_failed = false;
}

bool SCCReader::compile(ciEnv* env, ciMethod* target, int entry_bci, AbstractCompiler* compiler) {
  uint entry_position = _entry->offset();
  uint code_offset = entry_position + _entry->code_offset();
  set_read_position(code_offset);

  // Read flags
  int flags = *(int*)addr(code_offset);
  code_offset += sizeof(int);
  bool has_monitors      = (flags & 0xFF) > 0;
  bool has_wide_vectors  = ((flags >>  8) & 0xFF) > 0;
  bool has_unsafe_access = ((flags >> 16) & 0xFF) > 0;

  int orig_pc_offset = *(int*)addr(code_offset);
  code_offset += sizeof(int);
  int frame_size = *(int*)addr(code_offset);
  code_offset += sizeof(int);

  // Read offsets
  CodeOffsets* offsets = (CodeOffsets*)addr(code_offset);
  code_offset += sizeof(CodeOffsets);

  // Create Debug Information Recorder to record scopes, oopmaps, etc.
  OopRecorder* oop_recorder = new OopRecorder(env->arena());
  env->set_oop_recorder(oop_recorder);

  set_read_position(code_offset);

  // Write OopRecorder data
  if (!read_oops(oop_recorder, target)) {
    return false;
  }
  if (!read_metadata(oop_recorder, target)) {
    return false;
  }

  // Read Debug info
  DebugInformationRecorder* recorder = read_debug_info(oop_recorder);
  if (recorder == nullptr) {
    return false;
  }
  env->set_debug_info(recorder);

  // Read Dependencies (compressed already)
  Dependencies* dependencies = new Dependencies(env);
  if (!read_dependencies(dependencies)) {
    return false;
  }
  env->set_dependencies(dependencies);

  // Read oop maps
  OopMapSet* oop_maps = read_oop_maps();
  if (oop_maps == nullptr) {
    return false;
  }

  // Read exception handles
  code_offset = read_position();
  int exc_table_length = *(int*)addr(code_offset);
  code_offset += sizeof(int);
  ExceptionHandlerTable handler_table(MAX2(exc_table_length, 4));
  if (exc_table_length > 0) {
    handler_table.set_length(exc_table_length);
    uint exc_table_size = handler_table.size_in_bytes();
    copy_bytes(addr(code_offset), (address)handler_table.table(), exc_table_size);
    code_offset += exc_table_size;
  }

  // Read null check table
  int nul_chk_length = *(int*)addr(code_offset);
  code_offset += sizeof(int);
  ImplicitExceptionTable nul_chk_table;
  if (nul_chk_length > 0) {
    nul_chk_table.set_size(nul_chk_length);
    nul_chk_table.set_len(nul_chk_length);
    uint nul_chk_size = nul_chk_table.size_in_bytes();
    copy_bytes(addr(code_offset), (address)nul_chk_table.data(), nul_chk_size - sizeof(implicit_null_entry));
    code_offset += nul_chk_size;
  }

  uint reloc_size = _entry->reloc_size();
  CodeBuffer buffer("Compile::Fill_buffer", _entry->code_size(), reloc_size);
  buffer.initialize_oop_recorder(oop_recorder);

  const char* name = addr(entry_position + _entry->name_offset());

  // Create fake original CodeBuffer
  CodeBuffer orig_buffer(name);

  // Read code
  if (!read_code(&buffer, &orig_buffer, align_up(code_offset, DATA_ALIGNMENT))) {
    return false;
  }

  // Read relocations
  uint reloc_offset = entry_position + _entry->reloc_offset();
  set_read_position(reloc_offset);
  if (!read_relocations(&buffer, &orig_buffer, oop_recorder, target)) {
    return false;
  }

  log_info(scc, nmethod)("%d (L%d): Read nmethod '%s' from Startup Code Cache '%s'", compile_id(), comp_level(), name, _cache->cache_path());
#ifdef ASSERT
  LogStreamHandle(Debug, scc, nmethod) log;
  if (log.is_enabled()) {
    FlagSetting fs(PrintRelocations, true);
    buffer.print_on(&log);
    buffer.decode();
  }
#endif

  if (VerifyCachedCode) {
    return false;
  }

  // Register nmethod
  TraceTime t1("SC total nmethod register time", &_t_totalRegister, enable_timers(), false);
  env->register_method(target, entry_bci,
                       offsets, orig_pc_offset,
                       &buffer, frame_size,
                       oop_maps, &handler_table,
                       &nul_chk_table, compiler,
                       _entry->has_clinit_barriers(),
                       false,
                       has_unsafe_access,
                       has_wide_vectors,
                       has_monitors,
                       0, true /* install_code */, NoRTM,
                       (SCCEntry *)_entry);
  CompileTask* task = env->task();
  bool success = task->is_success();
  if (success) {
    ((SCCEntry *)_entry)->set_loaded();
  }
  return success;
}

// No concurency for writing to cache file because this method is called from
// ciEnv::register_method() under MethodCompileQueue_lock and Compile_lock locks.
SCCEntry* SCCache::store_nmethod(const methodHandle& method,
                     int comp_id,
                     int entry_bci,
                     CodeOffsets* offsets,
                     int orig_pc_offset,
                     DebugInformationRecorder* recorder,
                     Dependencies* dependencies,
                     CodeBuffer* buffer,
                     int frame_size,
                     OopMapSet* oop_maps,
                     ExceptionHandlerTable* handler_table,
                     ImplicitExceptionTable* nul_chk_table,
                     AbstractCompiler* compiler,
                     CompLevel comp_level,
                     bool has_clinit_barriers,
                     bool for_preload,
                     bool has_unsafe_access,
                     bool has_wide_vectors,
                     bool has_monitors) {
  CompileTask* task = ciEnv::current()->task();

  if (!CDSConfig::is_dumping_cached_code()) {
    return nullptr; // The metadata and heap in the CDS image haven't been finalized yet.
  }
  if (entry_bci != InvocationEntryBci) {
    return nullptr; // No OSR
  }
  if (compiler->is_c1() && (comp_level == CompLevel_simple || comp_level == CompLevel_limited_profile)) {
    // Cache tier1 compilations
  } else if (!compiler->is_c2()) {
    return nullptr; // Only C2 now
  }
  TraceTime t1("SC total store time", &_t_totalStore, enable_timers(), false);
  SCCache* cache = open_for_write();
  if (cache == nullptr) {
    return nullptr; // Cache file is closed
  }
  SCCEntry* entry = cache->write_nmethod(method, comp_id, entry_bci, offsets, orig_pc_offset, recorder, dependencies, buffer,
                                  frame_size, oop_maps, handler_table, nul_chk_table, compiler, comp_level,
                                  has_clinit_barriers, for_preload, has_unsafe_access, has_wide_vectors, has_monitors);
  if (entry == nullptr) {
    log_info(scc, nmethod)("%d (L%d): nmethod store attempt failed", task->compile_id(), task->comp_level());
  }
  return entry;
}

SCCEntry* SCCache::write_nmethod(const methodHandle& method,
                                 int comp_id,
                                 int entry_bci,
                                 CodeOffsets* offsets,
                                 int orig_pc_offset,
                                 DebugInformationRecorder* recorder,
                                 Dependencies* dependencies,
                                 CodeBuffer* buffer,
                                 int frame_size,
                                 OopMapSet* oop_maps,
                                 ExceptionHandlerTable* handler_table,
                                 ImplicitExceptionTable* nul_chk_table,
                                 AbstractCompiler* compiler,
                                 CompLevel comp_level,
                                 bool has_clinit_barriers,
                                 bool for_preload,
                                 bool has_unsafe_access,
                                 bool has_wide_vectors,
                                 bool has_monitors) {
  CompileTask* task = ciEnv::current()->task();

//  if (method->is_hidden()) {
//    ResourceMark rm;
//    log_info(scc, nmethod)("%d (L%d): Skip hidden method '%s'", task->compile_id(), task->comp_level(), method->name_and_sig_as_C_string());
//    return nullptr;
//  }
  if (buffer->before_expand() != nullptr) {
    ResourceMark rm;
    log_info(scc, nmethod)("%d (L%d): Skip nmethod with expanded buffer '%s'", task->compile_id(), task->comp_level(), method->name_and_sig_as_C_string());
    return nullptr;
  }
#ifdef ASSERT
  LogStreamHandle(Debug, scc, nmethod) log;
  if (log.is_enabled()) {
    tty->print_cr(" == store_nmethod");
    FlagSetting fs(PrintRelocations, true);
    buffer->print_on(&log);
    buffer->decode();
  }
#endif
  assert(!has_clinit_barriers || _gen_preload_code, "sanity");
  Method* m = method();
  bool method_in_cds = MetaspaceShared::is_in_shared_metaspace((address)m); // herere
  InstanceKlass* holder = m->method_holder();
  bool klass_in_cds = holder->is_shared() && !holder->is_shared_unregistered_class();
  bool builtin_loader = holder->class_loader_data()->is_builtin_class_loader_data();
  if (!builtin_loader) {
    ResourceMark rm;
    log_info(scc, nmethod)("%d (L%d): Skip method '%s' loaded by custom class loader %s", task->compile_id(), task->comp_level(), method->name_and_sig_as_C_string(), holder->class_loader_data()->loader_name());
    return nullptr;
  }
  if (for_preload && !(method_in_cds && klass_in_cds)) {
    ResourceMark rm;
    log_info(scc, nmethod)("%d (L%d): Skip method '%s' for preload: not in CDS", task->compile_id(), task->comp_level(), method->name_and_sig_as_C_string());
    return nullptr;
  }
  assert(!for_preload || method_in_cds, "sanity");
  _for_preload = for_preload;
  _has_clinit_barriers = has_clinit_barriers;

  if (!align_write()) {
    return nullptr;
  }
  _compile_id = task->compile_id();
  _comp_level = task->comp_level();

  uint entry_position = _write_position;

  uint decomp = (method->method_data() == nullptr) ? 0 : method->method_data()->decompile_count();
  // Write name
  uint name_offset = 0;
  uint name_size   = 0;
  uint hash = 0;
  uint n;
  {
    ResourceMark rm;
    const char* name   = method->name_and_sig_as_C_string();
    log_info(scc, nmethod)("%d (L%d): Writing nmethod '%s' (comp level: %d, decomp: %d%s) to Startup Code Cache '%s'",
                           task->compile_id(), task->comp_level(), name, comp_level, decomp,
                           (has_clinit_barriers ? ", has clinit barriers" : ""), _cache_path);

    LogStreamHandle(Info, scc, loader) log;
    if (log.is_enabled()) {
      oop loader = holder->class_loader();
      oop domain = holder->protection_domain();
      log.print("Holder: ");
      holder->print_value_on(&log);
      log.print(" loader: ");
      if (loader == nullptr) {
        log.print("nullptr");
      } else {
        loader->print_value_on(&log);
      }
      log.print(" domain: ");
      if (domain == nullptr) {
        log.print("nullptr");
      } else {
        domain->print_value_on(&log);
      }
      log.cr();
    }
    name_offset = _write_position  - entry_position;
    name_size   = (uint)strlen(name) + 1; // Includes '/0'
    n = write_bytes(name, name_size);
    if (n != name_size) {
      return nullptr;
    }
    hash = java_lang_String::hash_code((const jbyte*)name, (int)strlen(name));
  }

  if (!align_write()) {
    return nullptr;
  }

  uint code_offset = _write_position - entry_position;

  int flags = ((has_unsafe_access ? 1 : 0) << 16) | ((has_wide_vectors ? 1 : 0) << 8) | (has_monitors ? 1 : 0);
  n = write_bytes(&flags, sizeof(int));
  if (n != sizeof(int)) {
    return nullptr;
  }

  n = write_bytes(&orig_pc_offset, sizeof(int));
  if (n != sizeof(int)) {
    return nullptr;
  }

  n = write_bytes(&frame_size, sizeof(int));
  if (n != sizeof(int)) {
    return nullptr;
  }

  // Write offsets
  n = write_bytes(offsets, sizeof(CodeOffsets));
  if (n != sizeof(CodeOffsets)) {
    return nullptr;
  }

  // Write OopRecorder data
  if (!write_oops(buffer->oop_recorder())) {
    if (lookup_failed() && !failed()) {
      // Skip this method and reposition file
      set_write_position(entry_position);
    }
    return nullptr;
  }
  if (!write_metadata(buffer->oop_recorder())) {
    if (lookup_failed() && !failed()) {
      // Skip this method and reposition file
      set_write_position(entry_position);
    }
    return nullptr;
  }

  // Write Debug info
  if (!write_debug_info(recorder)) {
    return nullptr;
  }
  // Write Dependencies
  int dependencies_size = (int)dependencies->size_in_bytes();
  n = write_bytes(&dependencies_size, sizeof(int));
  if (n != sizeof(int)) {
    return nullptr;
  }
  if (!align_write()) {
    return nullptr;
  }
  n = write_bytes(dependencies->content_bytes(), dependencies_size);
  if (n != (uint)dependencies_size) {
    return nullptr;
  }

  // Write oop maps
  if (!write_oop_maps(oop_maps)) {
    return nullptr;
  }

  // Write exception handles
  int exc_table_length = handler_table->length();
  n = write_bytes(&exc_table_length, sizeof(int));
  if (n != sizeof(int)) {
    return nullptr;
  }
  uint exc_table_size = handler_table->size_in_bytes();
  n = write_bytes(handler_table->table(), exc_table_size);
  if (n != exc_table_size) {
    return nullptr;
  }

  // Write null check table
  int nul_chk_length = nul_chk_table->len();
  n = write_bytes(&nul_chk_length, sizeof(int));
  if (n != sizeof(int)) {
    return nullptr;
  }
  uint nul_chk_size = nul_chk_table->size_in_bytes();
  n = write_bytes(nul_chk_table->data(), nul_chk_size);
  if (n != nul_chk_size) {
    return nullptr;
  }

  // Write code section
  if (!align_write()) {
    return nullptr;
  }
  uint code_size = 0;
  if (!write_code(buffer, code_size)) {
    return nullptr;
  }
  // Write relocInfo array
  uint reloc_offset = _write_position - entry_position;
  uint reloc_size = 0;
  if (!write_relocations(buffer, reloc_size)) {
    if (lookup_failed() && !failed()) {
      // Skip this method and reposition file
      set_write_position(entry_position);
    }
    return nullptr;
  }
  uint entry_size = _write_position - entry_position;

  SCCEntry* entry = new (this) SCCEntry(entry_position, entry_size, name_offset, name_size,
                                        code_offset, code_size, reloc_offset, reloc_size,
                                        SCCEntry::Code, hash, (uint)comp_level, (uint)comp_id, decomp,
                                        has_clinit_barriers, _for_preload);
  if (method_in_cds) {
    entry->set_method(m);
  }
#ifdef ASSERT
  if (has_clinit_barriers || _for_preload) {
    assert(for_preload, "sanity");
    assert(entry->method() != nullptr, "sanity");
  }
#endif
  {
    ResourceMark rm;
    const char* name   = method->name_and_sig_as_C_string();
    log_info(scc, nmethod)("%d (L%d): Wrote nmethod '%s'%s to Startup Code Cache '%s'",
                           task->compile_id(), task->comp_level(), name, (_for_preload ? " (for preload)" : ""), _cache_path);
  }
  if (VerifyCachedCode) {
    return nullptr;
  }
  return entry;
}

static void print_helper1(outputStream* st, const char* name, int count) {
  if (count > 0) {
    st->print(" %s=%d", name, count);
  }
}
static void print_helper(outputStream* st, const char* name, int stats[6+3][6], int idx) {
  int total = stats[idx][0];
  if (total > 0) {
    st->print("  %s:", name);
    print_helper1(st, "total",               stats[idx][0]);
    //print_helper1(st, "for_preload",         stats[idx][2]); // implied by Tier5
    print_helper1(st, "loaded",              stats[idx][3]);
    print_helper1(st, "invalidated",         stats[idx][4]);
    print_helper1(st, "failed",              stats[idx][5]);
    print_helper1(st, "has_clinit_barriers", stats[idx][1]);
    st->cr();
  }
}

void SCCache::print_statistics_on(outputStream* st) {
  SCCache* cache = open_for_read();
  if (cache != nullptr) {
    ReadingMark rdmk;

    uint count = cache->_load_header->entries_count();
    uint* search_entries = (uint*)cache->addr(cache->_load_header->entries_offset()); // [id, index]
    SCCEntry* load_entries = (SCCEntry*)(search_entries + 2 * count);

    // Entries are None, Stub, Blob x 3 levels, Code x 6 levels
    int stats[6 + 3 + 2][6] = {0};
    for (uint i = 0; i < count; i++) {
      int index = search_entries[2*i + 1];
      SCCEntry* entry = &(load_entries[index]);

      int lvl = entry->kind();
      if (entry->kind() == SCCEntry::Blob) {
        uint level = entry->comp_level();
        assert (level == CompLevel_none || level == CompLevel_simple ||level == CompLevel_full_optimization, "sanity");
        if (level == CompLevel_simple) {
          lvl += 1;
        } else if (level == CompLevel_full_optimization) {
          lvl += 2;
        }
      }
      if (entry->kind() == SCCEntry::Code) {
        // allow for two extra preceding Blob levels
        lvl += 2;
        lvl += entry->comp_level() + (entry->for_preload() ? 1 : 0);
      }
      ++stats[lvl][0]; // total
      if (entry->has_clinit_barriers()) {
        ++stats[lvl][1];
      }
      if (entry->for_preload()) {
        ++stats[lvl][2];
      }
      if (entry->is_loaded()) {
        ++stats[lvl][3];
      }
      if (entry->not_entrant()) {
        ++stats[lvl][4];
      }
      if (entry->load_fail()) {
        ++stats[lvl][5];
      }
    }

    print_helper(st, "None", stats, SCCEntry::None);
    print_helper(st, "Stubs", stats, SCCEntry::Stub);
    print_helper(st, "Shared Blobs", stats, SCCEntry::Blob);
    print_helper(st, "C1 Blobs", stats, SCCEntry::Blob + 1);
    print_helper(st, "Opto Blobs", stats, SCCEntry::Blob + 2);
    for (int lvl = 0; lvl <= CompLevel_full_optimization + 1; lvl++) {
      ResourceMark rm;
      stringStream ss;
      ss.print("SC T%d", lvl);
      print_helper(st, ss.freeze(), stats, SCCEntry::Code + lvl + 2);
    }

  } else {
    st->print_cr("failed to open SCA at %s", CachedCodeFile);
  }
}

void SCCache::print_on(outputStream* st) {
  SCCache* cache = open_for_read();
  if (cache != nullptr) {
    ReadingMark rdmk;

    uint count = cache->_load_header->entries_count();
    uint* search_entries = (uint*)cache->addr(cache->_load_header->entries_offset()); // [id, index]
    SCCEntry* load_entries = (SCCEntry*)(search_entries + 2 * count);

    for (uint i = 0; i < count; i++) {
      int index = search_entries[2*i + 1];
      SCCEntry* entry = &(load_entries[index]);

      st->print_cr("%4u: %4u: K%u L%u offset=%u decompile=%u size=%u code_size=%u%s%s%s%s",
                i, index, entry->kind(), entry->comp_level(), entry->offset(),
                entry->decompile(), entry->size(), entry->code_size(),
                entry->has_clinit_barriers() ? " has_clinit_barriers" : "",
                entry->for_preload()         ? " for_preload"         : "",
                entry->is_loaded()           ? " loaded"              : "",
                entry->not_entrant()         ? " not_entrant"         : "");
      st->print_raw("         ");
      SCCReader reader(cache, entry, nullptr);
      reader.print_on(st);
    }
  } else {
    st->print_cr("failed to open SCA at %s", CachedCodeFile);
  }
}

void SCCache::print_unused_entries_on(outputStream* st) {
  LogStreamHandle(Info, scc, init) info;
  if (info.is_enabled()) {
    SCCache::iterate([&](SCCEntry* entry) {
      if (!entry->is_loaded()) {
        MethodTrainingData* mtd = MethodTrainingData::lookup_for(entry->method());
        if (mtd != nullptr) {
          if (mtd->has_holder()) {
            if (mtd->holder()->method_holder()->is_initialized()) {
              ResourceMark rm;
              mtd->iterate_all_compiles([&](CompileTrainingData* ctd) {
                if ((uint)ctd->level() == entry->comp_level()) {
                  if (ctd->init_deps_left() == 0) {
                    nmethod* nm = mtd->holder()->code();
                    if (nm == nullptr) {
                      if (mtd->holder()->queued_for_compilation()) {
                        return; // scheduled for compilation
                      }
                    } else if ((uint)nm->comp_level() >= entry->comp_level()) {
                      return; // already online compiled and superseded by a more optimal method
                    }
                    info.print("SCC entry not loaded: ");
                    ctd->print_on(&info);
                    info.cr();
                  }
                }
              });
            } else {
              // not yet initialized
            }
          } else {
            info.print("SCC entry doesn't have a holder: ");
            mtd->print_on(&info);
            info.cr();
          }
        }
      }
    });
  }
}

void SCCReader::print_on(outputStream* st) {
  uint entry_position = _entry->offset();
  set_read_position(entry_position);

  // Read name
  uint name_offset = entry_position + _entry->name_offset();
  uint name_size = _entry->name_size(); // Includes '/0'
  const char* name = addr(name_offset);

  st->print_cr("  name: %s", name);
}

<<<<<<< HEAD
static bool initializing_extrs = false;
=======
#define _extrs_max 120
#define _stubs_max 120
#define _blobs_max 120
#define _shared_blobs_max 40
#define _C2_blobs_max 30
#define _C1_blobs_max (_blobs_max - _shared_blobs_max - _C2_blobs_max)
#define _all_max 340
>>>>>>> b5749ceb

void SCCache::add_stub_address(address addr) {
  SCCACHE_SET_ADDRESS(_stubs, addr);
}

void SCCache::add_stubs_addresses(GrowableArray<address>* addresses, int start_index, int count) {
  SCCache* cache = SCCache::cache();
  if (cache != nullptr && cache->_table != nullptr) {
    cache->_table->add_stubs_addresses(addresses, start_index, count);
  }
}

<<<<<<< HEAD
void SCAddressTable::add_stubs_addresses(GrowableArray<address>* addresses, int start_index, int count) {
  for (int i = start_index; i < start_index + count; i++) {
    SET_ADDRESS(_stubs, addresses->at(i));
  }
}

void SCCache::add_external_addresses(GrowableArray<address> addresses) {
  SCCache* cache = SCCache::cache();
  if (cache != nullptr && cache->_table != nullptr) {
    cache->_table->add_external_addresses(addresses);
  }
}

void SCAddressTable::add_external_addresses(GrowableArray<address> addresses) {
  for (int i = 0; i < addresses.length(); i++) {
    SET_ADDRESS(_extrs, addresses.at(i));
  }
}

void SCAddressTable::init_extrs() {
  if (_extrs_complete || initializing_extrs) return; // Done already

  initializing_extrs = true;

=======
static bool initializing_extrs = false;
void SCAddressTable::init_extrs() {
  if (_extrs_complete || initializing_extrs) return; // Done already
  initializing_extrs = true;
>>>>>>> b5749ceb
  _extrs_addr = NEW_C_HEAP_ARRAY(address, _extrs_max, mtCode);

  _extrs_length = 0;
  _stubs_length = 0;
  _blobs_length = 0;       // for shared blobs
  _C1_blobs_length = 0;
  _C2_blobs_length = 0;
  _final_blobs_length = 0; // Depends on numnber of C1 blobs

  // Externals used by initial stubs
  SET_ADDRESS(_extrs, SharedRuntime::exception_handler_for_return_address); // used by forward_exception
#if defined(AMD64) || defined(AARCH64) || defined(RISCV64)
  SET_ADDRESS(_extrs, MacroAssembler::debug64);  // used by many eg forward_exception, call_stub
#endif // defined(AMD64) || defined(AARCH64) || defined(RISCV64)
  SET_ADDRESS(_extrs, StubRoutines::x86::addr_mxcsr_std()); // used by call_stub
  SET_ADDRESS(_extrs, CompressedOops::ptrs_base_addr()); // used by call_stub
  SET_ADDRESS(_extrs, Thread::current); // used by call_stub
  SET_ADDRESS(_extrs, SharedRuntime::throw_StackOverflowError);
  SET_ADDRESS(_extrs, SharedRuntime::throw_delayed_StackOverflowError);
  SET_ADDRESS(_extrs, StubRoutines::x86::addr_mxcsr_rz()); // used by libmFmod

#ifndef PRODUCT
  SET_ADDRESS(_extrs, &SharedRuntime::_jbyte_array_copy_ctr); // used by arraycopy stub
  SET_ADDRESS(_extrs, &SharedRuntime::_jshort_array_copy_ctr); // used by arraycopy stub
  SET_ADDRESS(_extrs, &SharedRuntime::_jint_array_copy_ctr); // used by arraycopy stub
  SET_ADDRESS(_extrs, &SharedRuntime::_jlong_array_copy_ctr); // used by arraycopy stub
  SET_ADDRESS(_extrs, &SharedRuntime::_oop_array_copy_ctr); // used by arraycopy stub
  SET_ADDRESS(_extrs, &SharedRuntime::_checkcast_array_copy_ctr); // used by arraycopy stub
  SET_ADDRESS(_extrs, &SharedRuntime::_unsafe_array_copy_ctr); // used by arraycopy stub
  SET_ADDRESS(_extrs, &SharedRuntime::_generic_array_copy_ctr); // used by arraycopy stub
#endif /* PRODUCT */

  SET_ADDRESS(_extrs, UpcallLinker::handle_uncaught_exception); // used by upcall_stub_exception_handler

  // Runtime methods
#ifdef COMPILER2
  SET_ADDRESS(_extrs, OptoRuntime::handle_exception_C);
  SET_ADDRESS(_extrs, OptoRuntime::new_instance_C);
  SET_ADDRESS(_extrs, OptoRuntime::new_array_C);
  SET_ADDRESS(_extrs, OptoRuntime::new_array_nozero_C);
  SET_ADDRESS(_extrs, OptoRuntime::multianewarray2_C);
  SET_ADDRESS(_extrs, OptoRuntime::multianewarray3_C);
  SET_ADDRESS(_extrs, OptoRuntime::multianewarray4_C);
  SET_ADDRESS(_extrs, OptoRuntime::multianewarray5_C);
  SET_ADDRESS(_extrs, OptoRuntime::multianewarrayN_C);
#if INCLUDE_JVMTI
  SET_ADDRESS(_extrs, SharedRuntime::notify_jvmti_vthread_start);
  SET_ADDRESS(_extrs, SharedRuntime::notify_jvmti_vthread_end);
  SET_ADDRESS(_extrs, SharedRuntime::notify_jvmti_vthread_mount);
  SET_ADDRESS(_extrs, SharedRuntime::notify_jvmti_vthread_unmount);
#endif
  SET_ADDRESS(_extrs, SharedRuntime::complete_monitor_locking_C);
  SET_ADDRESS(_extrs, OptoRuntime::monitor_notify_C);
  SET_ADDRESS(_extrs, OptoRuntime::monitor_notifyAll_C);
  SET_ADDRESS(_extrs, OptoRuntime::rethrow_C);
  SET_ADDRESS(_extrs, SharedRuntime::slow_arraycopy_C);
  SET_ADDRESS(_extrs, OptoRuntime::register_finalizer);
  SET_ADDRESS(_extrs, OptoRuntime::class_init_barrier);
  SET_ADDRESS(_extrs, Deoptimization::uncommon_trap);
  SET_ADDRESS(_extrs, Deoptimization::fetch_unroll_info);
  SET_ADDRESS(_extrs, Deoptimization::unpack_frames);
#endif
#ifdef COMPILER1
  SET_ADDRESS(_extrs, Runtime1::is_instance_of);
  SET_ADDRESS(_extrs, Runtime1::trace_block_entry);
  SET_ADDRESS(_extrs, Runtime1::exception_handler_for_pc);
  SET_ADDRESS(_extrs, Runtime1::check_abort_on_vm_exception);
  SET_ADDRESS(_extrs, SharedRuntime::exception_handler_for_return_address);
  SET_ADDRESS(_extrs, Runtime1::new_instance);
  SET_ADDRESS(_extrs, Runtime1::counter_overflow);
  SET_ADDRESS(_extrs, Runtime1::new_type_array);
  SET_ADDRESS(_extrs, Runtime1::new_object_array);
  SET_ADDRESS(_extrs, Runtime1::new_multi_array);
  SET_ADDRESS(_extrs, SharedRuntime::register_finalizer);
  SET_ADDRESS(_extrs, Runtime1::monitorenter);
  SET_ADDRESS(_extrs, Runtime1::monitorexit);
  SET_ADDRESS(_extrs, Runtime1::deoptimize);
  SET_ADDRESS(_extrs, Runtime1::access_field_patching);
  SET_ADDRESS(_extrs, Runtime1::move_klass_patching);
  SET_ADDRESS(_extrs, Runtime1::move_mirror_patching);
  SET_ADDRESS(_extrs, Runtime1::move_appendix_patching);
  SET_ADDRESS(_extrs, static_cast<int (*)(oopDesc*)>(SharedRuntime::dtrace_object_alloc));
  SET_ADDRESS(_extrs, Runtime1::predicate_failed_trap);
  SET_ADDRESS(_extrs, Runtime1::unimplemented_entry);
  SET_ADDRESS(_extrs, Runtime1::throw_range_check_exception);
  SET_ADDRESS(_extrs, Runtime1::throw_index_exception);
  SET_ADDRESS(_extrs, Runtime1::throw_div0_exception);
  SET_ADDRESS(_extrs, Runtime1::throw_null_pointer_exception);
  SET_ADDRESS(_extrs, Runtime1::throw_array_store_exception);
  SET_ADDRESS(_extrs, Runtime1::throw_class_cast_exception);
  SET_ADDRESS(_extrs, Runtime1::throw_incompatible_class_change_error);
#endif

  SET_ADDRESS(_extrs, CompressedOops::ptrs_base_addr());
  SET_ADDRESS(_extrs, G1BarrierSetRuntime::write_ref_field_post_entry);
  SET_ADDRESS(_extrs, G1BarrierSetRuntime::write_ref_field_pre_entry);

  SET_ADDRESS(_extrs, SharedRuntime::handle_wrong_method);
  SET_ADDRESS(_extrs, SharedRuntime::handle_wrong_method_abstract);
  SET_ADDRESS(_extrs, SharedRuntime::handle_wrong_method_ic_miss);
  SET_ADDRESS(_extrs, SharedRuntime::resolve_opt_virtual_call_C);
  SET_ADDRESS(_extrs, SharedRuntime::resolve_virtual_call_C);
  SET_ADDRESS(_extrs, SharedRuntime::resolve_static_call_C);

  SET_ADDRESS(_extrs, SharedRuntime::complete_monitor_unlocking_C);
  SET_ADDRESS(_extrs, SharedRuntime::enable_stack_reserved_zone);
#ifdef AMD64
  SET_ADDRESS(_extrs, SharedRuntime::montgomery_multiply);
  SET_ADDRESS(_extrs, SharedRuntime::montgomery_square);
#endif // AMD64
  SET_ADDRESS(_extrs, SharedRuntime::d2f);
  SET_ADDRESS(_extrs, SharedRuntime::d2i);
  SET_ADDRESS(_extrs, SharedRuntime::d2l);
  SET_ADDRESS(_extrs, SharedRuntime::dcos);
  SET_ADDRESS(_extrs, SharedRuntime::dexp);
  SET_ADDRESS(_extrs, SharedRuntime::dlog);
  SET_ADDRESS(_extrs, SharedRuntime::dlog10);
  SET_ADDRESS(_extrs, SharedRuntime::dpow);
  SET_ADDRESS(_extrs, SharedRuntime::drem);
  SET_ADDRESS(_extrs, SharedRuntime::dsin);
  SET_ADDRESS(_extrs, SharedRuntime::dtan);
  SET_ADDRESS(_extrs, SharedRuntime::f2i);
  SET_ADDRESS(_extrs, SharedRuntime::f2l);
  SET_ADDRESS(_extrs, SharedRuntime::frem);
  SET_ADDRESS(_extrs, SharedRuntime::l2d);
  SET_ADDRESS(_extrs, SharedRuntime::l2f);
  SET_ADDRESS(_extrs, SharedRuntime::ldiv);
  SET_ADDRESS(_extrs, SharedRuntime::lmul);
  SET_ADDRESS(_extrs, SharedRuntime::lrem);
  SET_ADDRESS(_extrs, &JvmtiExport::_should_notify_object_alloc);

  SET_ADDRESS(_extrs, SafepointSynchronize::handle_polling_page_exception);

<<<<<<< HEAD
=======
  BarrierSet* bs = BarrierSet::barrier_set();
  if (bs->is_a(BarrierSet::CardTableBarrierSet)) {
    SET_ADDRESS(_extrs, ci_card_table_address_as<address>());
  }
>>>>>>> b5749ceb
  SET_ADDRESS(_extrs, ThreadIdentifier::unsafe_offset());
  SET_ADDRESS(_extrs, Thread::current);

  SET_ADDRESS(_extrs, os::javaTimeMillis);
  SET_ADDRESS(_extrs, os::javaTimeNanos);
#ifndef PRODUCT
  SET_ADDRESS(_extrs, os::breakpoint);
#endif

  SET_ADDRESS(_extrs, &JvmtiVTMSTransitionDisabler::_VTMS_notify_jvmti_events);
<<<<<<< HEAD
=======
  SET_ADDRESS(_extrs, StubRoutines::crc_table_addr());
>>>>>>> b5749ceb
#if defined(AARCH64)
  SET_ADDRESS(_extrs, JavaThread::aarch64_get_thread_helper);
#endif
#ifndef PRODUCT
  SET_ADDRESS(_extrs, &SharedRuntime::_partial_subtype_ctr);
  SET_ADDRESS(_extrs, JavaThread::verify_cross_modify_fence_failure);
#endif

#if defined(AMD64) || defined(AARCH64) || defined(RISCV64)
  SET_ADDRESS(_extrs, MacroAssembler::debug64);
#endif
#if defined(AMD64)
  SET_ADDRESS(_extrs, StubRoutines::x86::arrays_hashcode_powers_of_31());
#endif

#ifdef X86
  SET_ADDRESS(_extrs, LIR_Assembler::float_signmask_pool);
  SET_ADDRESS(_extrs, LIR_Assembler::double_signmask_pool);
  SET_ADDRESS(_extrs, LIR_Assembler::float_signflip_pool);
  SET_ADDRESS(_extrs, LIR_Assembler::double_signflip_pool);
#endif

  _extrs_complete = true;
  log_info(scc,init)("External addresses recorded");
}

<<<<<<< HEAD
void SCCache::init_table_for_continuation_stubs() {
  SCCache* cache = SCCache::cache();
  if (cache != nullptr && cache->_table != nullptr) {
    cache->_table->init_table_for_continuation_stubs();
  }
}

void SCAddressTable::init_table_for_continuation_stubs() {
  SET_ADDRESS(_stubs, StubRoutines::throw_StackOverflowError_entry()); // used by cont_thaw
  SET_ADDRESS(_extrs, Continuation::prepare_thaw); // used by cont_thaw
  SET_ADDRESS(_extrs, Continuation::thaw_entry()); // used by cont_thaw
}

void SCCache::init_table_for_final_stubs() {
  SCCache* cache = SCCache::cache();
  if (cache != nullptr && cache->_table != nullptr) {
    cache->_table->init_table_for_final_stubs();
  }
}

void SCAddressTable::init_table_for_final_stubs() {
  SET_ADDRESS(_stubs, G1BarrierSetRuntime::write_ref_array_pre_narrow_oop_entry); // used by arraycopy stubs
  SET_ADDRESS(_extrs, G1BarrierSetRuntime::write_ref_array_pre_oop_entry); // used by arraycopy stubs
  SET_ADDRESS(_extrs, G1BarrierSetRuntime::write_ref_array_post_entry); // used by arraycopy stubs
  SET_ADDRESS(_extrs, BarrierSetNMethod::nmethod_stub_entry_barrier); // used by method_entry_barrier
}

static bool initializing_early_stubs = false;
void SCAddressTable::init_stubs() {
=======
static bool initializing_early_stubs = false;
void SCAddressTable::init_early_stubs() {
>>>>>>> b5749ceb
  if (_complete || initializing_early_stubs) return; // Done already
  initializing_early_stubs = true;
  _stubs_addr = NEW_C_HEAP_ARRAY(address, _stubs_max, mtCode);
  _stubs_length = 0;
<<<<<<< HEAD
=======
  SET_ADDRESS(_stubs, StubRoutines::forward_exception_entry());
>>>>>>> b5749ceb
  _early_stubs_complete = true;
  log_info(scc,init)("early stubs recorded");
}

static bool initializing = false;
void SCAddressTable::init() {
  if (_complete || initializing) return; // Done already
  initializing = true;
  _blobs_addr = NEW_C_HEAP_ARRAY(address, _blobs_max, mtCode);

  // Divide _blobs_addr array to chunks because they could be initialized in parrallel
  _C2_blobs_addr = _blobs_addr + _shared_blobs_max;// C2 blobs addresses stored after shared blobs
  _C1_blobs_addr = _C2_blobs_addr + _C2_blobs_max; // C1 blobs addresses stored after C2 blobs

  _blobs_length = 0;       // for shared blobs
  _C1_blobs_length = 0;
  _C2_blobs_length = 0;
  _final_blobs_length = 0; // Depends on numnber of C1 blobs

  // Stubs
  SET_ADDRESS(_stubs, StubRoutines::method_entry_barrier());
/*
  SET_ADDRESS(_stubs, StubRoutines::throw_AbstractMethodError_entry());
  SET_ADDRESS(_stubs, StubRoutines::throw_IncompatibleClassChangeError_entry());
  SET_ADDRESS(_stubs, StubRoutines::throw_NullPointerException_at_call_entry());
  SET_ADDRESS(_stubs, StubRoutines::throw_StackOverflowError_entry());
  SET_ADDRESS(_stubs, StubRoutines::throw_delayed_StackOverflowError_entry());
*/
  SET_ADDRESS(_stubs, StubRoutines::atomic_xchg_entry());
  SET_ADDRESS(_stubs, StubRoutines::atomic_cmpxchg_entry());
  SET_ADDRESS(_stubs, StubRoutines::atomic_cmpxchg_long_entry());
  SET_ADDRESS(_stubs, StubRoutines::atomic_add_entry());
  SET_ADDRESS(_stubs, StubRoutines::fence_entry());

  SET_ADDRESS(_stubs, StubRoutines::cont_thaw());
  SET_ADDRESS(_stubs, StubRoutines::cont_returnBarrier());
  SET_ADDRESS(_stubs, StubRoutines::cont_returnBarrierExc());

  JFR_ONLY(SET_ADDRESS(_stubs, StubRoutines::jfr_write_checkpoint());)


  SET_ADDRESS(_stubs, StubRoutines::jbyte_arraycopy());
  SET_ADDRESS(_stubs, StubRoutines::jshort_arraycopy());
  SET_ADDRESS(_stubs, StubRoutines::jint_arraycopy());
  SET_ADDRESS(_stubs, StubRoutines::jlong_arraycopy());
  SET_ADDRESS(_stubs, StubRoutines::_oop_arraycopy);
  SET_ADDRESS(_stubs, StubRoutines::_oop_arraycopy_uninit);

  SET_ADDRESS(_stubs, StubRoutines::jbyte_disjoint_arraycopy());
  SET_ADDRESS(_stubs, StubRoutines::jshort_disjoint_arraycopy());
  SET_ADDRESS(_stubs, StubRoutines::jint_disjoint_arraycopy());
  SET_ADDRESS(_stubs, StubRoutines::jlong_disjoint_arraycopy());
  SET_ADDRESS(_stubs, StubRoutines::_oop_disjoint_arraycopy);
  SET_ADDRESS(_stubs, StubRoutines::_oop_disjoint_arraycopy_uninit);

  SET_ADDRESS(_stubs, StubRoutines::arrayof_jbyte_arraycopy());
  SET_ADDRESS(_stubs, StubRoutines::arrayof_jshort_arraycopy());
  SET_ADDRESS(_stubs, StubRoutines::arrayof_jint_arraycopy());
  SET_ADDRESS(_stubs, StubRoutines::arrayof_jlong_arraycopy());
  SET_ADDRESS(_stubs, StubRoutines::_arrayof_oop_arraycopy);
  SET_ADDRESS(_stubs, StubRoutines::_arrayof_oop_arraycopy_uninit);

  SET_ADDRESS(_stubs, StubRoutines::arrayof_jbyte_disjoint_arraycopy());
  SET_ADDRESS(_stubs, StubRoutines::arrayof_jshort_disjoint_arraycopy());
  SET_ADDRESS(_stubs, StubRoutines::arrayof_jint_disjoint_arraycopy());
  SET_ADDRESS(_stubs, StubRoutines::arrayof_jlong_disjoint_arraycopy());
  SET_ADDRESS(_stubs, StubRoutines::_arrayof_oop_disjoint_arraycopy);
  SET_ADDRESS(_stubs, StubRoutines::_arrayof_oop_disjoint_arraycopy_uninit);

  SET_ADDRESS(_stubs, StubRoutines::_checkcast_arraycopy);
  SET_ADDRESS(_stubs, StubRoutines::_checkcast_arraycopy_uninit);

  SET_ADDRESS(_stubs, StubRoutines::unsafe_arraycopy());
  SET_ADDRESS(_stubs, StubRoutines::generic_arraycopy());

  SET_ADDRESS(_stubs, StubRoutines::jbyte_fill());
  SET_ADDRESS(_stubs, StubRoutines::jshort_fill());
  SET_ADDRESS(_stubs, StubRoutines::jint_fill());
  SET_ADDRESS(_stubs, StubRoutines::arrayof_jbyte_fill());
  SET_ADDRESS(_stubs, StubRoutines::arrayof_jshort_fill());
  SET_ADDRESS(_stubs, StubRoutines::arrayof_jint_fill());

  SET_ADDRESS(_stubs, StubRoutines::data_cache_writeback());
  SET_ADDRESS(_stubs, StubRoutines::data_cache_writeback_sync());

  SET_ADDRESS(_stubs, StubRoutines::aescrypt_encryptBlock());
  SET_ADDRESS(_stubs, StubRoutines::aescrypt_decryptBlock());
  SET_ADDRESS(_stubs, StubRoutines::cipherBlockChaining_encryptAESCrypt());
  SET_ADDRESS(_stubs, StubRoutines::cipherBlockChaining_decryptAESCrypt());
  SET_ADDRESS(_stubs, StubRoutines::electronicCodeBook_encryptAESCrypt());
  SET_ADDRESS(_stubs, StubRoutines::electronicCodeBook_decryptAESCrypt());
  SET_ADDRESS(_stubs, StubRoutines::poly1305_processBlocks());
  SET_ADDRESS(_stubs, StubRoutines::counterMode_AESCrypt());
  SET_ADDRESS(_stubs, StubRoutines::ghash_processBlocks());
  SET_ADDRESS(_stubs, StubRoutines::chacha20Block());
  SET_ADDRESS(_stubs, StubRoutines::base64_encodeBlock());
  SET_ADDRESS(_stubs, StubRoutines::base64_decodeBlock());
  SET_ADDRESS(_stubs, StubRoutines::md5_implCompress());
  SET_ADDRESS(_stubs, StubRoutines::md5_implCompressMB());
  SET_ADDRESS(_stubs, StubRoutines::sha1_implCompress());
  SET_ADDRESS(_stubs, StubRoutines::sha1_implCompressMB());
  SET_ADDRESS(_stubs, StubRoutines::sha256_implCompress());
  SET_ADDRESS(_stubs, StubRoutines::sha256_implCompressMB());
  SET_ADDRESS(_stubs, StubRoutines::sha512_implCompress());
  SET_ADDRESS(_stubs, StubRoutines::sha512_implCompressMB());
  SET_ADDRESS(_stubs, StubRoutines::sha3_implCompress());
  SET_ADDRESS(_stubs, StubRoutines::sha3_implCompressMB());

  SET_ADDRESS(_stubs, StubRoutines::updateBytesCRC32());

  SET_ADDRESS(_stubs, StubRoutines::crc32c_table_addr());
  SET_ADDRESS(_stubs, StubRoutines::updateBytesCRC32C());
  SET_ADDRESS(_stubs, StubRoutines::updateBytesAdler32());

  SET_ADDRESS(_stubs, StubRoutines::multiplyToLen());
  SET_ADDRESS(_stubs, StubRoutines::squareToLen());
  SET_ADDRESS(_stubs, StubRoutines::mulAdd());
  SET_ADDRESS(_stubs, StubRoutines::montgomeryMultiply());
  SET_ADDRESS(_stubs, StubRoutines::montgomerySquare());
  SET_ADDRESS(_stubs, StubRoutines::bigIntegerRightShift());
  SET_ADDRESS(_stubs, StubRoutines::bigIntegerLeftShift());
  SET_ADDRESS(_stubs, StubRoutines::galoisCounterMode_AESCrypt());

  SET_ADDRESS(_stubs, StubRoutines::vectorizedMismatch());

  SET_ADDRESS(_stubs, StubRoutines::dexp());
  SET_ADDRESS(_stubs, StubRoutines::dlog());
  SET_ADDRESS(_stubs, StubRoutines::dlog10());
  SET_ADDRESS(_stubs, StubRoutines::dpow());
  SET_ADDRESS(_stubs, StubRoutines::dsin());
  SET_ADDRESS(_stubs, StubRoutines::dcos());
  SET_ADDRESS(_stubs, StubRoutines::dlibm_reduce_pi04l());
  SET_ADDRESS(_stubs, StubRoutines::dlibm_sin_cos_huge());
  SET_ADDRESS(_stubs, StubRoutines::dlibm_tan_cot_huge());
  SET_ADDRESS(_stubs, StubRoutines::dtan());

  SET_ADDRESS(_stubs, StubRoutines::f2hf_adr());
  SET_ADDRESS(_stubs, StubRoutines::hf2f_adr());

#if defined(AMD64)
  SET_ADDRESS(_stubs, StubRoutines::x86::d2i_fixup());
  SET_ADDRESS(_stubs, StubRoutines::x86::f2i_fixup());
  SET_ADDRESS(_stubs, StubRoutines::x86::d2l_fixup());
  SET_ADDRESS(_stubs, StubRoutines::x86::f2l_fixup());
  SET_ADDRESS(_stubs, StubRoutines::x86::float_sign_mask());
  SET_ADDRESS(_stubs, StubRoutines::x86::float_sign_flip());
  SET_ADDRESS(_stubs, StubRoutines::x86::double_sign_mask());
  SET_ADDRESS(_stubs, StubRoutines::x86::double_sign_flip());
  SET_ADDRESS(_stubs, StubRoutines::x86::vector_popcount_lut());
  SET_ADDRESS(_stubs, StubRoutines::x86::vector_float_sign_mask());
  SET_ADDRESS(_stubs, StubRoutines::x86::vector_float_sign_flip());
  SET_ADDRESS(_stubs, StubRoutines::x86::vector_double_sign_mask());
  SET_ADDRESS(_stubs, StubRoutines::x86::vector_double_sign_flip());
  // The iota indices are ordered by type B/S/I/L/F/D, and the offset between two types is 64.
  // See C2_MacroAssembler::load_iota_indices().
  for (int i = 0; i < 6; i++) {
    SET_ADDRESS(_stubs, StubRoutines::x86::vector_iota_indices() + i * 64);
  }
#endif
#if defined(AARCH64)
  SET_ADDRESS(_stubs, StubRoutines::aarch64::d2i_fixup());
  SET_ADDRESS(_stubs, StubRoutines::aarch64::f2i_fixup());
  SET_ADDRESS(_stubs, StubRoutines::aarch64::d2l_fixup());
  SET_ADDRESS(_stubs, StubRoutines::aarch64::f2l_fixup());
  SET_ADDRESS(_stubs, StubRoutines::aarch64::float_sign_mask());
  SET_ADDRESS(_stubs, StubRoutines::aarch64::float_sign_flip());
  SET_ADDRESS(_stubs, StubRoutines::aarch64::double_sign_mask());
  SET_ADDRESS(_stubs, StubRoutines::aarch64::double_sign_flip());
  SET_ADDRESS(_stubs, StubRoutines::aarch64::zero_blocks());
  SET_ADDRESS(_stubs, StubRoutines::aarch64::count_positives());
  SET_ADDRESS(_stubs, StubRoutines::aarch64::count_positives_long());
  SET_ADDRESS(_stubs, StubRoutines::aarch64::large_array_equals());
  SET_ADDRESS(_stubs, StubRoutines::aarch64::compare_long_string_LL());
  SET_ADDRESS(_stubs, StubRoutines::aarch64::compare_long_string_UU());
  SET_ADDRESS(_stubs, StubRoutines::aarch64::compare_long_string_LU());
  SET_ADDRESS(_stubs, StubRoutines::aarch64::compare_long_string_UL());
  SET_ADDRESS(_stubs, StubRoutines::aarch64::string_indexof_linear_ul());
  SET_ADDRESS(_stubs, StubRoutines::aarch64::string_indexof_linear_ll());
  SET_ADDRESS(_stubs, StubRoutines::aarch64::string_indexof_linear_uu());
  SET_ADDRESS(_stubs, StubRoutines::aarch64::large_byte_array_inflate());
  SET_ADDRESS(_stubs, StubRoutines::aarch64::spin_wait());
#endif

  // Blobs
  SET_ADDRESS(_blobs, SharedRuntime::get_handle_wrong_method_stub());
  SET_ADDRESS(_blobs, SharedRuntime::get_ic_miss_stub());
  SET_ADDRESS(_blobs, SharedRuntime::get_resolve_opt_virtual_call_stub());
  SET_ADDRESS(_blobs, SharedRuntime::get_resolve_virtual_call_stub());
  SET_ADDRESS(_blobs, SharedRuntime::get_resolve_static_call_stub());
  // deopt blob has multiple entry points that need relinking
  SET_ADDRESS(_blobs, SharedRuntime::deopt_blob()->entry_point());
  SET_ADDRESS(_blobs, SharedRuntime::deopt_blob()->unpack());
  SET_ADDRESS(_blobs, SharedRuntime::deopt_blob()->unpack_with_exception());
  SET_ADDRESS(_blobs, SharedRuntime::deopt_blob()->unpack_with_reexecution());
  SET_ADDRESS(_blobs, SharedRuntime::deopt_blob()->unpack_with_exception_in_tls());
#if INCLUDE_JVMCI
  if (EnableJVMCI) {
    SET_ADDRESS(_blobs, SharedRuntime::deopt_blob()->uncommon_trap());
    SET_ADDRESS(_blobs, SharedRuntime::deopt_blob()->implicit_exception_uncommon_trap());
  }
#endif
  SET_ADDRESS(_blobs, SharedRuntime::polling_page_safepoint_handler_blob()->entry_point());
  SET_ADDRESS(_blobs, SharedRuntime::polling_page_return_handler_blob()->entry_point());
#ifdef COMPILER2
  SET_ADDRESS(_blobs, SharedRuntime::polling_page_vectors_safepoint_handler_blob()->entry_point());
  SET_ADDRESS(_blobs, SharedRuntime::uncommon_trap_blob()->entry_point());
#endif
  SET_ADDRESS(_blobs, StubRoutines::throw_AbstractMethodError_entry());
  SET_ADDRESS(_blobs, StubRoutines::throw_IncompatibleClassChangeError_entry());
  SET_ADDRESS(_blobs, StubRoutines::throw_NullPointerException_at_call_entry());
  SET_ADDRESS(_blobs, StubRoutines::throw_StackOverflowError_entry());
  SET_ADDRESS(_blobs, StubRoutines::throw_delayed_StackOverflowError_entry());

  assert(_blobs_length <= _shared_blobs_max, "increase _shared_blobs_max to %d", _blobs_length);
  _final_blobs_length = _blobs_length;
  _complete = true;
  log_info(scc,init)("Stubs recorded");
}

void SCAddressTable::init_opto() {
#ifdef COMPILER2
  // OptoRuntime Blobs
  SET_ADDRESS(_C2_blobs, OptoRuntime::exception_blob()->entry_point());
  SET_ADDRESS(_C2_blobs, OptoRuntime::new_instance_Java());
  SET_ADDRESS(_C2_blobs, OptoRuntime::new_array_Java());
  SET_ADDRESS(_C2_blobs, OptoRuntime::new_array_nozero_Java());
  SET_ADDRESS(_C2_blobs, OptoRuntime::multianewarray2_Java());
  SET_ADDRESS(_C2_blobs, OptoRuntime::multianewarray3_Java());
  SET_ADDRESS(_C2_blobs, OptoRuntime::multianewarray4_Java());
  SET_ADDRESS(_C2_blobs, OptoRuntime::multianewarray5_Java());
  SET_ADDRESS(_C2_blobs, OptoRuntime::multianewarrayN_Java());
  SET_ADDRESS(_C2_blobs, OptoRuntime::vtable_must_compile_stub());
  SET_ADDRESS(_C2_blobs, OptoRuntime::complete_monitor_locking_Java());
  SET_ADDRESS(_C2_blobs, OptoRuntime::monitor_notify_Java());
  SET_ADDRESS(_C2_blobs, OptoRuntime::monitor_notifyAll_Java());
  SET_ADDRESS(_C2_blobs, OptoRuntime::rethrow_stub());
  SET_ADDRESS(_C2_blobs, OptoRuntime::slow_arraycopy_Java());
  SET_ADDRESS(_C2_blobs, OptoRuntime::register_finalizer_Java());
  SET_ADDRESS(_C2_blobs, OptoRuntime::class_init_barrier_Java());
  SET_ADDRESS(_C2_blobs, OptoRuntime::notify_jvmti_vthread_start());
  SET_ADDRESS(_C2_blobs, OptoRuntime::notify_jvmti_vthread_end());
  SET_ADDRESS(_C2_blobs, OptoRuntime::notify_jvmti_vthread_mount());
  SET_ADDRESS(_C2_blobs, OptoRuntime::notify_jvmti_vthread_unmount());
#endif

  assert(_C2_blobs_length <= _C2_blobs_max, "increase _C2_blobs_max to %d", _C2_blobs_length);
  _final_blobs_length = MAX2(_final_blobs_length, (_shared_blobs_max + _C2_blobs_length));
  _opto_complete = true;
  log_info(scc,init)("OptoRuntime Blobs recorded");
}

void SCAddressTable::init_early_c1() {
#ifdef COMPILER1
  // Runtime1 Blobs
  for (int i = 0; i <= Runtime1::forward_exception_id; i++) {
    Runtime1::StubID id = (Runtime1::StubID)i;
    if (Runtime1::blob_for(id) == nullptr) {
      log_info(scc, init)("C1 blob %s is missing", Runtime1::name_for(id));
      continue;
    }
    if (Runtime1::entry_for(id) == nullptr) {
      log_info(scc, init)("C1 blob %s is missing entry", Runtime1::name_for(id));
      continue;
    }
    address entry = Runtime1::entry_for(id);
    SET_ADDRESS(_C1_blobs, entry);
  }
#endif // COMPILER1
  assert(_C1_blobs_length <= _C1_blobs_max, "increase _C1_blobs_max to %d", _C1_blobs_length);
  _final_blobs_length = MAX2(_final_blobs_length, (_shared_blobs_max + _C2_blobs_max + _C1_blobs_length));
  _early_c1_complete = true;
}

void SCAddressTable::init_c1() {
  assert(_early_c1_complete, "missed init_early_c1 call!");
#ifdef COMPILER1

  // Runtime1 Blobs
  for (int i = Runtime1::forward_exception_id + 1; i < Runtime1::number_of_ids; i++) {
    Runtime1::StubID id = (Runtime1::StubID)i;
    if (Runtime1::blob_for(id) == nullptr) {
      log_info(scc, init)("C1 blob %s is missing", Runtime1::name_for(id));
      continue;
    }
    if (Runtime1::entry_for(id) == nullptr) {
      log_info(scc, init)("C1 blob %s is missing entry", Runtime1::name_for(id));
      continue;
    }
    address entry = Runtime1::entry_for(id);
    SET_ADDRESS(_C1_blobs, entry);
  }
#if INCLUDE_G1GC
  if (UseG1GC) {
    G1BarrierSetC1* bs = (G1BarrierSetC1*)BarrierSet::barrier_set()->barrier_set_c1();
    address entry = bs->pre_barrier_c1_runtime_code_blob()->code_begin();
    SET_ADDRESS(_C1_blobs, entry);
    entry = bs->post_barrier_c1_runtime_code_blob()->code_begin();
    SET_ADDRESS(_C1_blobs, entry);
  }
#endif // INCLUDE_G1GC
#if INCLUDE_ZGC
  if (UseZGC) {
    ZBarrierSetC1* bs = (ZBarrierSetC1*)BarrierSet::barrier_set()->barrier_set_c1();
    SET_ADDRESS(_C1_blobs, bs->_load_barrier_on_oop_field_preloaded_runtime_stub);
    SET_ADDRESS(_C1_blobs, bs->_load_barrier_on_weak_oop_field_preloaded_runtime_stub);
    SET_ADDRESS(_C1_blobs, bs->_store_barrier_on_oop_field_with_healing);
    SET_ADDRESS(_C1_blobs, bs->_store_barrier_on_oop_field_without_healing);
  }
#endif // INCLUDE_ZGC
#endif // COMPILER1

  assert(_C1_blobs_length <= _C1_blobs_max, "increase _C1_blobs_max to %d", _C1_blobs_length);
  _final_blobs_length = MAX2(_final_blobs_length, (_shared_blobs_max + _C2_blobs_max + _C1_blobs_length));
  _c1_complete = true;
  log_info(scc,init)("Runtime1 Blobs recorded");
}

void SCAddressTable::set_stubs_complete() {
  assert(!_stubs_complete, "must be");
  _stubs_complete = true;
}

#undef SET_ADDRESS
#undef _extrs_max
#undef _stubs_max
#undef _blobs_max
#undef _shared_blobs_max
#undef _C1_blobs_max
#undef _C2_blobs_max

SCAddressTable::~SCAddressTable() {
  if (_extrs_addr != nullptr) {
    FREE_C_HEAP_ARRAY(address, _extrs_addr);
  }
  if (_stubs_addr != nullptr) {
    FREE_C_HEAP_ARRAY(address, _stubs_addr);
  }
  if (_blobs_addr != nullptr) {
    FREE_C_HEAP_ARRAY(address, _blobs_addr);
  }
}

#ifdef PRODUCT
#define MAX_STR_COUNT 200
#else
#define MAX_STR_COUNT 500
#endif
static const char* _C_strings[MAX_STR_COUNT] = {nullptr};
static int _C_strings_count = 0;
static int _C_strings_s[MAX_STR_COUNT] = {0};
static int _C_strings_id[MAX_STR_COUNT] = {0};
static int _C_strings_len[MAX_STR_COUNT] = {0};
static int _C_strings_hash[MAX_STR_COUNT] = {0};
static int _C_strings_used = 0;

void SCCache::load_strings() {
  uint strings_count  = _load_header->strings_count();
  if (strings_count == 0) {
    return;
  }
  uint strings_offset = _load_header->strings_offset();
  uint strings_size   = _load_header->entries_offset() - strings_offset;
  uint data_size = (uint)(strings_count * sizeof(uint));
  uint* sizes = (uint*)addr(strings_offset);
  uint* hashs = (uint*)addr(strings_offset + data_size);
  strings_size -= 2 * data_size;
  _C_strings_buf = addr(strings_offset + 2 * data_size);
  const char* p = _C_strings_buf;
  assert(strings_count <= MAX_STR_COUNT, "sanity");
  for (uint i = 0; i < strings_count; i++) {
    _C_strings[i] = p;
    uint len = sizes[i];
    _C_strings_s[i] = i;
    _C_strings_id[i] = i;
    _C_strings_len[i] = len;
    _C_strings_hash[i] = hashs[i];
    p += len;
  }
  assert((uint)(p - _C_strings_buf) <= strings_size, "(" INTPTR_FORMAT " - " INTPTR_FORMAT ") = %d > %d ", p2i(p), p2i(_C_strings_buf), (uint)(p - _C_strings_buf), strings_size);
  _C_strings_count = strings_count;
  _C_strings_used  = strings_count;
  log_info(scc, init)("Load %d C strings at offset %d from Startup Code Cache '%s'", _C_strings_count, strings_offset, _cache_path);
}

int SCCache::store_strings() {
  uint offset = _write_position;
  uint length = 0;
  if (_C_strings_used > 0) {
    // Write sizes first
    for (int i = 0; i < _C_strings_used; i++) {
      uint len = _C_strings_len[i] + 1; // Include 0
      length += len;
      assert(len < 1000, "big string: %s", _C_strings[i]);
      uint n = write_bytes(&len, sizeof(uint));
      if (n != sizeof(uint)) {
        return -1;
      }
    }
    // Write hashs
    for (int i = 0; i < _C_strings_used; i++) {
      uint n = write_bytes(&(_C_strings_hash[i]), sizeof(uint));
      if (n != sizeof(uint)) {
        return -1;
      }
    }
    for (int i = 0; i < _C_strings_used; i++) {
      uint len = _C_strings_len[i] + 1; // Include 0
      uint n = write_bytes(_C_strings[_C_strings_s[i]], len);
      if (n != len) {
        return -1;
      }
    }
    log_info(scc, exit)("Wrote %d C strings of total length %d at offset %d to Startup Code Cache '%s'",
                        _C_strings_used, length, offset, _cache_path);
  }
  return _C_strings_used;
}

void SCCache::add_new_C_string(const char* str) {
  assert(for_write(), "only when storing code");
  _table->add_C_string(str);
}

void SCAddressTable::add_C_string(const char* str) {
  if (str != nullptr && _extrs_complete) {
    // Check previous strings address
    for (int i = 0; i < _C_strings_count; i++) {
      if (_C_strings[i] == str) {
        return; // Found existing one
      }
    }
    // Add new one
    if (_C_strings_count < MAX_STR_COUNT) {
      log_trace(scc)("add_C_string: [%d] " INTPTR_FORMAT " %s", _C_strings_count, p2i(str), str);
      _C_strings_id[_C_strings_count] = -1; // Init
      _C_strings[_C_strings_count++] = str;
    } else {
<<<<<<< HEAD
      log_warning(scc)("Number of C strings > max %d %s", MAX_STR_COUNT, str);
=======
      log_info(scc)("Number of C strings > max %d %s", MAX_STR_COUNT, str);
>>>>>>> b5749ceb
    }
  }
}

int SCAddressTable::id_for_C_string(address str) {
  for (int i = 0; i < _C_strings_count; i++) {
    if (_C_strings[i] == (const char*)str) { // found
      int id = _C_strings_id[i];
      if (id >= 0) {
        assert(id < _C_strings_used, "%d >= %d", id , _C_strings_used);
        return id; // Found recorded
      }
      // Search for the same string content
      int len = (int)strlen((const char*)str);
      int hash = java_lang_String::hash_code((const jbyte*)str, len);
      for (int j = 0; j < _C_strings_used; j++) {
        if ((_C_strings_len[j] == len) && (_C_strings_hash[j] == hash)) {
          _C_strings_id[i] = j; // Found match
          return j;
        }
      }
      // Not found in recorded, add new
      id = _C_strings_used++;
      _C_strings_s[id] = i;
      _C_strings_id[i] = id;
      _C_strings_len[id] = len;
      _C_strings_hash[id] = hash;
      return id;
    }
  }
  return -1;
}

address SCAddressTable::address_for_C_string(int idx) {
  assert(idx < _C_strings_count, "sanity");
  return (address)_C_strings[idx];
}

int search_address(address addr, address* table, uint length) {
  for (int i = 0; i < (int)length; i++) {
    if (table[i] == addr) {
      return i;
    }
  }
  return -1;
}

address SCAddressTable::address_for_id(int idx) {
  if (!_extrs_complete) {
    fatal("SCA table is not complete");
  }
  if (idx == -1) {
    return (address)-1;
  }
  uint id = (uint)idx;
  if (id >= _all_max && idx < (_all_max + _C_strings_count)) {
    return address_for_C_string(idx - _all_max);
  }
  if (idx < 0 || id == (_extrs_length + _stubs_length + _final_blobs_length)) {
    fatal("Incorrect id %d for SCA table", id);
  }
  if (idx > (_all_max + _C_strings_count)) {
    return (address)os::init + idx;
  }
  if (id < _extrs_length) {
    return _extrs_addr[id];
  }
  id -= _extrs_length;
  if (id < _stubs_length) {
    return _stubs_addr[id];
  }
  id -= _stubs_length;
  if (id < _final_blobs_length) {
    return _blobs_addr[id];
  }
  return nullptr;
}

int SCAddressTable::id_for_address(address addr, RelocIterator reloc, CodeBuffer* buffer) {
  int id = -1;
  if (addr == (address)-1) { // Static call stub has jump to itself
    return id;
  }
  if (!_extrs_complete) {
    fatal("SCA table is not complete (missing externals)");
  }
  // Seach for C string
  id = id_for_C_string(addr);
  if (id >= 0) {
    return id + _all_max;
  }

  if (!_stubs_complete) {
    // Search in runtime functions
    id = search_address(addr, _extrs_addr, _extrs_length);
    if (id >= 0) {
      return id;
    }
    // Search in stubs
    id = search_address(addr, _stubs_addr, _stubs_length);
    if (id >= 0) {
      return id + _extrs_length;
    }
    fatal("Address " INTPTR_FORMAT " is missing in SCA table", p2i(addr));
  } else {
<<<<<<< HEAD
    if (StubRoutines::contains(addr)) {
      // Search in stubs
      id = search_address(addr, _stubs_addr, _stubs_length);
=======
    CodeBlob* cb = CodeCache::find_blob(addr);
    if (cb != nullptr) {
      if (!_complete) {
        fatal("SCA table is not complete (missing stubs)");
      }
      // Search in code blobs
      id = search_address(addr, _blobs_addr, _final_blobs_length);
>>>>>>> b5749ceb
      if (id < 0) {
	StubCodeDesc* desc = StubCodeDesc::desc_for(addr);
	if (desc == nullptr) {
	  desc = StubCodeDesc::desc_for(addr + frame::pc_return_offset);
	}
	const char* sub_name = (desc != nullptr) ? desc->name() : "<unknown>";
	fatal("Address " INTPTR_FORMAT " for Stub:%s is missing in SCA table", p2i(addr), sub_name);
      } else {
	id += _extrs_length;
      }
    } else {
      CodeBlob* cb = CodeCache::find_blob(addr);
      if (cb != nullptr) {
	if (!_complete) {
	  fatal("SCA table is not complete (missing stubs)");
	}
	// Search in code blobs
	id = search_address(addr, _blobs_addr, _final_blobs_length);
	if (id < 0) {
	  fatal("Address " INTPTR_FORMAT " for Blob:%s is missing in SCA table", p2i(addr), cb->name());
	} else {
	  id += _extrs_length + _stubs_length;
	}
      } else {
	// Search in runtime functions
	id = search_address(addr, _extrs_addr, _extrs_length);
	if (id < 0) {
	  ResourceMark rm;
	  const int buflen = 1024;
	  char* func_name = NEW_RESOURCE_ARRAY(char, buflen);
	  int offset = 0;
	  if (os::dll_address_to_function_name(addr, func_name, buflen, &offset)) {
	    if (offset > 0) {
	      // Could be address of C string
	      uint dist = (uint)pointer_delta(addr, (address)os::init, 1);
	      CompileTask* task = ciEnv::current()->task();
	      uint compile_id = 0;
	      uint comp_level =0;
	      if (task != nullptr) { // this could be called from compiler runtime initialization (compiler blobs)
		compile_id = task->compile_id();
		comp_level = task->comp_level();
	      }
	      log_info(scc)("%d (L%d): Address " INTPTR_FORMAT " (offset %d) for runtime target '%s' is missing in SCA table",
			    compile_id, comp_level, p2i(addr), dist, (const char*)addr);
	      assert(dist > (uint)(_all_max + MAX_STR_COUNT), "change encoding of distance");
	      return dist;
	    }
	    fatal("Address " INTPTR_FORMAT " for runtime target '%s+%d' is missing in SCA table", p2i(addr), func_name, offset);
	  } else {
	    os::print_location(tty, p2i(addr), true);
	    reloc.print_current_on(tty);
#ifndef PRODUCT
	    buffer->print_on(tty);
	    buffer->decode();
#endif // !PRODUCT
	    fatal("Address " INTPTR_FORMAT " for <unknown> is missing in SCA table", p2i(addr));
	  }
	}
      }
    }
  }
  return id;
}<|MERGE_RESOLUTION|>--- conflicted
+++ resolved
@@ -209,20 +209,10 @@
   }
   if (!verify_vm_config()) {
     close();
-<<<<<<< HEAD
+    exit_vm_on_load_failure();
   }
 
   SCCACHE_SET_ADDRESS(_stubs, StubRoutines::forward_exception_entry());
-=======
-    exit_vm_on_load_failure();
-  }
-  // initialize the table of external routines so we can save
-  // generated code blobs that reference them
-  init_extrs_table();
-  // initialize the table of initial stubs so we can save
-  // generated code blobs that reference them
-  init_early_stubs_table();
->>>>>>> b5749ceb
 }
 
 void SCCache::print_timers_on(outputStream* st) {
@@ -651,17 +641,10 @@
   }
 }
 
-<<<<<<< HEAD
 void SCCache::init_stubs_table() {
   SCCache* cache = SCCache::cache();
   if (cache != nullptr && cache->_table != nullptr) {
     cache->_table->init_stubs();
-=======
-void SCCache::init_early_stubs_table() {
-  SCCache* cache = SCCache::cache();
-  if (cache != nullptr && cache->_table != nullptr) {
-    cache->_table->init_early_stubs();
->>>>>>> b5749ceb
   }
 }
 
@@ -2326,20 +2309,14 @@
 }
 
 bool SCCache::load_runtime_blob(CodeBuffer* buffer, SharedRuntime::StubID id, const char* name, OopMapSet* &oop_maps, GrowableArray<int>* extra_args) {
-<<<<<<< HEAD
   TraceTime t1("SC runtime blob load time", &_t_runtimeBlobLoad, enable_timers(), false);
-=======
->>>>>>> b5749ceb
   uint32_t blobId = SharedRuntime::shared_to_blobId(id);
   return load_blob(buffer, blobId, name, oop_maps, extra_args, CompLevel_none);
 }
 
 #ifdef COMPILER1
 bool SCCache::load_c1_blob(CodeBuffer* buffer, Runtime1::StubID id, const char* name, OopMapSet* &oop_maps, GrowableArray<int>* extra_args) {
-<<<<<<< HEAD
   TraceTime t1("SC c1 blob load time", &_t_c1BlobLoad, enable_timers(), false);
-=======
->>>>>>> b5749ceb
   uint32_t blobId = Runtime1::c1_to_blobId(id);
   return load_blob(buffer, blobId, name, oop_maps, extra_args, CompLevel_simple);
 }
@@ -2347,10 +2324,7 @@
 
 #ifdef COMPILER2
 bool SCCache::load_opto_blob(CodeBuffer* buffer, OptoRuntime::StubID id, const char* name, OopMapSet* &oop_maps, GrowableArray<int>* extra_args) {
-<<<<<<< HEAD
   TraceTime t1("SC opto blob load time", &_t_optoBlobLoad, enable_timers(), false);
-=======
->>>>>>> b5749ceb
   uint32_t blobId = OptoRuntime::opto_to_blobId(id);
   return load_blob(buffer, blobId, name, oop_maps, extra_args, CompLevel_full_optimization);
 }
@@ -2683,20 +2657,14 @@
 }
 
 bool SCCache::store_runtime_blob(CodeBuffer* buffer, SharedRuntime::StubID id, const char* name, OopMapSet *oop_maps, GrowableArray<int>* extra_args) {
-<<<<<<< HEAD
   TraceTime t1("SC runtime blob store time", &_t_runtimeBlobStore, enable_timers(), false);
-=======
->>>>>>> b5749ceb
   uint32_t blobId = SharedRuntime::shared_to_blobId(id);
   return store_blob(buffer, blobId, name, oop_maps, extra_args, CompLevel_none);
 }
 
 #ifdef COMPILER1
 bool SCCache::store_c1_blob(CodeBuffer* buffer, Runtime1::StubID id, const char* name, OopMapSet *oop_maps, GrowableArray<int>* extra_args) {
-<<<<<<< HEAD
   TraceTime t1("SC c1 blob store time", &_t_c1BlobStore, enable_timers(), false);
-=======
->>>>>>> b5749ceb
   uint32_t blobId = Runtime1::c1_to_blobId(id);
   return store_blob(buffer, blobId, name, oop_maps, extra_args, CompLevel_simple);
 }
@@ -2704,20 +2672,13 @@
 
 #ifdef COMPILER2
 bool SCCache::store_opto_blob(CodeBuffer* buffer, OptoRuntime::StubID id, const char* name, OopMapSet *oop_maps, GrowableArray<int>* extra_args) {
-<<<<<<< HEAD
   TraceTime t1("SC opto blob store time", &_t_optoBlobStore, enable_timers(), false);
-=======
->>>>>>> b5749ceb
   uint32_t blobId = OptoRuntime::opto_to_blobId(id);
   return store_blob(buffer, blobId, name, oop_maps, extra_args, CompLevel_full_optimization);
 }
 #endif
 
-<<<<<<< HEAD
 bool SCCache::store_blob(CodeBuffer* buffer, uint32_t id, const char* name, OopMapSet *oop_maps, GrowableArray<int>* extra_args, CompLevel comp_level) {
-=======
- bool SCCache::store_blob(CodeBuffer* buffer, uint32_t id, const char* name, OopMapSet *oop_maps, GrowableArray<int>* extra_args, CompLevel comp_level) {
->>>>>>> b5749ceb
   SCCache* cache = open_for_write();
   if (cache == nullptr) {
     return false;
@@ -3984,17 +3945,7 @@
   st->print_cr("  name: %s", name);
 }
 
-<<<<<<< HEAD
 static bool initializing_extrs = false;
-=======
-#define _extrs_max 120
-#define _stubs_max 120
-#define _blobs_max 120
-#define _shared_blobs_max 40
-#define _C2_blobs_max 30
-#define _C1_blobs_max (_blobs_max - _shared_blobs_max - _C2_blobs_max)
-#define _all_max 340
->>>>>>> b5749ceb
 
 void SCCache::add_stub_address(address addr) {
   SCCACHE_SET_ADDRESS(_stubs, addr);
@@ -4007,7 +3958,6 @@
   }
 }
 
-<<<<<<< HEAD
 void SCAddressTable::add_stubs_addresses(GrowableArray<address>* addresses, int start_index, int count) {
   for (int i = start_index; i < start_index + count; i++) {
     SET_ADDRESS(_stubs, addresses->at(i));
@@ -4032,12 +3982,6 @@
 
   initializing_extrs = true;
 
-=======
-static bool initializing_extrs = false;
-void SCAddressTable::init_extrs() {
-  if (_extrs_complete || initializing_extrs) return; // Done already
-  initializing_extrs = true;
->>>>>>> b5749ceb
   _extrs_addr = NEW_C_HEAP_ARRAY(address, _extrs_max, mtCode);
 
   _extrs_length = 0;
@@ -4171,13 +4115,6 @@
 
   SET_ADDRESS(_extrs, SafepointSynchronize::handle_polling_page_exception);
 
-<<<<<<< HEAD
-=======
-  BarrierSet* bs = BarrierSet::barrier_set();
-  if (bs->is_a(BarrierSet::CardTableBarrierSet)) {
-    SET_ADDRESS(_extrs, ci_card_table_address_as<address>());
-  }
->>>>>>> b5749ceb
   SET_ADDRESS(_extrs, ThreadIdentifier::unsafe_offset());
   SET_ADDRESS(_extrs, Thread::current);
 
@@ -4188,10 +4125,6 @@
 #endif
 
   SET_ADDRESS(_extrs, &JvmtiVTMSTransitionDisabler::_VTMS_notify_jvmti_events);
-<<<<<<< HEAD
-=======
-  SET_ADDRESS(_extrs, StubRoutines::crc_table_addr());
->>>>>>> b5749ceb
 #if defined(AARCH64)
   SET_ADDRESS(_extrs, JavaThread::aarch64_get_thread_helper);
 #endif
@@ -4218,7 +4151,6 @@
   log_info(scc,init)("External addresses recorded");
 }
 
-<<<<<<< HEAD
 void SCCache::init_table_for_continuation_stubs() {
   SCCache* cache = SCCache::cache();
   if (cache != nullptr && cache->_table != nullptr) {
@@ -4248,18 +4180,10 @@
 
 static bool initializing_early_stubs = false;
 void SCAddressTable::init_stubs() {
-=======
-static bool initializing_early_stubs = false;
-void SCAddressTable::init_early_stubs() {
->>>>>>> b5749ceb
   if (_complete || initializing_early_stubs) return; // Done already
   initializing_early_stubs = true;
   _stubs_addr = NEW_C_HEAP_ARRAY(address, _stubs_max, mtCode);
   _stubs_length = 0;
-<<<<<<< HEAD
-=======
-  SET_ADDRESS(_stubs, StubRoutines::forward_exception_entry());
->>>>>>> b5749ceb
   _early_stubs_complete = true;
   log_info(scc,init)("early stubs recorded");
 }
@@ -4697,11 +4621,7 @@
       _C_strings_id[_C_strings_count] = -1; // Init
       _C_strings[_C_strings_count++] = str;
     } else {
-<<<<<<< HEAD
-      log_warning(scc)("Number of C strings > max %d %s", MAX_STR_COUNT, str);
-=======
       log_info(scc)("Number of C strings > max %d %s", MAX_STR_COUNT, str);
->>>>>>> b5749ceb
     }
   }
 }
@@ -4807,19 +4727,9 @@
     }
     fatal("Address " INTPTR_FORMAT " is missing in SCA table", p2i(addr));
   } else {
-<<<<<<< HEAD
     if (StubRoutines::contains(addr)) {
       // Search in stubs
       id = search_address(addr, _stubs_addr, _stubs_length);
-=======
-    CodeBlob* cb = CodeCache::find_blob(addr);
-    if (cb != nullptr) {
-      if (!_complete) {
-        fatal("SCA table is not complete (missing stubs)");
-      }
-      // Search in code blobs
-      id = search_address(addr, _blobs_addr, _final_blobs_length);
->>>>>>> b5749ceb
       if (id < 0) {
 	StubCodeDesc* desc = StubCodeDesc::desc_for(addr);
 	if (desc == nullptr) {
