/*
 * Copyright (c) 1999, 2024, Oracle and/or its affiliates. All rights reserved.
 * DO NOT ALTER OR REMOVE COPYRIGHT NOTICES OR THIS FILE HEADER.
 *
 * This code is free software; you can redistribute it and/or modify it
 * under the terms of the GNU General Public License version 2 only, as
 * published by the Free Software Foundation.
 *
 * This code is distributed in the hope that it will be useful, but WITHOUT
 * ANY WARRANTY; without even the implied warranty of MERCHANTABILITY or
 * FITNESS FOR A PARTICULAR PURPOSE.  See the GNU General Public License
 * version 2 for more details (a copy is included in the LICENSE file that
 * accompanied this code).
 *
 * You should have received a copy of the GNU General Public License version
 * 2 along with this work; if not, write to the Free Software Foundation,
 * Inc., 51 Franklin St, Fifth Floor, Boston, MA 02110-1301 USA.
 *
 * Please contact Oracle, 500 Oracle Parkway, Redwood Shores, CA 94065 USA
 * or visit www.oracle.com if you need additional information or have any
 * questions.
 *
 */

#include "precompiled.hpp"
#include "cds/cdsConfig.hpp"
#include "cds/classPreloader.hpp"
#include "classfile/javaClasses.inline.hpp"
#include "classfile/symbolTable.hpp"
#include "classfile/vmClasses.hpp"
#include "classfile/vmSymbols.hpp"
#include "code/codeCache.hpp"
#include "code/codeHeapState.hpp"
#include "code/dependencyContext.hpp"
#include "code/SCCache.hpp"
#include "compiler/compilationLog.hpp"
#include "compiler/compilationMemoryStatistic.hpp"
#include "compiler/compilationPolicy.hpp"
#include "compiler/compileBroker.hpp"
#include "compiler/compilerDefinitions.inline.hpp"
#include "compiler/compileLog.hpp"
#include "compiler/compilerEvent.hpp"
#include "compiler/compilerOracle.hpp"
#include "compiler/directivesParser.hpp"
#include "interpreter/linkResolver.hpp"
#include "jvm.h"
#include "jfr/jfrEvents.hpp"
#include "logging/log.hpp"
#include "logging/logStream.hpp"
#include "memory/allocation.inline.hpp"
#include "memory/resourceArea.hpp"
#include "memory/universe.hpp"
#include "oops/methodData.hpp"
#include "oops/method.inline.hpp"
#include "oops/oop.inline.hpp"
#include "prims/jvmtiExport.hpp"
#include "prims/nativeLookup.hpp"
#include "prims/whitebox.hpp"
#include "runtime/atomic.hpp"
#include "runtime/escapeBarrier.hpp"
#include "runtime/globals_extension.hpp"
#include "runtime/handles.inline.hpp"
#include "runtime/init.hpp"
#include "runtime/interfaceSupport.inline.hpp"
#include "runtime/java.hpp"
#include "runtime/javaCalls.hpp"
#include "runtime/jniHandles.inline.hpp"
#include "runtime/os.hpp"
#include "runtime/perfData.hpp"
#include "runtime/safepointVerifiers.hpp"
#include "runtime/sharedRuntime.hpp"
#include "runtime/threads.hpp"
#include "runtime/threadSMR.inline.hpp"
#include "runtime/timerTrace.hpp"
#include "runtime/vframe.inline.hpp"
#include "services/management.hpp"
#include "utilities/debug.hpp"
#include "utilities/dtrace.hpp"
#include "utilities/events.hpp"
#include "utilities/formatBuffer.hpp"
#include "utilities/macros.hpp"
#ifdef COMPILER1
#include "c1/c1_Compiler.hpp"
#endif
#ifdef COMPILER2
#include "opto/c2compiler.hpp"
#endif
#if INCLUDE_JVMCI
#include "jvmci/jvmciEnv.hpp"
#include "jvmci/jvmciRuntime.hpp"
#endif

#ifdef DTRACE_ENABLED

// Only bother with this argument setup if dtrace is available

#define DTRACE_METHOD_COMPILE_BEGIN_PROBE(method, comp_name)             \
  {                                                                      \
    Symbol* klass_name = (method)->klass_name();                         \
    Symbol* name = (method)->name();                                     \
    Symbol* signature = (method)->signature();                           \
    HOTSPOT_METHOD_COMPILE_BEGIN(                                        \
      (char *) comp_name, strlen(comp_name),                             \
      (char *) klass_name->bytes(), klass_name->utf8_length(),           \
      (char *) name->bytes(), name->utf8_length(),                       \
      (char *) signature->bytes(), signature->utf8_length());            \
  }

#define DTRACE_METHOD_COMPILE_END_PROBE(method, comp_name, success)      \
  {                                                                      \
    Symbol* klass_name = (method)->klass_name();                         \
    Symbol* name = (method)->name();                                     \
    Symbol* signature = (method)->signature();                           \
    HOTSPOT_METHOD_COMPILE_END(                                          \
      (char *) comp_name, strlen(comp_name),                             \
      (char *) klass_name->bytes(), klass_name->utf8_length(),           \
      (char *) name->bytes(), name->utf8_length(),                       \
      (char *) signature->bytes(), signature->utf8_length(), (success)); \
  }

#else //  ndef DTRACE_ENABLED

#define DTRACE_METHOD_COMPILE_BEGIN_PROBE(method, comp_name)
#define DTRACE_METHOD_COMPILE_END_PROBE(method, comp_name, success)

#endif // ndef DTRACE_ENABLED

bool CompileBroker::_initialized = false;
bool CompileBroker::_replay_initialized = false;
volatile bool CompileBroker::_should_block = false;
volatile int  CompileBroker::_print_compilation_warning = 0;
volatile jint CompileBroker::_should_compile_new_jobs = run_compilation;

// The installed compiler(s)
AbstractCompiler* CompileBroker::_compilers[3];

// The maximum numbers of compiler threads to be determined during startup.
int CompileBroker::_c1_count = 0;
int CompileBroker::_c2_count = 0;
int CompileBroker::_c3_count = 0;
int CompileBroker::_sc_count = 0;

// An array of compiler names as Java String objects
jobject* CompileBroker::_compiler1_objects = nullptr;
jobject* CompileBroker::_compiler2_objects = nullptr;
jobject* CompileBroker::_compiler3_objects = nullptr;
jobject* CompileBroker::_sc_objects = nullptr;

CompileLog** CompileBroker::_compiler1_logs = nullptr;
CompileLog** CompileBroker::_compiler2_logs = nullptr;
CompileLog** CompileBroker::_compiler3_logs = nullptr;
CompileLog** CompileBroker::_sc_logs = nullptr;

// These counters are used to assign an unique ID to each compilation.
volatile jint CompileBroker::_compilation_id     = 0;
volatile jint CompileBroker::_osr_compilation_id = 0;
volatile jint CompileBroker::_native_compilation_id = 0;

// Performance counters
PerfCounter* CompileBroker::_perf_total_compilation = nullptr;
PerfCounter* CompileBroker::_perf_osr_compilation = nullptr;
PerfCounter* CompileBroker::_perf_standard_compilation = nullptr;

PerfCounter* CompileBroker::_perf_total_bailout_count = nullptr;
PerfCounter* CompileBroker::_perf_total_invalidated_count = nullptr;
PerfCounter* CompileBroker::_perf_total_compile_count = nullptr;
PerfCounter* CompileBroker::_perf_total_osr_compile_count = nullptr;
PerfCounter* CompileBroker::_perf_total_standard_compile_count = nullptr;

PerfCounter* CompileBroker::_perf_sum_osr_bytes_compiled = nullptr;
PerfCounter* CompileBroker::_perf_sum_standard_bytes_compiled = nullptr;
PerfCounter* CompileBroker::_perf_sum_nmethod_size = nullptr;
PerfCounter* CompileBroker::_perf_sum_nmethod_code_size = nullptr;

PerfStringVariable* CompileBroker::_perf_last_method = nullptr;
PerfStringVariable* CompileBroker::_perf_last_failed_method = nullptr;
PerfStringVariable* CompileBroker::_perf_last_invalidated_method = nullptr;
PerfVariable*       CompileBroker::_perf_last_compile_type = nullptr;
PerfVariable*       CompileBroker::_perf_last_compile_size = nullptr;
PerfVariable*       CompileBroker::_perf_last_failed_type = nullptr;
PerfVariable*       CompileBroker::_perf_last_invalidated_type = nullptr;

// Timers and counters for generating statistics
elapsedTimer CompileBroker::_t_total_compilation;
elapsedTimer CompileBroker::_t_osr_compilation;
elapsedTimer CompileBroker::_t_standard_compilation;
elapsedTimer CompileBroker::_t_invalidated_compilation;
elapsedTimer CompileBroker::_t_bailedout_compilation;

uint CompileBroker::_total_bailout_count            = 0;
uint CompileBroker::_total_invalidated_count        = 0;
uint CompileBroker::_total_not_entrant_count        = 0;
uint CompileBroker::_total_compile_count            = 0;
uint CompileBroker::_total_osr_compile_count        = 0;
uint CompileBroker::_total_standard_compile_count   = 0;
uint CompileBroker::_total_compiler_stopped_count   = 0;
uint CompileBroker::_total_compiler_restarted_count = 0;

uint CompileBroker::_sum_osr_bytes_compiled         = 0;
uint CompileBroker::_sum_standard_bytes_compiled    = 0;
uint CompileBroker::_sum_nmethod_size               = 0;
uint CompileBroker::_sum_nmethod_code_size          = 0;

jlong CompileBroker::_peak_compilation_time        = 0;

CompilerStatistics CompileBroker::_stats_per_level[CompLevel_full_optimization];
CompilerStatistics CompileBroker::_scc_stats;
CompilerStatistics CompileBroker::_scc_stats_per_level[CompLevel_full_optimization + 1];

CompileQueue* CompileBroker::_c3_compile_queue     = nullptr;
CompileQueue* CompileBroker::_c2_compile_queue     = nullptr;
CompileQueue* CompileBroker::_c1_compile_queue     = nullptr;
CompileQueue* CompileBroker::_sc1_compile_queue    = nullptr;
CompileQueue* CompileBroker::_sc2_compile_queue    = nullptr;

bool compileBroker_init() {
  if (LogEvents) {
    CompilationLog::init();
  }

  // init directives stack, adding default directive
  DirectivesStack::init();

  if (DirectivesParser::has_file()) {
    return DirectivesParser::parse_from_flag();
  } else if (CompilerDirectivesPrint) {
    // Print default directive even when no other was added
    DirectivesStack::print(tty);
  }

  return true;
}

CompileTaskWrapper::CompileTaskWrapper(CompileTask* task) {
  CompilerThread* thread = CompilerThread::current();
  thread->set_task(task);
  CompileLog*     log  = thread->log();
  if (log != nullptr && !task->is_unloaded())  task->log_task_start(log);
}

CompileTaskWrapper::~CompileTaskWrapper() {
  CompilerThread* thread = CompilerThread::current();
  CompileTask* task = thread->task();
  CompileLog*  log  = thread->log();
  AbstractCompiler* comp = thread->compiler();
  if (log != nullptr && !task->is_unloaded())  task->log_task_done(log);
  thread->set_task(nullptr);
  thread->set_env(nullptr);
  if (task->is_blocking()) {
    bool free_task = false;
    {
      MutexLocker notifier(thread, task->lock());
      task->mark_complete();
#if INCLUDE_JVMCI
      if (comp->is_jvmci()) {
        if (!task->has_waiter()) {
          // The waiting thread timed out and thus did not free the task.
          free_task = true;
        }
        task->set_blocking_jvmci_compile_state(nullptr);
      }
#endif
      if (!free_task) {
        // Notify the waiting thread that the compilation has completed
        // so that it can free the task.
        task->lock()->notify_all();
      }
    }
    if (free_task) {
      // The task can only be freed once the task lock is released.
      CompileTask::free(task);
    }
  } else {
    task->mark_complete();

    // By convention, the compiling thread is responsible for
    // recycling a non-blocking CompileTask.
    CompileTask::free(task);
  }
}

/**
 * Check if a CompilerThread can be removed and update count if requested.
 */
bool CompileBroker::can_remove(CompilerThread *ct, bool do_it) {
  assert(UseDynamicNumberOfCompilerThreads, "or shouldn't be here");
  if (!ReduceNumberOfCompilerThreads) return false;

  if (CompilationPolicy::have_recompilation_work()) return false;

  AbstractCompiler *compiler = ct->compiler();
  int compiler_count = compiler->num_compiler_threads();
  bool c1 = compiler->is_c1();

  // Keep at least 1 compiler thread of each type.
  if (compiler_count < 2) return false;

  // Keep thread alive for at least some time.
  if (ct->idle_time_millis() < (c1 ? 500 : 100)) return false;

#if INCLUDE_JVMCI
  if (compiler->is_jvmci() && !UseJVMCINativeLibrary) {
    // Handles for JVMCI thread objects may get released concurrently.
    if (do_it) {
      assert(CompileThread_lock->owner() == ct, "must be holding lock");
    } else {
      // Skip check if it's the last thread and let caller check again.
      return true;
    }
  }
#endif

  // We only allow the last compiler thread of each type to get removed.
  jobject last_compiler = c1 ? compiler1_object(compiler_count - 1)
                             : compiler2_object(compiler_count - 1);
  if (ct->threadObj() == JNIHandles::resolve_non_null(last_compiler)) {
    if (do_it) {
      assert_locked_or_safepoint(CompileThread_lock); // Update must be consistent.
      compiler->set_num_compiler_threads(compiler_count - 1);
#if INCLUDE_JVMCI
      if (compiler->is_jvmci() && !UseJVMCINativeLibrary) {
        // Old j.l.Thread object can die when no longer referenced elsewhere.
        JNIHandles::destroy_global(compiler2_object(compiler_count - 1));
        _compiler2_objects[compiler_count - 1] = nullptr;
      }
#endif
    }
    return true;
  }
  return false;
}

/**
 * Add a CompileTask to a CompileQueue.
 */
void CompileQueue::add(CompileTask* task) {
  assert(_lock->owned_by_self(), "must own lock");

  task->set_next(nullptr);
  task->set_prev(nullptr);

  if (_last == nullptr) {
    // The compile queue is empty.
    assert(_first == nullptr, "queue is empty");
    _first = task;
    _last = task;
  } else {
    // Append the task to the queue.
    assert(_last->next() == nullptr, "not last");
    _last->set_next(task);
    task->set_prev(_last);
    _last = task;
  }
  ++_size;
  ++_total_added;
  if (_size > _peak_size) {
    _peak_size = _size;
  }

  // Mark the method as being in the compile queue.
  task->method()->set_queued_for_compilation();

  task->mark_queued(os::elapsed_counter());

  if (CIPrintCompileQueue) {
    print_tty();
  }

  if (LogCompilation && xtty != nullptr) {
    task->log_task_queued();
  }

  if (TrainingData::need_data() &&
      !CDSConfig::is_dumping_final_static_archive()) { // FIXME: !!! MetaspaceShared::preload_and_dump() temporarily enables RecordTraining !!!
    CompileTrainingData* tdata = CompileTrainingData::make(task);
    if (tdata != nullptr) {
      tdata->record_compilation_queued(task);
      task->set_training_data(tdata);
    }
  }

  // Notify CompilerThreads that a task is available.
  _lock->notify_all();
}

void CompileQueue::add_pending(CompileTask* task) {
  assert(_lock->owned_by_self() == false, "must NOT own lock");
  assert(UseLockFreeCompileQueues, "");
  task->method()->set_queued_for_compilation();
  _queue.push(*task);
  // FIXME: additional coordination needed? e.g., is it possible for compiler thread to block w/o processing pending tasks?
  if (is_empty()) {
    MutexLocker ml(_lock);
    _lock->notify_all();
  }
}

void CompileQueue::transfer_pending() {
  assert(_lock->owned_by_self(), "must own lock");
  while (!_queue.empty()) {
    CompileTask* task = _queue.pop();
//    guarantee(task->method()->queued_for_compilation(), "");
    task->method()->set_queued_for_compilation(); // FIXME
    if (task->method()->pending_queue_processed()) {
      task->set_next(_first_stale);
      task->set_prev(nullptr);
      _first_stale = task;
      continue; // skip
    } else {
      // Mark the method as being in the compile queue.
      task->method()->set_pending_queue_processed();
    }
    if (CompileBroker::compilation_is_complete(task->method(), task->osr_bci(), task->comp_level(),
                                               task->requires_online_compilation(), task->compile_reason())) {
      task->set_next(_first_stale);
      task->set_prev(nullptr);
      _first_stale = task;
      continue; // skip
    }
    add(task);
  }
}

/**
 * Empties compilation queue by putting all compilation tasks onto
 * a freelist. Furthermore, the method wakes up all threads that are
 * waiting on a compilation task to finish. This can happen if background
 * compilation is disabled.
 */
void CompileQueue::free_all() {
  MutexLocker mu(_lock);
  transfer_pending();

  CompileTask* next = _first;

  // Iterate over all tasks in the compile queue
  while (next != nullptr) {
    CompileTask* current = next;
    next = current->next();
    {
      // Wake up thread that blocks on the compile task.
      MutexLocker ct_lock(current->lock());
      current->lock()->notify();
    }
    // Put the task back on the freelist.
    CompileTask::free(current);
  }
  _first = nullptr;
  _last = nullptr;

  // Wake up all threads that block on the queue.
  _lock->notify_all();
}

/**
 * Get the next CompileTask from a CompileQueue
 */
CompileTask* CompileQueue::get(CompilerThread* thread) {
  // save methods from RedefineClasses across safepoint
  // across compile queue lock below.
  methodHandle save_method;
  methodHandle save_hot_method;

  MonitorLocker locker(_lock);
  transfer_pending();

  CompilationPolicy::sample_load_average();

  // If _first is null we have no more compile jobs. There are two reasons for
  // having no compile jobs: First, we compiled everything we wanted. Second,
  // we ran out of code cache so compilation has been disabled. In the latter
  // case we perform code cache sweeps to free memory such that we can re-enable
  // compilation.
  while (_first == nullptr) {
    // Exit loop if compilation is disabled forever
    if (CompileBroker::is_compilation_disabled_forever()) {
      return nullptr;
    }

    AbstractCompiler* compiler = thread->compiler();
    guarantee(compiler != nullptr, "Compiler object must exist");
    compiler->on_empty_queue(this, thread);
    if (_first != nullptr) {
      // The call to on_empty_queue may have temporarily unlocked the MCQ lock
      // so check again whether any tasks were added to the queue.
      break;
    }

    // If there are no compilation tasks and we can compile new jobs
    // (i.e., there is enough free space in the code cache) there is
    // no need to invoke the GC.
    // We need a timed wait here, since compiler threads can exit if compilation
    // is disabled forever. We use 5 seconds wait time; the exiting of compiler threads
    // is not critical and we do not want idle compiler threads to wake up too often.
    locker.wait(5*1000);

    transfer_pending(); // reacquired lock

    if (CompilationPolicy::have_recompilation_work()) return nullptr;

    if (UseDynamicNumberOfCompilerThreads && _first == nullptr) {
      // Still nothing to compile. Give caller a chance to stop this thread.
      if (CompileBroker::can_remove(CompilerThread::current(), false)) return nullptr;
    }
  }

  if (CompileBroker::is_compilation_disabled_forever()) {
    return nullptr;
  }

  CompileTask* task;
  {
    NoSafepointVerifier nsv;
    task = CompilationPolicy::select_task(this, thread);
    if (task != nullptr) {
      task = task->select_for_compilation();
    }
  }

  if (task != nullptr) {
    // Save method pointers across unlock safepoint.  The task is removed from
    // the compilation queue, which is walked during RedefineClasses.
    Thread* thread = Thread::current();
    save_method = methodHandle(thread, task->method());
    save_hot_method = methodHandle(thread, task->hot_method());

    remove(task);
  }
  purge_stale_tasks(); // may temporarily release MCQ lock
  return task;
}

// Clean & deallocate stale compile tasks.
// Temporarily releases MethodCompileQueue lock.
void CompileQueue::purge_stale_tasks() {
  assert(_lock->owned_by_self(), "must own lock");
  if (_first_stale != nullptr) {
    // Stale tasks are purged when MCQ lock is released,
    // but _first_stale updates are protected by MCQ lock.
    // Once task processing starts and MCQ lock is released,
    // other compiler threads can reuse _first_stale.
    CompileTask* head = _first_stale;
    _first_stale = nullptr;
    {
      MutexUnlocker ul(_lock);
      for (CompileTask* task = head; task != nullptr; ) {
        CompileTask* next_task = task->next();
        CompileTaskWrapper ctw(task); // Frees the task
        task->set_failure_reason("stale task");
        task = next_task;
      }
    }
    transfer_pending(); // transfer pending after reacquiring MCQ lock
  }
}

void CompileQueue::remove(CompileTask* task) {
  assert(_lock->owned_by_self(), "must own lock");
  if (task->prev() != nullptr) {
    task->prev()->set_next(task->next());
  } else {
    // max is the first element
    assert(task == _first, "Sanity");
    _first = task->next();
  }

  if (task->next() != nullptr) {
    task->next()->set_prev(task->prev());
  } else {
    // max is the last element
    assert(task == _last, "Sanity");
    _last = task->prev();
  }
  --_size;
  ++_total_removed;
}

void CompileQueue::remove_and_mark_stale(CompileTask* task) {
  assert(_lock->owned_by_self(), "must own lock");
  remove(task);

  // Enqueue the task for reclamation (should be done outside MCQ lock)
  task->set_next(_first_stale);
  task->set_prev(nullptr);
  _first_stale = task;
}

// methods in the compile queue need to be marked as used on the stack
// so that they don't get reclaimed by Redefine Classes
void CompileQueue::mark_on_stack() {
  CompileTask* task = _first;
  while (task != nullptr) {
    task->mark_on_stack();
    task = task->next();
  }
}


CompileQueue* CompileBroker::compile_queue(int comp_level, bool is_scc) {
  if (is_c2_compile(comp_level)) return (is_scc ? _sc2_compile_queue : _c2_compile_queue);
  if (is_c1_compile(comp_level)) return (is_scc ? _sc1_compile_queue : _c1_compile_queue);
  return nullptr;
}

CompileQueue* CompileBroker::c1_compile_queue() {
  return _c1_compile_queue;
}

CompileQueue* CompileBroker::c2_compile_queue() {
  return _c2_compile_queue;
}

void CompileBroker::print_compile_queues(outputStream* st) {
  st->print_cr("Current compiles: ");

  char buf[2000];
  int buflen = sizeof(buf);
  Threads::print_threads_compiling(st, buf, buflen, /* short_form = */ true);

  st->cr();
  if (_c1_compile_queue != nullptr) {
    _c1_compile_queue->print(st);
  }
  if (_c2_compile_queue != nullptr) {
    _c2_compile_queue->print(st);
  }
  if (_c3_compile_queue != nullptr) {
    _c3_compile_queue->print(st);
  }
  if (_sc1_compile_queue != nullptr) {
    _sc1_compile_queue->print(st);
  }
  if (_sc2_compile_queue != nullptr) {
    _sc2_compile_queue->print(st);
  }
}

void CompileQueue::print(outputStream* st) {
  assert_locked_or_safepoint(_lock);
  st->print_cr("%s:", name());
  CompileTask* task = _first;
  if (task == nullptr) {
    st->print_cr("Empty");
  } else {
    while (task != nullptr) {
      task->print(st, nullptr, true, true);
      task = task->next();
    }
  }
  st->cr();
}

void CompileQueue::print_tty() {
  stringStream ss;
  // Dump the compile queue into a buffer before locking the tty
  print(&ss);
  {
    ttyLocker ttyl;
    tty->print("%s", ss.freeze());
  }
}

CompilerCounters::CompilerCounters() {
  _current_method[0] = '\0';
  _compile_type = CompileBroker::no_compile;
}

#if INCLUDE_JFR && COMPILER2_OR_JVMCI
// It appends new compiler phase names to growable array phase_names(a new CompilerPhaseType mapping
// in compiler/compilerEvent.cpp) and registers it with its serializer.
//
// c2 uses explicit CompilerPhaseType idToPhase mapping in opto/phasetype.hpp,
// so if c2 is used, it should be always registered first.
// This function is called during vm initialization.
static void register_jfr_phasetype_serializer(CompilerType compiler_type) {
  ResourceMark rm;
  static bool first_registration = true;
  if (compiler_type == compiler_jvmci) {
    CompilerEvent::PhaseEvent::get_phase_id("NOT_A_PHASE_NAME", false, false, false);
    first_registration = false;
#ifdef COMPILER2
  } else if (compiler_type == compiler_c2) {
    assert(first_registration, "invariant"); // c2 must be registered first.
    for (int i = 0; i < PHASE_NUM_TYPES; i++) {
      const char* phase_name = CompilerPhaseTypeHelper::to_description((CompilerPhaseType) i);
      CompilerEvent::PhaseEvent::get_phase_id(phase_name, false, false, false);
    }
    first_registration = false;
#endif // COMPILER2
  }
}
#endif // INCLUDE_JFR && COMPILER2_OR_JVMCI

// ------------------------------------------------------------------
// CompileBroker::compilation_init
//
// Initialize the Compilation object
void CompileBroker::compilation_init(JavaThread* THREAD) {
  // No need to initialize compilation system if we do not use it.
  if (!UseCompiler) {
    return;
  }
  // Set the interface to the current compiler(s).
  _c1_count = CompilationPolicy::c1_count();
  _c2_count = CompilationPolicy::c2_count();
  _c3_count = CompilationPolicy::c3_count();
  _sc_count = CompilationPolicy::sc_count();

#if INCLUDE_JVMCI
  if (EnableJVMCI) {
    // This is creating a JVMCICompiler singleton.
    JVMCICompiler* jvmci = new JVMCICompiler();

    if (UseJVMCICompiler) {
      _compilers[1] = jvmci;
      if (FLAG_IS_DEFAULT(JVMCIThreads)) {
        if (BootstrapJVMCI) {
          // JVMCI will bootstrap so give it more threads
          _c2_count = MIN2(32, os::active_processor_count());
        }
      } else {
        _c2_count = JVMCIThreads;
      }
      if (FLAG_IS_DEFAULT(JVMCIHostThreads)) {
      } else {
#ifdef COMPILER1
        _c1_count = JVMCIHostThreads;
#endif // COMPILER1
      }
#ifdef COMPILER2
      if (SCCache::is_on() && (_c3_count > 0)) {
        _compilers[2] = new C2Compiler();
      }
#endif
    }
  }
#endif // INCLUDE_JVMCI

#ifdef COMPILER1
  if (_c1_count > 0) {
    _compilers[0] = new Compiler();
  }
#endif // COMPILER1

#ifdef COMPILER2
  if (true JVMCI_ONLY( && !UseJVMCICompiler)) {
    if (_c2_count > 0) {
      _compilers[1] = new C2Compiler();
      // Register c2 first as c2 CompilerPhaseType idToPhase mapping is explicit.
      // idToPhase mapping for c2 is in opto/phasetype.hpp
      JFR_ONLY(register_jfr_phasetype_serializer(compiler_c2);)
    }
  }
#endif // COMPILER2

#if INCLUDE_JVMCI
   // Register after c2 registration.
   // JVMCI CompilerPhaseType idToPhase mapping is dynamic.
   if (EnableJVMCI) {
     JFR_ONLY(register_jfr_phasetype_serializer(compiler_jvmci);)
   }
#endif // INCLUDE_JVMCI

  if (CompilerOracle::should_collect_memstat()) {
    CompilationMemoryStatistic::initialize();
  }

  // Start the compiler thread(s)
  init_compiler_threads();
  // totalTime performance counter is always created as it is required
  // by the implementation of java.lang.management.CompilationMXBean.
  {
    // Ensure OOM leads to vm_exit_during_initialization.
    EXCEPTION_MARK;
    _perf_total_compilation =
                 PerfDataManager::create_counter(JAVA_CI, "totalTime",
                                                 PerfData::U_Ticks, CHECK);
  }

  if (UsePerfData) {

    EXCEPTION_MARK;

    // create the jvmstat performance counters
    _perf_osr_compilation =
                 PerfDataManager::create_counter(SUN_CI, "osrTime",
                                                 PerfData::U_Ticks, CHECK);

    _perf_standard_compilation =
                 PerfDataManager::create_counter(SUN_CI, "standardTime",
                                                 PerfData::U_Ticks, CHECK);

    _perf_total_bailout_count =
                 PerfDataManager::create_counter(SUN_CI, "totalBailouts",
                                                 PerfData::U_Events, CHECK);

    _perf_total_invalidated_count =
                 PerfDataManager::create_counter(SUN_CI, "totalInvalidates",
                                                 PerfData::U_Events, CHECK);

    _perf_total_compile_count =
                 PerfDataManager::create_counter(SUN_CI, "totalCompiles",
                                                 PerfData::U_Events, CHECK);
    _perf_total_osr_compile_count =
                 PerfDataManager::create_counter(SUN_CI, "osrCompiles",
                                                 PerfData::U_Events, CHECK);

    _perf_total_standard_compile_count =
                 PerfDataManager::create_counter(SUN_CI, "standardCompiles",
                                                 PerfData::U_Events, CHECK);

    _perf_sum_osr_bytes_compiled =
                 PerfDataManager::create_counter(SUN_CI, "osrBytes",
                                                 PerfData::U_Bytes, CHECK);

    _perf_sum_standard_bytes_compiled =
                 PerfDataManager::create_counter(SUN_CI, "standardBytes",
                                                 PerfData::U_Bytes, CHECK);

    _perf_sum_nmethod_size =
                 PerfDataManager::create_counter(SUN_CI, "nmethodSize",
                                                 PerfData::U_Bytes, CHECK);

    _perf_sum_nmethod_code_size =
                 PerfDataManager::create_counter(SUN_CI, "nmethodCodeSize",
                                                 PerfData::U_Bytes, CHECK);

    _perf_last_method =
                 PerfDataManager::create_string_variable(SUN_CI, "lastMethod",
                                       CompilerCounters::cmname_buffer_length,
                                       "", CHECK);

    _perf_last_failed_method =
            PerfDataManager::create_string_variable(SUN_CI, "lastFailedMethod",
                                       CompilerCounters::cmname_buffer_length,
                                       "", CHECK);

    _perf_last_invalidated_method =
        PerfDataManager::create_string_variable(SUN_CI, "lastInvalidatedMethod",
                                     CompilerCounters::cmname_buffer_length,
                                     "", CHECK);

    _perf_last_compile_type =
             PerfDataManager::create_variable(SUN_CI, "lastType",
                                              PerfData::U_None,
                                              (jlong)CompileBroker::no_compile,
                                              CHECK);

    _perf_last_compile_size =
             PerfDataManager::create_variable(SUN_CI, "lastSize",
                                              PerfData::U_Bytes,
                                              (jlong)CompileBroker::no_compile,
                                              CHECK);


    _perf_last_failed_type =
             PerfDataManager::create_variable(SUN_CI, "lastFailedType",
                                              PerfData::U_None,
                                              (jlong)CompileBroker::no_compile,
                                              CHECK);

    _perf_last_invalidated_type =
         PerfDataManager::create_variable(SUN_CI, "lastInvalidatedType",
                                          PerfData::U_None,
                                          (jlong)CompileBroker::no_compile,
                                          CHECK);
  }

  log_info(scc, init)("CompileBroker is initialized");
  _initialized = true;
}

Handle CompileBroker::create_thread_oop(const char* name, TRAPS) {
  Handle thread_oop = JavaThread::create_system_thread_object(name, CHECK_NH);
  return thread_oop;
}

void TrainingReplayThread::training_replay_thread_entry(JavaThread* thread, TRAPS) {
  CompilationPolicy::replay_training_at_init_loop(thread);
}

#if defined(ASSERT) && COMPILER2_OR_JVMCI
// Stress testing. Dedicated threads revert optimizations based on escape analysis concurrently to
// the running java application.  Configured with vm options DeoptimizeObjectsALot*.
class DeoptimizeObjectsALotThread : public JavaThread {

  static void deopt_objs_alot_thread_entry(JavaThread* thread, TRAPS);
  void deoptimize_objects_alot_loop_single();
  void deoptimize_objects_alot_loop_all();

public:
  DeoptimizeObjectsALotThread() : JavaThread(&deopt_objs_alot_thread_entry) { }

  bool is_hidden_from_external_view() const      { return true; }
};

// Entry for DeoptimizeObjectsALotThread. The threads are started in
// CompileBroker::init_compiler_threads() iff DeoptimizeObjectsALot is enabled
void DeoptimizeObjectsALotThread::deopt_objs_alot_thread_entry(JavaThread* thread, TRAPS) {
    DeoptimizeObjectsALotThread* dt = ((DeoptimizeObjectsALotThread*) thread);
    bool enter_single_loop;
    {
      MonitorLocker ml(dt, EscapeBarrier_lock, Mutex::_no_safepoint_check_flag);
      static int single_thread_count = 0;
      enter_single_loop = single_thread_count++ < DeoptimizeObjectsALotThreadCountSingle;
    }
    if (enter_single_loop) {
      dt->deoptimize_objects_alot_loop_single();
    } else {
      dt->deoptimize_objects_alot_loop_all();
    }
  }

// Execute EscapeBarriers in an endless loop to revert optimizations based on escape analysis. Each
// barrier targets a single thread which is selected round robin.
void DeoptimizeObjectsALotThread::deoptimize_objects_alot_loop_single() {
  HandleMark hm(this);
  while (true) {
    for (JavaThreadIteratorWithHandle jtiwh; JavaThread *deoptee_thread = jtiwh.next(); ) {
      { // Begin new scope for escape barrier
        HandleMarkCleaner hmc(this);
        ResourceMark rm(this);
        EscapeBarrier eb(true, this, deoptee_thread);
        eb.deoptimize_objects(100);
      }
      // Now sleep after the escape barriers destructor resumed deoptee_thread.
      sleep(DeoptimizeObjectsALotInterval);
    }
  }
}

// Execute EscapeBarriers in an endless loop to revert optimizations based on escape analysis. Each
// barrier targets all java threads in the vm at once.
void DeoptimizeObjectsALotThread::deoptimize_objects_alot_loop_all() {
  HandleMark hm(this);
  while (true) {
    { // Begin new scope for escape barrier
      HandleMarkCleaner hmc(this);
      ResourceMark rm(this);
      EscapeBarrier eb(true, this);
      eb.deoptimize_objects_all_threads();
    }
    // Now sleep after the escape barriers destructor resumed the java threads.
    sleep(DeoptimizeObjectsALotInterval);
  }
}
#endif // defined(ASSERT) && COMPILER2_OR_JVMCI


JavaThread* CompileBroker::make_thread(ThreadType type, jobject thread_handle, CompileQueue* queue, AbstractCompiler* comp, JavaThread* THREAD) {
  Handle thread_oop(THREAD, JNIHandles::resolve_non_null(thread_handle));

  if (java_lang_Thread::thread(thread_oop()) != nullptr) {
    assert(type == compiler_t, "should only happen with reused compiler threads");
    // The compiler thread hasn't actually exited yet so don't try to reuse it
    return nullptr;
  }

  JavaThread* new_thread = nullptr;
  switch (type) {
    case compiler_t:
      assert(comp != nullptr, "Compiler instance missing.");
      if (!InjectCompilerCreationFailure || comp->num_compiler_threads() == 0) {
        CompilerCounters* counters = new CompilerCounters();
        new_thread = new CompilerThread(queue, counters);
      }
      break;
#if defined(ASSERT) && COMPILER2_OR_JVMCI
    case deoptimizer_t:
      new_thread = new DeoptimizeObjectsALotThread();
      break;
#endif // ASSERT
    case training_replay_t:
      new_thread = new TrainingReplayThread();
      break;
    default:
      ShouldNotReachHere();
  }

  // At this point the new CompilerThread data-races with this startup
  // thread (which is the main thread and NOT the VM thread).
  // This means Java bytecodes being executed at startup can
  // queue compile jobs which will run at whatever default priority the
  // newly created CompilerThread runs at.


  // At this point it may be possible that no osthread was created for the
  // JavaThread due to lack of resources. We will handle that failure below.
  // Also check new_thread so that static analysis is happy.
  if (new_thread != nullptr && new_thread->osthread() != nullptr) {

    if (type == compiler_t) {
      CompilerThread::cast(new_thread)->set_compiler(comp);
    }

    // Note that we cannot call os::set_priority because it expects Java
    // priorities and we are *explicitly* using OS priorities so that it's
    // possible to set the compiler thread priority higher than any Java
    // thread.

    int native_prio = CompilerThreadPriority;
    if (native_prio == -1) {
      if (UseCriticalCompilerThreadPriority) {
        native_prio = os::java_to_os_priority[CriticalPriority];
      } else {
        native_prio = os::java_to_os_priority[NearMaxPriority];
      }
    }
    os::set_native_priority(new_thread, native_prio);

    // Note that this only sets the JavaThread _priority field, which by
    // definition is limited to Java priorities and not OS priorities.
    JavaThread::start_internal_daemon(THREAD, new_thread, thread_oop, NearMaxPriority);

  } else { // osthread initialization failure
    if (UseDynamicNumberOfCompilerThreads && type == compiler_t
        && comp->num_compiler_threads() > 0) {
      // The new thread is not known to Thread-SMR yet so we can just delete.
      delete new_thread;
      return nullptr;
    } else {
      vm_exit_during_initialization("java.lang.OutOfMemoryError",
                                    os::native_thread_creation_failed_msg());
    }
  }

  os::naked_yield(); // make sure that the compiler thread is started early (especially helpful on SOLARIS)

  return new_thread;
}

static bool trace_compiler_threads() {
  LogTarget(Debug, jit, thread) lt;
  return TraceCompilerThreads || lt.is_enabled();
}

static jobject create_compiler_thread(AbstractCompiler* compiler, int i, TRAPS) {
  char name_buffer[256];
  os::snprintf_checked(name_buffer, sizeof(name_buffer), "%s CompilerThread%d", compiler->name(), i);
  Handle thread_oop = JavaThread::create_system_thread_object(name_buffer, CHECK_NULL);
  return JNIHandles::make_global(thread_oop);
}

static void print_compiler_threads(stringStream& msg) {
  if (TraceCompilerThreads) {
    tty->print_cr("%7d %s", (int)tty->time_stamp().milliseconds(), msg.as_string());
  }
  LogTarget(Debug, jit, thread) lt;
  if (lt.is_enabled()) {
    LogStream ls(lt);
    ls.print_cr("%s", msg.as_string());
  }
}

static void print_compiler_thread(JavaThread *ct) {
  if (trace_compiler_threads()) {
    ResourceMark rm;
    ThreadsListHandle tlh;  // name() depends on the TLH.
    assert(tlh.includes(ct), "ct=" INTPTR_FORMAT " exited unexpectedly.", p2i(ct));
    stringStream msg;
    msg.print("Added initial compiler thread %s", ct->name());
    print_compiler_threads(msg);
  }
}

void CompileBroker::init_compiler_threads() {
  // Ensure any exceptions lead to vm_exit_during_initialization.
  EXCEPTION_MARK;
#if !defined(ZERO)
  assert(_c2_count > 0 || _c1_count > 0, "No compilers?");
#endif // !ZERO
  // Initialize the compilation queue
  if (_c2_count > 0) {
    const char* name = JVMCI_ONLY(UseJVMCICompiler ? "JVMCI compile queue" :) "C2 compile queue";
    _c2_compile_queue  = new CompileQueue(name, MethodCompileQueueC2_lock);
    _compiler2_objects = NEW_C_HEAP_ARRAY(jobject, _c2_count, mtCompiler);
    _compiler2_logs = NEW_C_HEAP_ARRAY(CompileLog*, _c2_count, mtCompiler);
  }
  if (_c1_count > 0) {
    _c1_compile_queue  = new CompileQueue("C1 compile queue", MethodCompileQueueC1_lock);
    _compiler1_objects = NEW_C_HEAP_ARRAY(jobject, _c1_count, mtCompiler);
    _compiler1_logs = NEW_C_HEAP_ARRAY(CompileLog*, _c1_count, mtCompiler);
  }

  if (_c3_count > 0) {
    const char* name = "C2 compile queue";
    _c3_compile_queue  = new CompileQueue(name, MethodCompileQueueC3_lock);
    _compiler3_objects = NEW_C_HEAP_ARRAY(jobject, _c3_count, mtCompiler);
    _compiler3_logs = NEW_C_HEAP_ARRAY(CompileLog*, _c3_count, mtCompiler);
  }
  if (_sc_count > 0) {
    if (_c1_count > 0) { // C1 is present
      _sc1_compile_queue  = new CompileQueue("C1 SC compile queue", MethodCompileQueueSC1_lock);
    }
    if (_c2_count > 0) { // C2 is present
      _sc2_compile_queue  = new CompileQueue("C2 SC compile queue", MethodCompileQueueSC2_lock);
    }
    _sc_objects = NEW_C_HEAP_ARRAY(jobject, _sc_count, mtCompiler);
    _sc_logs = NEW_C_HEAP_ARRAY(CompileLog*, _sc_count, mtCompiler);
  }
  char name_buffer[256];

  for (int i = 0; i < _c2_count; i++) {
    // Create a name for our thread.
    jobject thread_handle = create_compiler_thread(_compilers[1], i, CHECK);
    _compiler2_objects[i] = thread_handle;
    _compiler2_logs[i] = nullptr;

    if (!UseDynamicNumberOfCompilerThreads || i == 0) {
      JavaThread *ct = make_thread(compiler_t, thread_handle, _c2_compile_queue, _compilers[1], THREAD);
      assert(ct != nullptr, "should have been handled for initial thread");
      _compilers[1]->set_num_compiler_threads(i + 1);
      print_compiler_thread(ct);
    }
  }

  for (int i = 0; i < _c1_count; i++) {
    // Create a name for our thread.
    jobject thread_handle = create_compiler_thread(_compilers[0], i, CHECK);
    _compiler1_objects[i] = thread_handle;
    _compiler1_logs[i] = nullptr;

    if (!UseDynamicNumberOfCompilerThreads || i == 0) {
      JavaThread *ct = make_thread(compiler_t, thread_handle, _c1_compile_queue, _compilers[0], THREAD);
      assert(ct != nullptr, "should have been handled for initial thread");
      _compilers[0]->set_num_compiler_threads(i + 1);
      print_compiler_thread(ct);
    }
  }

  for (int i = 0; i < _c3_count; i++) {
    // Create a name for our thread.
    os::snprintf_checked(name_buffer, sizeof(name_buffer), "C2 CompilerThread%d", i);
    Handle thread_oop = create_thread_oop(name_buffer, CHECK);
    jobject thread_handle = JNIHandles::make_global(thread_oop);
    _compiler3_objects[i] = thread_handle;
    _compiler3_logs[i] = nullptr;

    JavaThread *ct = make_thread(compiler_t, thread_handle, _c3_compile_queue, _compilers[2], THREAD);
    assert(ct != nullptr, "should have been handled for initial thread");
    _compilers[2]->set_num_compiler_threads(i + 1);
    print_compiler_thread(ct);
  }

  if (_sc_count > 0) {
    int i = 0;
    if (_c1_count > 0) { // C1 is present
      os::snprintf_checked(name_buffer, sizeof(name_buffer), "C%d SC CompilerThread", 1);
      Handle thread_oop = create_thread_oop(name_buffer, CHECK);
      jobject thread_handle = JNIHandles::make_global(thread_oop);
      _sc_objects[i] = thread_handle;
      _sc_logs[i] = nullptr;
      i++;

      JavaThread *ct = make_thread(compiler_t, thread_handle, _sc1_compile_queue, _compilers[0], THREAD);
      assert(ct != nullptr, "should have been handled for initial thread");
      print_compiler_thread(ct);
    }
    if (_c2_count > 0) { // C2 is present
      os::snprintf_checked(name_buffer, sizeof(name_buffer), "C%d SC CompilerThread", 2);
      Handle thread_oop = create_thread_oop(name_buffer, CHECK);
      jobject thread_handle = JNIHandles::make_global(thread_oop);
      _sc_objects[i] = thread_handle;
      _sc_logs[i] = nullptr;

      JavaThread *ct = make_thread(compiler_t, thread_handle, _sc2_compile_queue, _compilers[1], THREAD);
      assert(ct != nullptr, "should have been handled for initial thread");
      print_compiler_thread(ct);
    }
  }

  if (UsePerfData) {
    PerfDataManager::create_constant(SUN_CI, "threads", PerfData::U_Bytes, _c1_count + _c2_count + _c3_count, CHECK);
  }

#if defined(ASSERT) && COMPILER2_OR_JVMCI
  if (DeoptimizeObjectsALot) {
    // Initialize and start the object deoptimizer threads
    const int total_count = DeoptimizeObjectsALotThreadCountSingle + DeoptimizeObjectsALotThreadCountAll;
    for (int count = 0; count < total_count; count++) {
      Handle thread_oop = JavaThread::create_system_thread_object("Deoptimize objects a lot single mode", CHECK);
      jobject thread_handle = JNIHandles::make_local(THREAD, thread_oop());
      make_thread(deoptimizer_t, thread_handle, nullptr, nullptr, THREAD);
    }
  }
#endif // defined(ASSERT) && COMPILER2_OR_JVMCI
}

void CompileBroker::init_training_replay() {
  // Ensure any exceptions lead to vm_exit_during_initialization.
  EXCEPTION_MARK;
  if (TrainingData::have_data()) {
    if (UseConcurrentTrainingReplay) {
      Handle thread_oop = create_thread_oop("Training replay thread", CHECK);
      jobject thread_handle = JNIHandles::make_local(THREAD, thread_oop());
      make_thread(training_replay_t, thread_handle, nullptr, nullptr, THREAD);
    }
    _replay_initialized = true;
  }
}

void CompileBroker::possibly_add_compiler_threads(JavaThread* THREAD) {

  julong free_memory = os::free_memory();
  // If SegmentedCodeCache is off, both values refer to the single heap (with type CodeBlobType::All).
  size_t available_cc_np  = CodeCache::unallocated_capacity(CodeBlobType::MethodNonProfiled),
         available_cc_p   = CodeCache::unallocated_capacity(CodeBlobType::MethodProfiled);

  // Only do attempt to start additional threads if the lock is free.
  if (!CompileThread_lock->try_lock()) return;

  if (_c2_compile_queue != nullptr) {
    int old_c2_count = _compilers[1]->num_compiler_threads();
    int new_c2_count = MIN4(_c2_count,
        _c2_compile_queue->size() / 2,
        (int)(free_memory / (200*M)),
        (int)(available_cc_np / (128*K)));

    for (int i = old_c2_count; i < new_c2_count; i++) {
#if INCLUDE_JVMCI
      if (UseJVMCICompiler && !UseJVMCINativeLibrary && _compiler2_objects[i] == nullptr) {
        // Native compiler threads as used in C1/C2 can reuse the j.l.Thread objects as their
        // existence is completely hidden from the rest of the VM (and those compiler threads can't
        // call Java code to do the creation anyway).
        //
        // For pure Java JVMCI we have to create new j.l.Thread objects as they are visible and we
        // can see unexpected thread lifecycle transitions if we bind them to new JavaThreads.  For
        // native library JVMCI it's preferred to use the C1/C2 strategy as this avoids unnecessary
        // coupling with Java.
        if (!THREAD->can_call_java()) break;
        char name_buffer[256];
        os::snprintf_checked(name_buffer, sizeof(name_buffer), "%s CompilerThread%d", _compilers[1]->name(), i);
        Handle thread_oop;
        {
          // We have to give up the lock temporarily for the Java calls.
          MutexUnlocker mu(CompileThread_lock);
          thread_oop = JavaThread::create_system_thread_object(name_buffer, THREAD);
        }
        if (HAS_PENDING_EXCEPTION) {
          if (trace_compiler_threads()) {
            ResourceMark rm;
            stringStream msg;
            msg.print_cr("JVMCI compiler thread creation failed:");
            PENDING_EXCEPTION->print_on(&msg);
            print_compiler_threads(msg);
          }
          CLEAR_PENDING_EXCEPTION;
          break;
        }
        // Check if another thread has beaten us during the Java calls.
        if (_compilers[1]->num_compiler_threads() != i) break;
        jobject thread_handle = JNIHandles::make_global(thread_oop);
        assert(compiler2_object(i) == nullptr, "Old one must be released!");
        _compiler2_objects[i] = thread_handle;
      }
#endif
      guarantee(compiler2_object(i) != nullptr, "Thread oop must exist");
      JavaThread *ct = make_thread(compiler_t, compiler2_object(i), _c2_compile_queue, _compilers[1], THREAD);
      if (ct == nullptr) break;
      _compilers[1]->set_num_compiler_threads(i + 1);
      if (trace_compiler_threads()) {
        ResourceMark rm;
        ThreadsListHandle tlh;  // name() depends on the TLH.
        assert(tlh.includes(ct), "ct=" INTPTR_FORMAT " exited unexpectedly.", p2i(ct));
        stringStream msg;
        msg.print("Added compiler thread %s (free memory: %dMB, available non-profiled code cache: %dMB)",
                  ct->name(), (int)(free_memory/M), (int)(available_cc_np/M));
        print_compiler_threads(msg);
      }
    }
  }

  if (_c1_compile_queue != nullptr) {
    int old_c1_count = _compilers[0]->num_compiler_threads();
    int new_c1_count = MIN4(_c1_count,
        _c1_compile_queue->size() / 4,
        (int)(free_memory / (100*M)),
        (int)(available_cc_p / (128*K)));

    for (int i = old_c1_count; i < new_c1_count; i++) {
      JavaThread *ct = make_thread(compiler_t, compiler1_object(i), _c1_compile_queue, _compilers[0], THREAD);
      if (ct == nullptr) break;
      _compilers[0]->set_num_compiler_threads(i + 1);
      if (trace_compiler_threads()) {
        ResourceMark rm;
        ThreadsListHandle tlh;  // name() depends on the TLH.
        assert(tlh.includes(ct), "ct=" INTPTR_FORMAT " exited unexpectedly.", p2i(ct));
        stringStream msg;
        msg.print("Added compiler thread %s (free memory: %dMB, available profiled code cache: %dMB)",
                  ct->name(), (int)(free_memory/M), (int)(available_cc_p/M));
        print_compiler_threads(msg);
      }
    }
  }

  CompileThread_lock->unlock();
}


/**
 * Set the methods on the stack as on_stack so that redefine classes doesn't
 * reclaim them. This method is executed at a safepoint.
 */
void CompileBroker::mark_on_stack() {
  assert(SafepointSynchronize::is_at_safepoint(), "sanity check");
  // Since we are at a safepoint, we do not need a lock to access
  // the compile queues.
  if (_c3_compile_queue != nullptr) {
    _c3_compile_queue->mark_on_stack();
  }
  if (_c2_compile_queue != nullptr) {
    _c2_compile_queue->mark_on_stack();
  }
  if (_c1_compile_queue != nullptr) {
    _c1_compile_queue->mark_on_stack();
  }
  if (_sc1_compile_queue != nullptr) {
    _sc1_compile_queue->mark_on_stack();
  }
  if (_sc2_compile_queue != nullptr) {
    _sc2_compile_queue->mark_on_stack();
  }
}

// ------------------------------------------------------------------
// CompileBroker::compile_method
//
// Request compilation of a method.
void CompileBroker::compile_method_base(const methodHandle& method,
                                        int osr_bci,
                                        int comp_level,
                                        const methodHandle& hot_method,
                                        int hot_count,
                                        CompileTask::CompileReason compile_reason,
                                        bool requires_online_compilation,
                                        bool blocking,
                                        Thread* thread) {
  guarantee(!method->is_abstract(), "cannot compile abstract methods");
  assert(method->method_holder()->is_instance_klass(),
         "sanity check");
  assert(!method->method_holder()->is_not_initialized()   ||
         compile_reason == CompileTask::Reason_Preload    ||
         compile_reason == CompileTask::Reason_Precompile ||
         compile_reason == CompileTask::Reason_PrecompileForPreload, "method holder must be initialized");
  assert(!method->is_method_handle_intrinsic(), "do not enqueue these guys");

  if (CIPrintRequests) {
    tty->print("request: ");
    method->print_short_name(tty);
    if (osr_bci != InvocationEntryBci) {
      tty->print(" osr_bci: %d", osr_bci);
    }
    tty->print(" level: %d comment: %s count: %d", comp_level, CompileTask::reason_name(compile_reason), hot_count);
    if (!hot_method.is_null()) {
      tty->print(" hot: ");
      if (hot_method() != method()) {
          hot_method->print_short_name(tty);
      } else {
        tty->print("yes");
      }
    }
    tty->cr();
  }

  if (compile_reason != CompileTask::Reason_DirectivesChanged) {
    // A request has been made for compilation.  Before we do any
    // real work, check to see if the method has been compiled
    // in the meantime with a definitive result.
    if (compilation_is_complete(method(), osr_bci, comp_level, requires_online_compilation, compile_reason)) {
      return;
    }
  }

#ifndef PRODUCT
  if (osr_bci != -1 && !FLAG_IS_DEFAULT(OSROnlyBCI)) {
    if ((OSROnlyBCI > 0) ? (OSROnlyBCI != osr_bci) : (-OSROnlyBCI == osr_bci)) {
      // Positive OSROnlyBCI means only compile that bci.  Negative means don't compile that BCI.
      return;
    }
  }
#endif

  // If this method is already in the compile queue, then
  // we do not block the current thread.
  if (compilation_is_in_queue(method)) {
    // We may want to decay our counter a bit here to prevent
    // multiple denied requests for compilation.  This is an
    // open compilation policy issue. Note: The other possibility,
    // in the case that this is a blocking compile request, is to have
    // all subsequent blocking requesters wait for completion of
    // ongoing compiles. Note that in this case we'll need a protocol
    // for freeing the associated compile tasks. [Or we could have
    // a single static monitor on which all these waiters sleep.]
    return;
  }

  // Tiered policy requires MethodCounters to exist before adding a method to
  // the queue. Create if we don't have them yet.
  if (compile_reason != CompileTask::Reason_Preload) {
    method->get_method_counters(thread);
  }

  SCCEntry* scc_entry = find_scc_entry(method, osr_bci, comp_level, compile_reason, requires_online_compilation);
  bool is_scc = (scc_entry != nullptr);

  // Outputs from the following MutexLocker block:
  CompileTask* task = nullptr;
  CompileQueue* queue;
#if INCLUDE_JVMCI
  if (is_c2_compile(comp_level) && compiler2()->is_jvmci() && compiler3() != nullptr &&
      ((JVMCICompiler*)compiler2())->force_comp_at_level_simple(method)) {
    assert(_c3_compile_queue != nullptr, "sanity");
    queue = _c3_compile_queue; // JVMCI compiler's methods compilation
  } else
#endif
  queue = compile_queue(comp_level, is_scc);

  // Acquire our lock.
  {
    ConditionalMutexLocker locker(thread, queue->lock(), !UseLockFreeCompileQueues);

    // Make sure the method has not slipped into the queues since
    // last we checked; note that those checks were "fast bail-outs".
    // Here we need to be more careful, see 14012000 below.
    if (compilation_is_in_queue(method)) {
      return;
    }

    if (compile_reason != CompileTask::Reason_DirectivesChanged) {
      // We need to check again to see if the compilation has
      // completed.  A previous compilation may have registered
      // some result.
      if (compilation_is_complete(method(), osr_bci, comp_level, requires_online_compilation, compile_reason)) {
        return;
      }
    }

    // We now know that this compilation is not pending, complete,
    // or prohibited.  Assign a compile_id to this compilation
    // and check to see if it is in our [Start..Stop) range.
    int compile_id = assign_compile_id(method, osr_bci);
    if (compile_id == 0) {
      // The compilation falls outside the allowed range.
      return;
    }

#if INCLUDE_JVMCI
    if (UseJVMCICompiler && blocking) {
      // Don't allow blocking compiles for requests triggered by JVMCI.
      if (thread->is_Compiler_thread()) {
        blocking = false;
      }

      // In libjvmci, JVMCI initialization should not deadlock with other threads
      if (!UseJVMCINativeLibrary) {
        // Don't allow blocking compiles if inside a class initializer or while performing class loading
        vframeStream vfst(JavaThread::cast(thread));
        for (; !vfst.at_end(); vfst.next()) {
          if (vfst.method()->is_static_initializer() ||
              (vfst.method()->method_holder()->is_subclass_of(vmClasses::ClassLoader_klass()) &&
                  vfst.method()->name() == vmSymbols::loadClass_name())) {
            blocking = false;
            break;
          }
        }

        // Don't allow blocking compilation requests to JVMCI
        // if JVMCI itself is not yet initialized
        if (!JVMCI::is_compiler_initialized() && compiler(comp_level)->is_jvmci()) {
          blocking = false;
        }
      }

      // Don't allow blocking compilation requests if we are in JVMCIRuntime::shutdown
      // to avoid deadlock between compiler thread(s) and threads run at shutdown
      // such as the DestroyJavaVM thread.
      if (JVMCI::in_shutdown()) {
        blocking = false;
      }
    }
#endif // INCLUDE_JVMCI

    // We will enter the compilation in the queue.
    // 14012000: Note that this sets the queued_for_compile bits in
    // the target method. We can now reason that a method cannot be
    // queued for compilation more than once, as follows:
    // Before a thread queues a task for compilation, it first acquires
    // the compile queue lock, then checks if the method's queued bits
    // are set or it has already been compiled. Thus there can not be two
    // instances of a compilation task for the same method on the
    // compilation queue. Consider now the case where the compilation
    // thread has already removed a task for that method from the queue
    // and is in the midst of compiling it. In this case, the
    // queued_for_compile bits must be set in the method (and these
    // will be visible to the current thread, since the bits were set
    // under protection of the compile queue lock, which we hold now.
    // When the compilation completes, the compiler thread first sets
    // the compilation result and then clears the queued_for_compile
    // bits. Neither of these actions are protected by a barrier (or done
    // under the protection of a lock), so the only guarantee we have
    // (on machines with TSO (Total Store Order)) is that these values
    // will update in that order. As a result, the only combinations of
    // these bits that the current thread will see are, in temporal order:
    // <RESULT, QUEUE> :
    //     <0, 1> : in compile queue, but not yet compiled
    //     <1, 1> : compiled but queue bit not cleared
    //     <1, 0> : compiled and queue bit cleared
    // Because we first check the queue bits then check the result bits,
    // we are assured that we cannot introduce a duplicate task.
    // Note that if we did the tests in the reverse order (i.e. check
    // result then check queued bit), we could get the result bit before
    // the compilation completed, and the queue bit after the compilation
    // completed, and end up introducing a "duplicate" (redundant) task.
    // In that case, the compiler thread should first check if a method
    // has already been compiled before trying to compile it.
    // NOTE: in the event that there are multiple compiler threads and
    // there is de-optimization/recompilation, things will get hairy,
    // and in that case it's best to protect both the testing (here) of
    // these bits, and their updating (here and elsewhere) under a
    // common lock.
    task = create_compile_task(queue,
                               compile_id, method,
                               osr_bci, comp_level,
                               hot_method, hot_count, scc_entry, compile_reason,
                               requires_online_compilation, blocking);

    if (task->is_scc() && (_sc_count > 0)) {
      // Put it on SC queue
      queue = is_c1_compile(comp_level) ? _sc1_compile_queue : _sc2_compile_queue;
    }

    if (UseLockFreeCompileQueues) {
      assert(queue->lock()->owned_by_self() == false, "");
      queue->add_pending(task);
    } else {
      queue->add(task);
    }
  }

  if (blocking) {
    wait_for_completion(task);
  }
}

SCCEntry* CompileBroker::find_scc_entry(const methodHandle& method, int osr_bci, int comp_level,
                                        CompileTask::CompileReason compile_reason,
                                        bool requires_online_compilation) {
  SCCEntry* scc_entry = nullptr;
  if (_sc_count > 0 && osr_bci == InvocationEntryBci && !requires_online_compilation && SCCache::is_on_for_read()) {
    // Check for cached code.
    if (compile_reason == CompileTask::Reason_Preload) {
      scc_entry = method->scc_entry();
      assert(scc_entry != nullptr && scc_entry->for_preload(), "sanity");
    } else {
      scc_entry = SCCache::find_code_entry(method, comp_level);
    }
  }
  return scc_entry;
}

nmethod* CompileBroker::compile_method(const methodHandle& method, int osr_bci,
                                       int comp_level,
                                       const methodHandle& hot_method, int hot_count,
                                       bool requires_online_compilation,
                                       CompileTask::CompileReason compile_reason,
                                       TRAPS) {
  // Do nothing if compilebroker is not initialized or compiles are submitted on level none
  if (!_initialized || comp_level == CompLevel_none) {
    return nullptr;
  }

#if INCLUDE_JVMCI
  if (EnableJVMCI && UseJVMCICompiler &&
      comp_level == CompLevel_full_optimization && !ClassPreloader::class_preloading_finished()) {
    return nullptr;
  }
#endif

  AbstractCompiler *comp = CompileBroker::compiler(comp_level);
  assert(comp != nullptr, "Ensure we have a compiler");

#if INCLUDE_JVMCI
  if (comp->is_jvmci() && !JVMCI::can_initialize_JVMCI()) {
    // JVMCI compilation is not yet initializable.
    return nullptr;
  }
#endif

  DirectiveSet* directive = DirectivesStack::getMatchingDirective(method, comp);
  // CompileBroker::compile_method can trap and can have pending async exception.
  nmethod* nm = CompileBroker::compile_method(method, osr_bci, comp_level, hot_method, hot_count, requires_online_compilation, compile_reason, directive, THREAD);
  DirectivesStack::release(directive);
  return nm;
}

nmethod* CompileBroker::compile_method(const methodHandle& method, int osr_bci,
                                         int comp_level,
                                         const methodHandle& hot_method, int hot_count,
                                         bool requires_online_compilation,
                                         CompileTask::CompileReason compile_reason,
                                         DirectiveSet* directive,
                                         TRAPS) {

  // make sure arguments make sense
  assert(method->method_holder()->is_instance_klass(), "not an instance method");
  assert(osr_bci == InvocationEntryBci || (0 <= osr_bci && osr_bci < method->code_size()), "bci out of range");
  assert(!method->is_abstract() && (osr_bci == InvocationEntryBci || !method->is_native()), "cannot compile abstract/native methods");
  assert(!method->method_holder()->is_not_initialized()   ||
         compile_reason == CompileTask::Reason_Preload    ||
         compile_reason == CompileTask::Reason_Precompile ||
         compile_reason == CompileTask::Reason_PrecompileForPreload, "method holder must be initialized");
  // return quickly if possible

  if (PrecompileOnlyAndExit && !CompileTask::reason_is_precompiled(compile_reason)) {
    return nullptr;
  }

  // lock, make sure that the compilation
  // isn't prohibited in a straightforward way.
  AbstractCompiler* comp = CompileBroker::compiler(comp_level);
  if (comp == nullptr || compilation_is_prohibited(method, osr_bci, comp_level, directive->ExcludeOption)) {
    return nullptr;
  }

  if (osr_bci == InvocationEntryBci) {
    // standard compilation
<<<<<<< HEAD
    CompiledMethod* method_code = method->code();
    if (method_code != nullptr && method_code->is_nmethod()
                      && (compile_reason != CompileTask::Reason_DirectivesChanged)) {
      if (compilation_is_complete(method(), osr_bci, comp_level, requires_online_compilation, compile_reason)) {
=======
    nmethod* method_code = method->code();
    if (method_code != nullptr && (compile_reason != CompileTask::Reason_DirectivesChanged)) {
      if (compilation_is_complete(method, osr_bci, comp_level)) {
>>>>>>> 83eba863
        return (nmethod*) method_code;
      }
    }
    if (method->is_not_compilable(comp_level)) {
      return nullptr;
    }
  } else {
    // osr compilation
    // We accept a higher level osr method
    nmethod* nm = method->lookup_osr_nmethod_for(osr_bci, comp_level, false);
    if (nm != nullptr) return nm;
    if (method->is_not_osr_compilable(comp_level)) return nullptr;
  }

  assert(!HAS_PENDING_EXCEPTION, "No exception should be present");
  // some prerequisites that are compiler specific
  if (compile_reason != CompileTask::Reason_Preload && (comp->is_c2() || comp->is_jvmci())) {
    method->constants()->resolve_string_constants(CHECK_AND_CLEAR_NONASYNC_NULL);
    // Resolve all classes seen in the signature of the method
    // we are compiling.
    Method::load_signature_classes(method, CHECK_AND_CLEAR_NONASYNC_NULL);
  }

  // If the method is native, do the lookup in the thread requesting
  // the compilation. Native lookups can load code, which is not
  // permitted during compilation.
  //
  // Note: A native method implies non-osr compilation which is
  //       checked with an assertion at the entry of this method.
  if (method->is_native() && !method->is_method_handle_intrinsic()) {
    address adr = NativeLookup::lookup(method, THREAD);
    if (HAS_PENDING_EXCEPTION) {
      // In case of an exception looking up the method, we just forget
      // about it. The interpreter will kick-in and throw the exception.
      method->set_not_compilable("NativeLookup::lookup failed"); // implies is_not_osr_compilable()
      CLEAR_PENDING_EXCEPTION;
      return nullptr;
    }
    assert(method->has_native_function(), "must have native code by now");
  }

  // RedefineClasses() has replaced this method; just return
  if (method->is_old()) {
    return nullptr;
  }

  // JVMTI -- post_compile_event requires jmethod_id() that may require
  // a lock the compiling thread can not acquire. Prefetch it here.
  if (JvmtiExport::should_post_compiled_method_load()) {
    method->jmethod_id();
  }

  // do the compilation
  if (method->is_native()) {
    if (!PreferInterpreterNativeStubs || method->is_method_handle_intrinsic()) {
#if defined(X86) && !defined(ZERO)
      // The following native methods:
      //
      // java.lang.Float.intBitsToFloat
      // java.lang.Float.floatToRawIntBits
      // java.lang.Double.longBitsToDouble
      // java.lang.Double.doubleToRawLongBits
      //
      // are called through the interpreter even if interpreter native stubs
      // are not preferred (i.e., calling through adapter handlers is preferred).
      // The reason is that on x86_32 signaling NaNs (sNaNs) are not preserved
      // if the version of the methods from the native libraries is called.
      // As the interpreter and the C2-intrinsified version of the methods preserves
      // sNaNs, that would result in an inconsistent way of handling of sNaNs.
      if ((UseSSE >= 1 &&
          (method->intrinsic_id() == vmIntrinsics::_intBitsToFloat ||
           method->intrinsic_id() == vmIntrinsics::_floatToRawIntBits)) ||
          (UseSSE >= 2 &&
           (method->intrinsic_id() == vmIntrinsics::_longBitsToDouble ||
            method->intrinsic_id() == vmIntrinsics::_doubleToRawLongBits))) {
        return nullptr;
      }
#endif // X86 && !ZERO

      // To properly handle the appendix argument for out-of-line calls we are using a small trampoline that
      // pops off the appendix argument and jumps to the target (see gen_special_dispatch in SharedRuntime).
      //
      // Since normal compiled-to-compiled calls are not able to handle such a thing we MUST generate an adapter
      // in this case.  If we can't generate one and use it we can not execute the out-of-line method handle calls.
      AdapterHandlerLibrary::create_native_wrapper(method);
    } else {
      return nullptr;
    }
  } else {
    // If the compiler is shut off due to code cache getting full
    // fail out now so blocking compiles dont hang the java thread
    if (!should_compile_new_jobs()) {
      return nullptr;
    }
    bool is_blocking = ReplayCompiles                                             ||
                       !directive->BackgroundCompilationOption                    ||
                       (compile_reason == CompileTask::Reason_Precompile)         ||
                       (compile_reason == CompileTask::Reason_PrecompileForPreload);
	  compile_method_base(method, osr_bci, comp_level, hot_method, hot_count, compile_reason, requires_online_compilation, is_blocking, THREAD);
  }

  // return requested nmethod
  // We accept a higher level osr method
  if (osr_bci == InvocationEntryBci) {
    return method->code();
  }
  return method->lookup_osr_nmethod_for(osr_bci, comp_level, false);
}


// ------------------------------------------------------------------
// CompileBroker::compilation_is_complete
//
// See if compilation of this method is already complete.
bool CompileBroker::compilation_is_complete(Method*                    method,
                                            int                        osr_bci,
                                            int                        comp_level,
                                            bool                       online_only,
                                            CompileTask::CompileReason compile_reason) {
  if (compile_reason == CompileTask::Reason_Precompile ||
      compile_reason == CompileTask::Reason_PrecompileForPreload) {
    return false; // FIXME: any restrictions?
  }
  bool is_osr = (osr_bci != standard_entry_bci);
  if (is_osr) {
    if (method->is_not_osr_compilable(comp_level)) {
      return true;
    } else {
      nmethod* result = method->lookup_osr_nmethod_for(osr_bci, comp_level, true);
      return (result != nullptr);
    }
  } else {
    if (method->is_not_compilable(comp_level)) {
      return true;
    } else {
<<<<<<< HEAD
      CompiledMethod* result = method->code();
      if (result == nullptr) {
        return false;
      }
      if (online_only && result->is_scc()) {
        return false;
      }
      bool same_level = (comp_level == result->comp_level());
      if (result->has_clinit_barriers()) {
        return !same_level; // Allow replace preloaded code with new code of the same level
      }
      return same_level;
=======
      nmethod* result = method->code();
      if (result == nullptr) return false;
      return comp_level == result->comp_level();
>>>>>>> 83eba863
    }
  }
}


/**
 * See if this compilation is already requested.
 *
 * Implementation note: there is only a single "is in queue" bit
 * for each method.  This means that the check below is overly
 * conservative in the sense that an osr compilation in the queue
 * will block a normal compilation from entering the queue (and vice
 * versa).  This can be remedied by a full queue search to disambiguate
 * cases.  If it is deemed profitable, this may be done.
 */
bool CompileBroker::compilation_is_in_queue(const methodHandle& method) {
  return method->queued_for_compilation();
}

// ------------------------------------------------------------------
// CompileBroker::compilation_is_prohibited
//
// See if this compilation is not allowed.
bool CompileBroker::compilation_is_prohibited(const methodHandle& method, int osr_bci, int comp_level, bool excluded) {
  bool is_native = method->is_native();
  // Some compilers may not support the compilation of natives.
  AbstractCompiler *comp = compiler(comp_level);
  if (is_native && (!CICompileNatives || comp == nullptr)) {
    method->set_not_compilable_quietly("native methods not supported", comp_level);
    return true;
  }

  bool is_osr = (osr_bci != standard_entry_bci);
  // Some compilers may not support on stack replacement.
  if (is_osr && (!CICompileOSR || comp == nullptr)) {
    method->set_not_osr_compilable("OSR not supported", comp_level);
    return true;
  }

  // The method may be explicitly excluded by the user.
  double scale;
  if (excluded || (CompilerOracle::has_option_value(method, CompileCommand::CompileThresholdScaling, scale) && scale == 0)) {
    bool quietly = CompilerOracle::be_quiet();
    if (PrintCompilation && !quietly) {
      // This does not happen quietly...
      ResourceMark rm;
      tty->print("### Excluding %s:%s",
                 method->is_native() ? "generation of native wrapper" : "compile",
                 (method->is_static() ? " static" : ""));
      method->print_short_name(tty);
      tty->cr();
    }
    method->set_not_compilable("excluded by CompileCommand", comp_level, !quietly);
  }

  return false;
}

/**
 * Generate serialized IDs for compilation requests. If certain debugging flags are used
 * and the ID is not within the specified range, the method is not compiled and 0 is returned.
 * The function also allows to generate separate compilation IDs for OSR compilations.
 */
int CompileBroker::assign_compile_id(const methodHandle& method, int osr_bci) {
#ifdef ASSERT
  bool is_osr = (osr_bci != standard_entry_bci);
  int id;
  if (method->is_native()) {
    assert(!is_osr, "can't be osr");
    // Adapters, native wrappers and method handle intrinsics
    // should be generated always.
    return Atomic::add(CICountNative ? &_native_compilation_id : &_compilation_id, 1);
  } else if (CICountOSR && is_osr) {
    id = Atomic::add(&_osr_compilation_id, 1);
    if (CIStartOSR <= id && id < CIStopOSR) {
      return id;
    }
  } else {
    id = Atomic::add(&_compilation_id, 1);
    if (CIStart <= id && id < CIStop) {
      return id;
    }
  }

  // Method was not in the appropriate compilation range.
  method->set_not_compilable_quietly("Not in requested compile id range");
  return 0;
#else
  // CICountOSR is a develop flag and set to 'false' by default. In a product built,
  // only _compilation_id is incremented.
  return Atomic::add(&_compilation_id, 1);
#endif
}

// ------------------------------------------------------------------
// CompileBroker::assign_compile_id_unlocked
//
// Public wrapper for assign_compile_id that acquires the needed locks
int CompileBroker::assign_compile_id_unlocked(Thread* thread, const methodHandle& method, int osr_bci) {
  return assign_compile_id(method, osr_bci);
}

// ------------------------------------------------------------------
// CompileBroker::create_compile_task
//
// Create a CompileTask object representing the current request for
// compilation.  Add this task to the queue.
CompileTask* CompileBroker::create_compile_task(CompileQueue*       queue,
                                                int                 compile_id,
                                                const methodHandle& method,
                                                int                 osr_bci,
                                                int                 comp_level,
                                                const methodHandle& hot_method,
                                                int                 hot_count,
                                                SCCEntry*           scc_entry,
                                                CompileTask::CompileReason compile_reason,
                                                bool                requires_online_compilation,
                                                bool                blocking) {
  CompileTask* new_task = CompileTask::allocate();
  new_task->initialize(compile_id, method, osr_bci, comp_level,
                       hot_method, hot_count, scc_entry, compile_reason, queue,
                       requires_online_compilation, blocking);
  return new_task;
}

#if INCLUDE_JVMCI
// The number of milliseconds to wait before checking if
// JVMCI compilation has made progress.
static const long JVMCI_COMPILATION_PROGRESS_WAIT_TIMESLICE = 1000;

// The number of JVMCI compilation progress checks that must fail
// before unblocking a thread waiting for a blocking compilation.
static const int JVMCI_COMPILATION_PROGRESS_WAIT_ATTEMPTS = 10;

/**
 * Waits for a JVMCI compiler to complete a given task. This thread
 * waits until either the task completes or it sees no JVMCI compilation
 * progress for N consecutive milliseconds where N is
 * JVMCI_COMPILATION_PROGRESS_WAIT_TIMESLICE *
 * JVMCI_COMPILATION_PROGRESS_WAIT_ATTEMPTS.
 *
 * @return true if this thread needs to free/recycle the task
 */
bool CompileBroker::wait_for_jvmci_completion(JVMCICompiler* jvmci, CompileTask* task, JavaThread* thread) {
  assert(UseJVMCICompiler, "sanity");
  MonitorLocker ml(thread, task->lock());
  int progress_wait_attempts = 0;
  jint thread_jvmci_compilation_ticks = 0;
  jint global_jvmci_compilation_ticks = jvmci->global_compilation_ticks();
  while (!task->is_complete() && !is_compilation_disabled_forever() &&
         ml.wait(JVMCI_COMPILATION_PROGRESS_WAIT_TIMESLICE)) {
    JVMCICompileState* jvmci_compile_state = task->blocking_jvmci_compile_state();

    bool progress;
    if (jvmci_compile_state != nullptr) {
      jint ticks = jvmci_compile_state->compilation_ticks();
      progress = (ticks - thread_jvmci_compilation_ticks) != 0;
      JVMCI_event_1("waiting on compilation %d [ticks=%d]", task->compile_id(), ticks);
      thread_jvmci_compilation_ticks = ticks;
    } else {
      // Still waiting on JVMCI compiler queue. This thread may be holding a lock
      // that all JVMCI compiler threads are blocked on. We use the global JVMCI
      // compilation ticks to determine whether JVMCI compilation
      // is still making progress through the JVMCI compiler queue.
      jint ticks = jvmci->global_compilation_ticks();
      progress = (ticks - global_jvmci_compilation_ticks) != 0;
      JVMCI_event_1("waiting on compilation %d to be queued [ticks=%d]", task->compile_id(), ticks);
      global_jvmci_compilation_ticks = ticks;
    }

    if (!progress) {
      if (++progress_wait_attempts == JVMCI_COMPILATION_PROGRESS_WAIT_ATTEMPTS) {
        if (PrintCompilation) {
          task->print(tty, "wait for blocking compilation timed out");
        }
        JVMCI_event_1("waiting on compilation %d timed out", task->compile_id());
        break;
      }
    } else {
      progress_wait_attempts = 0;
    }
  }
  task->clear_waiter();
  return task->is_complete();
}
#endif

/**
 *  Wait for the compilation task to complete.
 */
void CompileBroker::wait_for_completion(CompileTask* task) {
  if (CIPrintCompileQueue) {
    ttyLocker ttyl;
    tty->print_cr("BLOCKING FOR COMPILE");
  }

  assert(task->is_blocking(), "can only wait on blocking task");

  JavaThread* thread = JavaThread::current();

  methodHandle method(thread, task->method());
  bool free_task;
#if INCLUDE_JVMCI
  AbstractCompiler* comp = compiler(task->comp_level());
  if (!UseJVMCINativeLibrary && comp->is_jvmci() && !task->should_wait_for_compilation()) {
    // It may return before compilation is completed.
    // Note that libjvmci should not pre-emptively unblock
    // a thread waiting for a compilation as it does not call
    // Java code and so is not deadlock prone like jarjvmci.
    free_task = wait_for_jvmci_completion((JVMCICompiler*) comp, task, thread);
  } else
#endif
  {
    MonitorLocker ml(thread, task->lock());
    free_task = true;
    while (!task->is_complete() && !is_compilation_disabled_forever()) {
      ml.wait();
    }
  }

  if (free_task) {
    if (is_compilation_disabled_forever()) {
      CompileTask::free(task);
      return;
    }

    // It is harmless to check this status without the lock, because
    // completion is a stable property (until the task object is recycled).
    assert(task->is_complete(), "Compilation should have completed");

    // By convention, the waiter is responsible for recycling a
    // blocking CompileTask. Since there is only one waiter ever
    // waiting on a CompileTask, we know that no one else will
    // be using this CompileTask; we can free it.
    CompileTask::free(task);
  }
}

/**
 * Initialize compiler thread(s) + compiler object(s). The postcondition
 * of this function is that the compiler runtimes are initialized and that
 * compiler threads can start compiling.
 */
bool CompileBroker::init_compiler_runtime() {
  CompilerThread* thread = CompilerThread::current();
  AbstractCompiler* comp = thread->compiler();
  // Final sanity check - the compiler object must exist
  guarantee(comp != nullptr, "Compiler object must exist");

  {
    // Must switch to native to allocate ci_env
    ThreadToNativeFromVM ttn(thread);
    ciEnv ci_env((CompileTask*)nullptr);
    // Cache Jvmti state
    ci_env.cache_jvmti_state();
    // Cache DTrace flags
    ci_env.cache_dtrace_flags();

    // Switch back to VM state to do compiler initialization
    ThreadInVMfromNative tv(thread);

    // Perform per-thread and global initializations
    {
      MutexLocker only_one (thread, CompileThread_lock);
      SCCache::init_table();
    }
    comp->initialize();
  }

  if (comp->is_failed()) {
    disable_compilation_forever();
    // If compiler initialization failed, no compiler thread that is specific to a
    // particular compiler runtime will ever start to compile methods.
    shutdown_compiler_runtime(comp, thread);
    return false;
  }

  // C1 specific check
  if (comp->is_c1() && (thread->get_buffer_blob() == nullptr)) {
    warning("Initialization of %s thread failed (no space to run compilers)", thread->name());
    return false;
  }

  return true;
}

void CompileBroker::free_buffer_blob_if_allocated(CompilerThread* thread) {
  BufferBlob* blob = thread->get_buffer_blob();
  if (blob != nullptr) {
    blob->purge(true /* free_code_cache_data */, true /* unregister_nmethod */);
    MutexLocker mu(CodeCache_lock, Mutex::_no_safepoint_check_flag);
    CodeCache::free(blob);
  }
}

/**
 * If C1 and/or C2 initialization failed, we shut down all compilation.
 * We do this to keep things simple. This can be changed if it ever turns
 * out to be a problem.
 */
void CompileBroker::shutdown_compiler_runtime(AbstractCompiler* comp, CompilerThread* thread) {
  free_buffer_blob_if_allocated(thread);

  log_info(compilation)("shutdown_compiler_runtime: " INTPTR_FORMAT, p2i(thread));

  if (comp->should_perform_shutdown()) {
    // There are two reasons for shutting down the compiler
    // 1) compiler runtime initialization failed
    // 2) The code cache is full and the following flag is set: -XX:-UseCodeCacheFlushing
    warning("%s initialization failed. Shutting down all compilers", comp->name());

    // Only one thread per compiler runtime object enters here
    // Set state to shut down
    comp->set_shut_down();

    // Delete all queued compilation tasks to make compiler threads exit faster.
    if (_c1_compile_queue != nullptr) {
      _c1_compile_queue->free_all();
    }

    if (_c2_compile_queue != nullptr) {
      _c2_compile_queue->free_all();
    }

    if (_c3_compile_queue != nullptr) {
      _c3_compile_queue->free_all();
    }

    // Set flags so that we continue execution with using interpreter only.
    UseCompiler    = false;
    UseInterpreter = true;

    // We could delete compiler runtimes also. However, there are references to
    // the compiler runtime(s) (e.g.,  nmethod::is_compiled_by_c1()) which then
    // fail. This can be done later if necessary.
  }
}

/**
 * Helper function to create new or reuse old CompileLog.
 */
CompileLog* CompileBroker::get_log(CompilerThread* ct) {
  if (!LogCompilation) return nullptr;

  AbstractCompiler *compiler = ct->compiler();
  bool jvmci = JVMCI_ONLY( compiler->is_jvmci() ||) false;
  bool c1 = compiler->is_c1();
  jobject* compiler_objects = c1 ? _compiler1_objects : (_c3_count == 0 ? _compiler2_objects : (jvmci ? _compiler2_objects : _compiler3_objects));
  assert(compiler_objects != nullptr, "must be initialized at this point");
  CompileLog** logs = c1 ? _compiler1_logs : (_c3_count == 0 ? _compiler2_logs : (jvmci ? _compiler2_logs : _compiler3_logs));
  assert(logs != nullptr, "must be initialized at this point");
  int count = c1 ? _c1_count : (_c3_count == 0 ? _c2_count : (jvmci ? _c2_count : _c3_count));

  if (ct->queue() == _sc1_compile_queue || ct->queue() == _sc2_compile_queue) {
    compiler_objects = _sc_objects;
    logs  = _sc_logs;
    count = _sc_count;
  }
  // Find Compiler number by its threadObj.
  oop compiler_obj = ct->threadObj();
  int compiler_number = 0;
  bool found = false;
  for (; compiler_number < count; compiler_number++) {
    if (JNIHandles::resolve_non_null(compiler_objects[compiler_number]) == compiler_obj) {
      found = true;
      break;
    }
  }
  assert(found, "Compiler must exist at this point");

  // Determine pointer for this thread's log.
  CompileLog** log_ptr = &logs[compiler_number];

  // Return old one if it exists.
  CompileLog* log = *log_ptr;
  if (log != nullptr) {
    ct->init_log(log);
    return log;
  }

  // Create a new one and remember it.
  init_compiler_thread_log();
  log = ct->log();
  *log_ptr = log;
  return log;
}

// ------------------------------------------------------------------
// CompileBroker::compiler_thread_loop
//
// The main loop run by a CompilerThread.
void CompileBroker::compiler_thread_loop() {
  CompilerThread* thread = CompilerThread::current();
  CompileQueue* queue = thread->queue();
  // For the thread that initializes the ciObjectFactory
  // this resource mark holds all the shared objects
  ResourceMark rm;

  // First thread to get here will initialize the compiler interface

  {
    ASSERT_IN_VM;
    MutexLocker only_one (thread, CompileThread_lock);
    if (!ciObjectFactory::is_initialized()) {
      ciObjectFactory::initialize();
    }
  }

  // Open a log.
  CompileLog* log = get_log(thread);
  if (log != nullptr) {
    log->begin_elem("start_compile_thread name='%s' thread='" UINTX_FORMAT "' process='%d'",
                    thread->name(),
                    os::current_thread_id(),
                    os::current_process_id());
    log->stamp();
    log->end_elem();
  }

  // If compiler thread/runtime initialization fails, exit the compiler thread
  if (!init_compiler_runtime()) {
    return;
  }

  thread->start_idle_timer();

  // Poll for new compilation tasks as long as the JVM runs. Compilation
  // should only be disabled if something went wrong while initializing the
  // compiler runtimes. This, in turn, should not happen. The only known case
  // when compiler runtime initialization fails is if there is not enough free
  // space in the code cache to generate the necessary stubs, etc.
  while (!is_compilation_disabled_forever()) {
    // We need this HandleMark to avoid leaking VM handles.
    HandleMark hm(thread);

    CompilationPolicy::recompilation_step(RecompilationWorkUnitSize, thread);

    CompileTask* task = queue->get(thread);

    if (task == nullptr) {
      if (UseDynamicNumberOfCompilerThreads) {
        // Access compiler_count under lock to enforce consistency.
        MutexLocker only_one(CompileThread_lock);
        if (can_remove(thread, true)) {
          if (trace_compiler_threads()) {
            ResourceMark rm;
            stringStream msg;
            msg.print("Removing compiler thread %s after " JLONG_FORMAT " ms idle time",
                      thread->name(), thread->idle_time_millis());
            print_compiler_threads(msg);
          }

          // Notify compiler that the compiler thread is about to stop
          thread->compiler()->stopping_compiler_thread(thread);

          free_buffer_blob_if_allocated(thread);
          return; // Stop this thread.
        }
      }
    } else {
      // Assign the task to the current thread.  Mark this compilation
      // thread as active for the profiler.
      // CompileTaskWrapper also keeps the Method* from being deallocated if redefinition
      // occurs after fetching the compile task off the queue.
      CompileTaskWrapper ctw(task);
      methodHandle method(thread, task->method());

      // Never compile a method if breakpoints are present in it
      if (method()->number_of_breakpoints() == 0) {
        // Compile the method.
        if ((UseCompiler || AlwaysCompileLoopMethods) && CompileBroker::should_compile_new_jobs()) {
          invoke_compiler_on_method(task);
          thread->start_idle_timer();
        } else {
          // After compilation is disabled, remove remaining methods from queue
          method->clear_queued_for_compilation();
          method->set_pending_queue_processed(false);
          task->set_failure_reason("compilation is disabled");
        }
      } else {
        task->set_failure_reason("breakpoints are present");
      }

      if (UseDynamicNumberOfCompilerThreads) {
        possibly_add_compiler_threads(thread);
        assert(!thread->has_pending_exception(), "should have been handled");
      }
    }
  }

  // Shut down compiler runtime
  shutdown_compiler_runtime(thread->compiler(), thread);
}

// ------------------------------------------------------------------
// CompileBroker::init_compiler_thread_log
//
// Set up state required by +LogCompilation.
void CompileBroker::init_compiler_thread_log() {
    CompilerThread* thread = CompilerThread::current();
    char  file_name[4*K];
    FILE* fp = nullptr;
    intx thread_id = os::current_thread_id();
    for (int try_temp_dir = 1; try_temp_dir >= 0; try_temp_dir--) {
      const char* dir = (try_temp_dir ? os::get_temp_directory() : nullptr);
      if (dir == nullptr) {
        jio_snprintf(file_name, sizeof(file_name), "hs_c" UINTX_FORMAT "_pid%u.log",
                     thread_id, os::current_process_id());
      } else {
        jio_snprintf(file_name, sizeof(file_name),
                     "%s%shs_c" UINTX_FORMAT "_pid%u.log", dir,
                     os::file_separator(), thread_id, os::current_process_id());
      }

      fp = os::fopen(file_name, "wt");
      if (fp != nullptr) {
        if (LogCompilation && Verbose) {
          tty->print_cr("Opening compilation log %s", file_name);
        }
        CompileLog* log = new(mtCompiler) CompileLog(file_name, fp, thread_id);
        if (log == nullptr) {
          fclose(fp);
          return;
        }
        thread->init_log(log);

        if (xtty != nullptr) {
          ttyLocker ttyl;
          // Record any per thread log files
          xtty->elem("thread_logfile thread='" INTX_FORMAT "' filename='%s'", thread_id, file_name);
        }
        return;
      }
    }
    warning("Cannot open log file: %s", file_name);
}

void CompileBroker::log_metaspace_failure() {
  const char* message = "some methods may not be compiled because metaspace "
                        "is out of memory";
  if (CompilationLog::log() != nullptr) {
    CompilationLog::log()->log_metaspace_failure(message);
  }
  if (PrintCompilation) {
    tty->print_cr("COMPILE PROFILING SKIPPED: %s", message);
  }
}


// ------------------------------------------------------------------
// CompileBroker::set_should_block
//
// Set _should_block.
// Call this from the VM, with Threads_lock held and a safepoint requested.
void CompileBroker::set_should_block() {
  assert(Threads_lock->owner() == Thread::current(), "must have threads lock");
  assert(SafepointSynchronize::is_at_safepoint(), "must be at a safepoint already");
#ifndef PRODUCT
  if (PrintCompilation && (Verbose || WizardMode))
    tty->print_cr("notifying compiler thread pool to block");
#endif
  _should_block = true;
}

// ------------------------------------------------------------------
// CompileBroker::maybe_block
//
// Call this from the compiler at convenient points, to poll for _should_block.
void CompileBroker::maybe_block() {
  if (_should_block) {
#ifndef PRODUCT
    if (PrintCompilation && (Verbose || WizardMode))
      tty->print_cr("compiler thread " INTPTR_FORMAT " poll detects block request", p2i(Thread::current()));
#endif
    ThreadInVMfromNative tivfn(JavaThread::current());
  }
}

// wrapper for CodeCache::print_summary()
static void codecache_print(bool detailed)
{
  stringStream s;
  // Dump code cache  into a buffer before locking the tty,
  {
    MutexLocker mu(CodeCache_lock, Mutex::_no_safepoint_check_flag);
    CodeCache::print_summary(&s, detailed);
  }
  ttyLocker ttyl;
  tty->print("%s", s.freeze());
}

// wrapper for CodeCache::print_summary() using outputStream
static void codecache_print(outputStream* out, bool detailed) {
  stringStream s;

  // Dump code cache into a buffer
  {
    MutexLocker mu(CodeCache_lock, Mutex::_no_safepoint_check_flag);
    CodeCache::print_summary(&s, detailed);
  }

  char* remaining_log = s.as_string();
  while (*remaining_log != '\0') {
    char* eol = strchr(remaining_log, '\n');
    if (eol == nullptr) {
      out->print_cr("%s", remaining_log);
      remaining_log = remaining_log + strlen(remaining_log);
    } else {
      *eol = '\0';
      out->print_cr("%s", remaining_log);
      remaining_log = eol + 1;
    }
  }
}

void CompileBroker::handle_compile_error(CompilerThread* thread, CompileTask* task, ciEnv* ci_env,
                                         int compilable, const char* failure_reason) {
  if (!AbortVMOnCompilationFailure) {
    return;
  }
  if (compilable == ciEnv::MethodCompilable_not_at_tier) {
    fatal("Not compilable at tier %d: %s", task->comp_level(), failure_reason);
  }
  if (compilable == ciEnv::MethodCompilable_never) {
    fatal("Never compilable: %s", failure_reason);
  }
}

static void post_compilation_event(EventCompilation& event, CompileTask* task) {
  assert(task != nullptr, "invariant");
  CompilerEvent::CompilationEvent::post(event,
                                        task->compile_id(),
                                        task->compiler()->type(),
                                        task->method(),
                                        task->comp_level(),
                                        task->is_success(),
                                        task->osr_bci() != CompileBroker::standard_entry_bci,
                                        task->nm_total_size(),
                                        task->num_inlined_bytecodes());
}

int DirectivesStack::_depth = 0;
CompilerDirectives* DirectivesStack::_top = nullptr;
CompilerDirectives* DirectivesStack::_bottom = nullptr;

// Acquires Compilation_lock and waits for it to be notified
// as long as WhiteBox::compilation_locked is true.
static void whitebox_lock_compilation() {
  MonitorLocker locker(Compilation_lock, Mutex::_no_safepoint_check_flag);
  while (WhiteBox::compilation_locked) {
    locker.wait();
  }
}

// ------------------------------------------------------------------
// CompileBroker::invoke_compiler_on_method
//
// Compile a method.
//
void CompileBroker::invoke_compiler_on_method(CompileTask* task) {
  task->print_ul();
  elapsedTimer time;

  DirectiveSet* directive = task->directive();

  CompilerThread* thread = CompilerThread::current();
  ResourceMark rm(thread);

  if (CompilationLog::log() != nullptr) {
    CompilationLog::log()->log_compile(thread, task);
  }

  // Common flags.
  int compile_id = task->compile_id();
  int osr_bci = task->osr_bci();
  bool is_osr = (osr_bci != standard_entry_bci);
  bool should_log = (thread->log() != nullptr);
  bool should_break = false;
  const int task_level = task->comp_level();
  AbstractCompiler* comp = task->compiler();
  CompileTrainingData* tdata = task->training_data();
  assert(tdata == nullptr || TrainingData::need_data() ||
         CDSConfig::is_dumping_preimage_static_archive(), ""); // FIXME: MetaspaceShared::preload_and_dump() messes with RecordTraining flag
  {
    // create the handle inside it's own block so it can't
    // accidentally be referenced once the thread transitions to
    // native.  The NoHandleMark before the transition should catch
    // any cases where this occurs in the future.
    methodHandle method(thread, task->method());

    assert(!method->is_native(), "no longer compile natives");

    // Update compile information when using perfdata.
    if (UsePerfData) {
      update_compile_perf_data(thread, method, is_osr);
    }

    DTRACE_METHOD_COMPILE_BEGIN_PROBE(method, compiler_name(task_level));
  }

  if (tdata != nullptr) {
    tdata->record_compilation_start(task);
  }

  should_break = directive->BreakAtCompileOption || task->check_break_at_flags();
  if (should_log && !directive->LogOption) {
    should_log = false;
  }

  // Allocate a new set of JNI handles.
  JNIHandleMark jhm(thread);
  Method* target_handle = task->method();
  int compilable = ciEnv::MethodCompilable;
  const char* failure_reason = nullptr;
  bool failure_reason_on_C_heap = false;
  const char* retry_message = nullptr;

#if INCLUDE_JVMCI
  if (UseJVMCICompiler && comp != nullptr && comp->is_jvmci()) {
    JVMCICompiler* jvmci = (JVMCICompiler*) comp;

    TraceTime t1("compilation", &time);
    EventCompilation event;
    JVMCICompileState compile_state(task, jvmci);
    JVMCIRuntime *runtime = nullptr;

    if (JVMCI::in_shutdown()) {
      failure_reason = "in JVMCI shutdown";
      retry_message = "not retryable";
      compilable = ciEnv::MethodCompilable_never;
    } else if (compile_state.target_method_is_old()) {
      // Skip redefined methods
      failure_reason = "redefined method";
      retry_message = "not retryable";
      compilable = ciEnv::MethodCompilable_never;
    } else {
      JVMCIEnv env(thread, &compile_state, __FILE__, __LINE__);
      if (env.init_error() != JNI_OK) {
        const char* msg = env.init_error_msg();
        failure_reason = os::strdup(err_msg("Error attaching to libjvmci (err: %d, %s)",
                                    env.init_error(), msg == nullptr ? "unknown" : msg), mtJVMCI);
        bool reason_on_C_heap = true;
        // In case of JNI_ENOMEM, there's a good chance a subsequent attempt to create libjvmci or attach to it
        // might succeed. Other errors most likely indicate a non-recoverable error in the JVMCI runtime.
        bool retryable = env.init_error() == JNI_ENOMEM;
        compile_state.set_failure(retryable, failure_reason, reason_on_C_heap);
      }
      if (failure_reason == nullptr) {
        if (WhiteBoxAPI && WhiteBox::compilation_locked) {
          // Must switch to native to block
          ThreadToNativeFromVM ttn(thread);
          whitebox_lock_compilation();
        }
        methodHandle method(thread, target_handle);
        runtime = env.runtime();
        runtime->compile_method(&env, jvmci, method, osr_bci);

        failure_reason = compile_state.failure_reason();
        failure_reason_on_C_heap = compile_state.failure_reason_on_C_heap();
        if (!compile_state.retryable()) {
          retry_message = "not retryable";
          compilable = ciEnv::MethodCompilable_not_at_tier;
        }
        if (!task->is_success()) {
          assert(failure_reason != nullptr, "must specify failure_reason");
        }
      }
    }
    if (!task->is_success() && !JVMCI::in_shutdown()) {
      handle_compile_error(thread, task, nullptr, compilable, failure_reason);
    }
    if (event.should_commit()) {
      post_compilation_event(event, task);
    }

    if (runtime != nullptr) {
      runtime->post_compile(thread);
    }
  } else
#endif // INCLUDE_JVMCI
  {
    NoHandleMark  nhm;
    ThreadToNativeFromVM ttn(thread);

    ciEnv ci_env(task);
    if (should_break) {
      ci_env.set_break_at_compile(true);
    }
    if (should_log) {
      ci_env.set_log(thread->log());
    }
    assert(thread->env() == &ci_env, "set by ci_env");
    // The thread-env() field is cleared in ~CompileTaskWrapper.

    // Cache Jvmti state
    bool method_is_old = ci_env.cache_jvmti_state();

    // Skip redefined methods
    if (method_is_old) {
      ci_env.record_method_not_compilable("redefined method", true);
    }

    // Cache DTrace flags
    ci_env.cache_dtrace_flags();

    ciMethod* target = ci_env.get_method_from_handle(target_handle);

    TraceTime t1("compilation", &time);
    EventCompilation event;

    bool install_code = true;
    if (comp == nullptr) {
      ci_env.record_method_not_compilable("no compiler");
    } else if (!ci_env.failing()) {
      if (WhiteBoxAPI && WhiteBox::compilation_locked) {
        whitebox_lock_compilation();
      }
      if (StoreCachedCode && task->is_precompiled()) {
        install_code = false; // not suitable in the current context
      }
      comp->compile_method(&ci_env, target, osr_bci, install_code, directive);

      /* Repeat compilation without installing code for profiling purposes */
      int repeat_compilation_count = directive->RepeatCompilationOption;
      while (repeat_compilation_count > 0) {
        ResourceMark rm(thread);
        task->print_ul("NO CODE INSTALLED");
        comp->compile_method(&ci_env, target, osr_bci, false, directive);
        repeat_compilation_count--;
      }
    }

    DirectivesStack::release(directive);

    if (!ci_env.failing() && !task->is_success() && install_code) {
      assert(ci_env.failure_reason() != nullptr, "expect failure reason");
      assert(false, "compiler should always document failure: %s", ci_env.failure_reason());
      // The compiler elected, without comment, not to register a result.
      // Do not attempt further compilations of this method.
      ci_env.record_method_not_compilable("compile failed");
    }

    // Copy this bit to the enclosing block:
    compilable = ci_env.compilable();

    if (ci_env.failing()) {
      // Duplicate the failure reason string, so that it outlives ciEnv
      failure_reason = os::strdup(ci_env.failure_reason(), mtCompiler);
      failure_reason_on_C_heap = true;
      retry_message = ci_env.retry_message();
      ci_env.report_failure(failure_reason);
    }

    if (ci_env.failing()) {
      handle_compile_error(thread, task, &ci_env, compilable, failure_reason);
    }
    if (event.should_commit()) {
      post_compilation_event(event, task);
    }
  }

  if (failure_reason != nullptr) {
    task->set_failure_reason(failure_reason, failure_reason_on_C_heap);
    if (CompilationLog::log() != nullptr) {
      CompilationLog::log()->log_failure(thread, task, failure_reason, retry_message);
    }
    if (PrintCompilation) {
      FormatBufferResource msg = retry_message != nullptr ?
        FormatBufferResource("COMPILE SKIPPED: %s (%s)", failure_reason, retry_message) :
        FormatBufferResource("COMPILE SKIPPED: %s",      failure_reason);
      task->print(tty, msg);
    }
  }

  if (tdata != nullptr) {
    tdata->record_compilation_end(task);
  }

  if (directive->PrintCompilationOption) {
    ResourceMark rm;
    task->print_tty();
  }

  methodHandle method(thread, task->method());

  DTRACE_METHOD_COMPILE_END_PROBE(method, compiler_name(task_level), task->is_success());

  collect_statistics(thread, time, task);

  if (PrintCompilation && PrintCompilation2) {
    tty->print("%7d ", (int) tty->time_stamp().milliseconds());  // print timestamp
    tty->print("%4d ", compile_id);    // print compilation number
    tty->print("%s ", (is_osr ? "%" : (task->is_scc() ? "A" : " ")));
    if (task->is_success()) {
      tty->print("size: %d(%d) ", task->nm_total_size(), task->nm_insts_size());
    }
    tty->print_cr("time: %d inlined: %d bytes", (int)time.milliseconds(), task->num_inlined_bytecodes());
  }

  Log(compilation, codecache) log;
  if (log.is_debug()) {
    LogStream ls(log.debug());
    codecache_print(&ls, /* detailed= */ false);
  }
  if (PrintCodeCacheOnCompilation) {
    codecache_print(/* detailed= */ false);
  }
  // Disable compilation, if required.
  switch (compilable) {
  case ciEnv::MethodCompilable_never:
    if (is_osr)
      method->set_not_osr_compilable_quietly("MethodCompilable_never");
    else
      method->set_not_compilable_quietly("MethodCompilable_never");
    break;
  case ciEnv::MethodCompilable_not_at_tier:
    if (is_osr)
      method->set_not_osr_compilable_quietly("MethodCompilable_not_at_tier", task_level);
    else
      method->set_not_compilable_quietly("MethodCompilable_not_at_tier", task_level);
    break;
  }

  // Note that the queued_for_compilation bits are cleared without
  // protection of a mutex. [They were set by the requester thread,
  // when adding the task to the compile queue -- at which time the
  // compile queue lock was held. Subsequently, we acquired the compile
  // queue lock to get this task off the compile queue; thus (to belabour
  // the point somewhat) our clearing of the bits must be occurring
  // only after the setting of the bits. See also 14012000 above.
  method->clear_queued_for_compilation();
  method->set_pending_queue_processed(false);
}

/**
 * The CodeCache is full. Print warning and disable compilation.
 * Schedule code cache cleaning so compilation can continue later.
 * This function needs to be called only from CodeCache::allocate(),
 * since we currently handle a full code cache uniformly.
 */
void CompileBroker::handle_full_code_cache(CodeBlobType code_blob_type) {
  UseInterpreter = true;
  if (UseCompiler || AlwaysCompileLoopMethods ) {
    if (xtty != nullptr) {
      stringStream s;
      // Dump code cache state into a buffer before locking the tty,
      // because log_state() will use locks causing lock conflicts.
      CodeCache::log_state(&s);
      // Lock to prevent tearing
      ttyLocker ttyl;
      xtty->begin_elem("code_cache_full");
      xtty->print("%s", s.freeze());
      xtty->stamp();
      xtty->end_elem();
    }

#ifndef PRODUCT
    if (ExitOnFullCodeCache) {
      codecache_print(/* detailed= */ true);
      before_exit(JavaThread::current());
      exit_globals(); // will delete tty
      vm_direct_exit(1);
    }
#endif
    if (UseCodeCacheFlushing) {
      // Since code cache is full, immediately stop new compiles
      if (CompileBroker::set_should_compile_new_jobs(CompileBroker::stop_compilation)) {
        log_info(codecache)("Code cache is full - disabling compilation");
      }
    } else {
      disable_compilation_forever();
    }

    CodeCache::report_codemem_full(code_blob_type, should_print_compiler_warning());
  }
}

// ------------------------------------------------------------------
// CompileBroker::update_compile_perf_data
//
// Record this compilation for debugging purposes.
void CompileBroker::update_compile_perf_data(CompilerThread* thread, const methodHandle& method, bool is_osr) {
  ResourceMark rm;
  char* method_name = method->name()->as_C_string();
  char current_method[CompilerCounters::cmname_buffer_length];
  size_t maxLen = CompilerCounters::cmname_buffer_length;

  const char* class_name = method->method_holder()->name()->as_C_string();

  size_t s1len = strlen(class_name);
  size_t s2len = strlen(method_name);

  // check if we need to truncate the string
  if (s1len + s2len + 2 > maxLen) {

    // the strategy is to lop off the leading characters of the
    // class name and the trailing characters of the method name.

    if (s2len + 2 > maxLen) {
      // lop of the entire class name string, let snprintf handle
      // truncation of the method name.
      class_name += s1len; // null string
    }
    else {
      // lop off the extra characters from the front of the class name
      class_name += ((s1len + s2len + 2) - maxLen);
    }
  }

  jio_snprintf(current_method, maxLen, "%s %s", class_name, method_name);

  int last_compile_type = normal_compile;
  if (CICountOSR && is_osr) {
    last_compile_type = osr_compile;
  } else if (CICountNative && method->is_native()) {
    last_compile_type = native_compile;
  }

  CompilerCounters* counters = thread->counters();
  counters->set_current_method(current_method);
  counters->set_compile_type((jlong) last_compile_type);
}

// ------------------------------------------------------------------
// CompileBroker::collect_statistics
//
// Collect statistics about the compilation.

void CompileBroker::collect_statistics(CompilerThread* thread, elapsedTimer time, CompileTask* task) {
  bool success = task->is_success();
  methodHandle method (thread, task->method());
  int compile_id = task->compile_id();
  bool is_osr = (task->osr_bci() != standard_entry_bci);
  const int comp_level = task->comp_level();
  CompilerCounters* counters = thread->counters();

  MutexLocker locker(CompileStatistics_lock);

  // _perf variables are production performance counters which are
  // updated regardless of the setting of the CITime and CITimeEach flags
  //

  // account all time, including bailouts and failures in this counter;
  // C1 and C2 counters are counting both successful and unsuccessful compiles
  _t_total_compilation.add(&time);

  if (!success) {
    _total_bailout_count++;
    if (UsePerfData) {
      _perf_last_failed_method->set_value(counters->current_method());
      _perf_last_failed_type->set_value(counters->compile_type());
      _perf_total_bailout_count->inc();
    }
    _t_bailedout_compilation.add(&time);

    if (CITime || log_is_enabled(Info, init)) {
      CompilerStatistics* stats = nullptr;
      if (task->is_scc()) {
        int level = task->preload() ? CompLevel_full_optimization : (comp_level - 1);
        stats = &_scc_stats_per_level[level];
      } else {
        stats = &_stats_per_level[comp_level-1];
      }
      stats->_bailout.update(time, 0);
    }
  } else if (!task->is_success()) {
    if (UsePerfData) {
      _perf_last_invalidated_method->set_value(counters->current_method());
      _perf_last_invalidated_type->set_value(counters->compile_type());
      _perf_total_invalidated_count->inc();
    }
    _total_invalidated_count++;
    _t_invalidated_compilation.add(&time);

    if (CITime || log_is_enabled(Info, init)) {
      CompilerStatistics* stats = nullptr;
      if (task->is_scc()) {
        int level = task->preload() ? CompLevel_full_optimization : (comp_level - 1);
        stats = &_scc_stats_per_level[level];
      } else {
        stats = &_stats_per_level[comp_level-1];
      }
      stats->_invalidated.update(time, 0);
    }
  } else {
    // Compilation succeeded

    // update compilation ticks - used by the implementation of
    // java.lang.management.CompilationMXBean
    _perf_total_compilation->inc(time.ticks());
    _peak_compilation_time = time.milliseconds() > _peak_compilation_time ? time.milliseconds() : _peak_compilation_time;

    if (CITime || log_is_enabled(Info, init)) {
      int bytes_compiled = method->code_size() + task->num_inlined_bytecodes();
      if (is_osr) {
        _t_osr_compilation.add(&time);
        _sum_osr_bytes_compiled += bytes_compiled;
      } else {
        _t_standard_compilation.add(&time);
        _sum_standard_bytes_compiled += method->code_size() + task->num_inlined_bytecodes();
      }

      // Collect statistic per compilation level
      if (task->is_scc()) {
        _scc_stats._standard.update(time, bytes_compiled);
        _scc_stats._nmethods_size += task->nm_total_size();
        _scc_stats._nmethods_code_size += task->nm_insts_size();
        int level = task->preload() ? CompLevel_full_optimization : (comp_level - 1);
        CompilerStatistics* stats = &_scc_stats_per_level[level];
        stats->_standard.update(time, bytes_compiled);
        stats->_nmethods_size += task->nm_total_size();
        stats->_nmethods_code_size += task->nm_insts_size();
      } else if (comp_level > CompLevel_none && comp_level <= CompLevel_full_optimization) {
        CompilerStatistics* stats = &_stats_per_level[comp_level-1];
        if (is_osr) {
          stats->_osr.update(time, bytes_compiled);
        } else {
          stats->_standard.update(time, bytes_compiled);
        }
        stats->_nmethods_size += task->nm_total_size();
        stats->_nmethods_code_size += task->nm_insts_size();
      } else {
        assert(false, "CompilerStatistics object does not exist for compilation level %d", comp_level);
      }

      // Collect statistic per compiler
      AbstractCompiler* comp = task->compiler();
      if (comp && !task->is_scc()) {
        CompilerStatistics* stats = comp->stats();
        if (is_osr) {
          stats->_osr.update(time, bytes_compiled);
        } else {
          stats->_standard.update(time, bytes_compiled);
        }
        stats->_nmethods_size += task->nm_total_size();
        stats->_nmethods_code_size += task->nm_insts_size();
      } else if (!task->is_scc()) { // if (!comp)
        assert(false, "Compiler object must exist");
      }
    }

    if (UsePerfData) {
      // save the name of the last method compiled
      _perf_last_method->set_value(counters->current_method());
      _perf_last_compile_type->set_value(counters->compile_type());
      _perf_last_compile_size->set_value(method->code_size() +
                                         task->num_inlined_bytecodes());
      if (is_osr) {
        _perf_osr_compilation->inc(time.ticks());
        _perf_sum_osr_bytes_compiled->inc(method->code_size() + task->num_inlined_bytecodes());
      } else {
        _perf_standard_compilation->inc(time.ticks());
        _perf_sum_standard_bytes_compiled->inc(method->code_size() + task->num_inlined_bytecodes());
      }
    }

    if (CITimeEach) {
      double compile_time = time.seconds();
      double bytes_per_sec = compile_time == 0.0 ? 0.0 : (double)(method->code_size() + task->num_inlined_bytecodes()) / compile_time;
      tty->print_cr("%3d   seconds: %6.3f bytes/sec : %f (bytes %d + %d inlined)",
                    compile_id, compile_time, bytes_per_sec, method->code_size(), task->num_inlined_bytecodes());
    }

    // Collect counts of successful compilations
    _sum_nmethod_size      += task->nm_total_size();
    _sum_nmethod_code_size += task->nm_insts_size();
    _total_compile_count++;

    if (UsePerfData) {
      _perf_sum_nmethod_size->inc(     task->nm_total_size());
      _perf_sum_nmethod_code_size->inc(task->nm_insts_size());
      _perf_total_compile_count->inc();
    }

    if (is_osr) {
      if (UsePerfData) _perf_total_osr_compile_count->inc();
      _total_osr_compile_count++;
    } else {
      if (UsePerfData) _perf_total_standard_compile_count->inc();
      _total_standard_compile_count++;
    }
  }
  // set the current method for the thread to null
  if (UsePerfData) counters->set_current_method("");
}

const char* CompileBroker::compiler_name(int comp_level) {
  AbstractCompiler *comp = CompileBroker::compiler(comp_level);
  if (comp == nullptr) {
    return "no compiler";
  } else {
    return (comp->name());
  }
}

jlong CompileBroker::total_compilation_ticks() {
  return _perf_total_compilation != nullptr ? _perf_total_compilation->get_value() : 0;
}

void CompileBroker::log_not_entrant(nmethod* nm) {
  _total_not_entrant_count++;
  if (CITime || log_is_enabled(Info, init)) {
    CompilerStatistics* stats = nullptr;
    int level = nm->comp_level();
    if (nm->is_scc()) {
      if (nm->preloaded()) {
        assert(level == CompLevel_full_optimization, "%d", level);
        level = CompLevel_full_optimization + 1;
      }
      stats = &_scc_stats_per_level[level - 1];
    } else {
      stats = &_stats_per_level[level - 1];
    }
    stats->_made_not_entrant._count++;
  }
}

void CompileBroker::print_times(const char* name, CompilerStatistics* stats) {
  tty->print_cr("  %s {speed: %6.3f bytes/s; standard: %6.3f s, %u bytes, %u methods; osr: %6.3f s, %u bytes, %u methods; nmethods_size: %u bytes; nmethods_code_size: %u bytes}",
                name, stats->bytes_per_second(),
                stats->_standard._time.seconds(), stats->_standard._bytes, stats->_standard._count,
                stats->_osr._time.seconds(), stats->_osr._bytes, stats->_osr._count,
                stats->_nmethods_size, stats->_nmethods_code_size);
}

static void print_helper(outputStream* st, const char* name, CompilerStatistics::Data data, bool print_time = true) {
  if (data._count > 0) {
    st->print("; %s: %4u methods", name, data._count);
    if (print_time) {
      st->print(" (in %.3fs)", data._time.seconds());
    }
  }
}

static void print_tier_helper(outputStream* st, const char* prefix, int tier, CompilerStatistics* stats) {
  st->print("    %s%d: %5u methods", prefix, tier, stats->_standard._count);
  if (stats->_standard._count > 0) {
    st->print(" (in %.3fs)", stats->_standard._time.seconds());
  }
  print_helper(st, "osr",     stats->_osr);
  print_helper(st, "bailout", stats->_bailout);
  print_helper(st, "invalid", stats->_invalidated);
  print_helper(st, "not_entrant", stats->_made_not_entrant, false);
  st->cr();
}

static void print_queue_info(outputStream* st, CompileQueue* queue) {
  if (queue != nullptr) {
    MutexLocker ml(queue->lock());

    uint  total_cnt = 0;
    uint active_cnt = 0;
    for (JavaThread* jt : *ThreadsSMRSupport::get_java_thread_list()) {
      guarantee(jt != nullptr, "");
      if (jt->is_Compiler_thread()) {
        CompilerThread* ct = (CompilerThread*)jt;

        guarantee(ct != nullptr, "");
        if (ct->queue() == queue) {
          ++total_cnt;
          CompileTask* task = ct->task();
          if (task != nullptr) {
            ++active_cnt;
          }
        }
      }
    }

    st->print("  %s (%d active / %d total threads): %u tasks",
              queue->name(), active_cnt, total_cnt, queue->size());
    if (queue->size() > 0) {
      uint counts[] = {0, 0, 0, 0, 0}; // T1 ... T5
      for (CompileTask* task = queue->first(); task != nullptr; task = task->next()) {
        int tier = task->comp_level();
        if (task->is_scc() && task->preload()) {
          assert(tier == CompLevel_full_optimization, "%d", tier);
          tier = CompLevel_full_optimization + 1;
        }
        counts[tier-1]++;
      }
      st->print(":");
      for (int tier = CompLevel_simple; tier <= CompilationPolicy::highest_compile_level() + 1; tier++) {
        uint cnt = counts[tier-1];
        if (cnt > 0) {
          st->print(" T%d: %u tasks;", tier, cnt);
        }
      }
    }
    st->cr();

//    for (JavaThread* jt : *ThreadsSMRSupport::get_java_thread_list()) {
//      guarantee(jt != nullptr, "");
//      if (jt->is_Compiler_thread()) {
//        CompilerThread* ct = (CompilerThread*)jt;
//
//        guarantee(ct != nullptr, "");
//        if (ct->queue() == queue) {
//          ResourceMark rm;
//          CompileTask* task = ct->task();
//          st->print("    %s: ", ct->name_raw());
//          if (task != nullptr) {
//            task->print(st, nullptr, true /*short_form*/, false /*cr*/);
//          }
//          st->cr();
//        }
//      }
//    }
  }
}
void CompileBroker::print_statistics_on(outputStream* st) {
  st->print_cr("  Total: %u methods; %u bailouts, %u invalidated, %u non_entrant",
               _total_compile_count, _total_bailout_count, _total_invalidated_count, _total_not_entrant_count);
  for (int tier = CompLevel_simple; tier <= CompilationPolicy::highest_compile_level(); tier++) {
    print_tier_helper(st, "Tier", tier, &_stats_per_level[tier-1]);
  }
  st->cr();

  if (LoadCachedCode || StoreCachedCode) {
    for (int tier = CompLevel_simple; tier <= CompilationPolicy::highest_compile_level() + 1; tier++) {
      if (tier != CompLevel_full_profile) {
        print_tier_helper(st, "SC T", tier, &_scc_stats_per_level[tier - 1]);
      }
    }
    st->cr();
  }

  print_queue_info(st, _c1_compile_queue);
  print_queue_info(st, _c2_compile_queue);
  print_queue_info(st, _c3_compile_queue);
  print_queue_info(st, _sc1_compile_queue);
  print_queue_info(st, _sc2_compile_queue);
}

void CompileBroker::print_times(bool per_compiler, bool aggregate) {
  if (per_compiler) {
    if (aggregate) {
      tty->cr();
      tty->print_cr("[%dms] Individual compiler times (for compiled methods only)", (int)tty->time_stamp().milliseconds());
      tty->print_cr("------------------------------------------------");
      tty->cr();
    }
    for (unsigned int i = 0; i < sizeof(_compilers) / sizeof(AbstractCompiler*); i++) {
      AbstractCompiler* comp = _compilers[i];
      if (comp != nullptr) {
        print_times(comp->name(), comp->stats());
      }
    }
    if (_scc_stats._standard._count > 0) {
      print_times("SC", &_scc_stats);
    }
    if (aggregate) {
      tty->cr();
      tty->print_cr("Individual compilation Tier times (for compiled methods only)");
      tty->print_cr("------------------------------------------------");
      tty->cr();
    }
    char tier_name[256];
    for (int tier = CompLevel_simple; tier <= CompilationPolicy::highest_compile_level(); tier++) {
      CompilerStatistics* stats = &_stats_per_level[tier-1];
      os::snprintf_checked(tier_name, sizeof(tier_name), "Tier%d", tier);
      print_times(tier_name, stats);
    }
    for (int tier = CompLevel_simple; tier <= CompilationPolicy::highest_compile_level() + 1; tier++) {
      CompilerStatistics* stats = &_scc_stats_per_level[tier-1];
      if (stats->_standard._bytes > 0) {
        os::snprintf_checked(tier_name, sizeof(tier_name), "SC T%d", tier);
        print_times(tier_name, stats);
      }
    }
  }

  if (!aggregate) {
    return;
  }

  elapsedTimer standard_compilation = CompileBroker::_t_standard_compilation;
  elapsedTimer osr_compilation = CompileBroker::_t_osr_compilation;
  elapsedTimer total_compilation = CompileBroker::_t_total_compilation;

  uint standard_bytes_compiled = CompileBroker::_sum_standard_bytes_compiled;
  uint osr_bytes_compiled = CompileBroker::_sum_osr_bytes_compiled;

  uint standard_compile_count = CompileBroker::_total_standard_compile_count;
  uint osr_compile_count = CompileBroker::_total_osr_compile_count;
  uint total_compile_count = CompileBroker::_total_compile_count;
  uint total_bailout_count = CompileBroker::_total_bailout_count;
  uint total_invalidated_count = CompileBroker::_total_invalidated_count;

  uint nmethods_code_size = CompileBroker::_sum_nmethod_code_size;
  uint nmethods_size = CompileBroker::_sum_nmethod_size;

  tty->cr();
  tty->print_cr("Accumulated compiler times");
  tty->print_cr("----------------------------------------------------------");
               //0000000000111111111122222222223333333333444444444455555555556666666666
               //0123456789012345678901234567890123456789012345678901234567890123456789
  tty->print_cr("  Total compilation time   : %7.3f s", total_compilation.seconds());
  tty->print_cr("    Standard compilation   : %7.3f s, Average : %2.3f s",
                standard_compilation.seconds(),
                standard_compile_count == 0 ? 0.0 : standard_compilation.seconds() / standard_compile_count);
  tty->print_cr("    Bailed out compilation : %7.3f s, Average : %2.3f s",
                CompileBroker::_t_bailedout_compilation.seconds(),
                total_bailout_count == 0 ? 0.0 : CompileBroker::_t_bailedout_compilation.seconds() / total_bailout_count);
  tty->print_cr("    On stack replacement   : %7.3f s, Average : %2.3f s",
                osr_compilation.seconds(),
                osr_compile_count == 0 ? 0.0 : osr_compilation.seconds() / osr_compile_count);
  tty->print_cr("    Invalidated            : %7.3f s, Average : %2.3f s",
                CompileBroker::_t_invalidated_compilation.seconds(),
                total_invalidated_count == 0 ? 0.0 : CompileBroker::_t_invalidated_compilation.seconds() / total_invalidated_count);

  if (StoreCachedCode || LoadCachedCode) { // Check flags because SC cache could be closed already
    tty->cr();
    SCCache::print_timers_on(tty);
  }
  AbstractCompiler *comp = compiler(CompLevel_simple);
  if (comp != nullptr) {
    tty->cr();
    comp->print_timers();
  }
  comp = compiler(CompLevel_full_optimization);
  if (comp != nullptr) {
    tty->cr();
    comp->print_timers();
  }
  comp = _compilers[2];
  if (comp != nullptr) {
    tty->cr();
    comp->print_timers();
  }
#if INCLUDE_JVMCI
  if (EnableJVMCI) {
    JVMCICompiler *jvmci_comp = JVMCICompiler::instance(false, JavaThread::current_or_null());
    if (jvmci_comp != nullptr && jvmci_comp != comp) {
      tty->cr();
      jvmci_comp->print_timers();
    }
  }
#endif

  tty->cr();
  tty->print_cr("  Total compiled methods    : %8u methods", total_compile_count);
  tty->print_cr("    Standard compilation    : %8u methods", standard_compile_count);
  tty->print_cr("    On stack replacement    : %8u methods", osr_compile_count);
  uint tcb = osr_bytes_compiled + standard_bytes_compiled;
  tty->print_cr("  Total compiled bytecodes  : %8u bytes", tcb);
  tty->print_cr("    Standard compilation    : %8u bytes", standard_bytes_compiled);
  tty->print_cr("    On stack replacement    : %8u bytes", osr_bytes_compiled);
  double tcs = total_compilation.seconds();
  uint bps = tcs == 0.0 ? 0 : (uint)(tcb / tcs);
  tty->print_cr("  Average compilation speed : %8u bytes/s", bps);
  tty->cr();
  tty->print_cr("  nmethod code size         : %8u bytes", nmethods_code_size);
  tty->print_cr("  nmethod total size        : %8u bytes", nmethods_size);
}

// Print general/accumulated JIT information.
void CompileBroker::print_info(outputStream *out) {
  if (out == nullptr) out = tty;
  out->cr();
  out->print_cr("======================");
  out->print_cr("   General JIT info   ");
  out->print_cr("======================");
  out->cr();
  out->print_cr("            JIT is : %7s",     should_compile_new_jobs() ? "on" : "off");
  out->print_cr("  Compiler threads : %7d",     (int)CICompilerCount);
  out->cr();
  out->print_cr("CodeCache overview");
  out->print_cr("--------------------------------------------------------");
  out->cr();
  out->print_cr("         Reserved size : " SIZE_FORMAT_W(7) " KB", CodeCache::max_capacity() / K);
  out->print_cr("        Committed size : " SIZE_FORMAT_W(7) " KB", CodeCache::capacity() / K);
  out->print_cr("  Unallocated capacity : " SIZE_FORMAT_W(7) " KB", CodeCache::unallocated_capacity() / K);
  out->cr();
}

// Note: tty_lock must not be held upon entry to this function.
//       Print functions called from herein do "micro-locking" on tty_lock.
//       That's a tradeoff which keeps together important blocks of output.
//       At the same time, continuous tty_lock hold time is kept in check,
//       preventing concurrently printing threads from stalling a long time.
void CompileBroker::print_heapinfo(outputStream* out, const char* function, size_t granularity) {
  TimeStamp ts_total;
  TimeStamp ts_global;
  TimeStamp ts;

  bool allFun = !strcmp(function, "all");
  bool aggregate = !strcmp(function, "aggregate") || !strcmp(function, "analyze") || allFun;
  bool usedSpace = !strcmp(function, "UsedSpace") || allFun;
  bool freeSpace = !strcmp(function, "FreeSpace") || allFun;
  bool methodCount = !strcmp(function, "MethodCount") || allFun;
  bool methodSpace = !strcmp(function, "MethodSpace") || allFun;
  bool methodAge = !strcmp(function, "MethodAge") || allFun;
  bool methodNames = !strcmp(function, "MethodNames") || allFun;
  bool discard = !strcmp(function, "discard") || allFun;

  if (out == nullptr) {
    out = tty;
  }

  if (!(aggregate || usedSpace || freeSpace || methodCount || methodSpace || methodAge || methodNames || discard)) {
    out->print_cr("\n__ CodeHeapStateAnalytics: Function %s is not supported", function);
    out->cr();
    return;
  }

  ts_total.update(); // record starting point

  if (aggregate) {
    print_info(out);
  }

  // We hold the CodeHeapStateAnalytics_lock all the time, from here until we leave this function.
  // That prevents other threads from destroying (making inconsistent) our view on the CodeHeap.
  // When we request individual parts of the analysis via the jcmd interface, it is possible
  // that in between another thread (another jcmd user or the vm running into CodeCache OOM)
  // updated the aggregated data. We will then see a modified, but again consistent, view
  // on the CodeHeap. That's a tolerable tradeoff we have to accept because we can't hold
  // a lock across user interaction.

  // We should definitely acquire this lock before acquiring Compile_lock and CodeCache_lock.
  // CodeHeapStateAnalytics_lock may be held by a concurrent thread for a long time,
  // leading to an unnecessarily long hold time of the other locks we acquired before.
  ts.update(); // record starting point
  MutexLocker mu0(CodeHeapStateAnalytics_lock, Mutex::_safepoint_check_flag);
  out->print_cr("\n__ CodeHeapStateAnalytics lock wait took %10.3f seconds _________\n", ts.seconds());

  // Holding the CodeCache_lock protects from concurrent alterations of the CodeCache.
  // Unfortunately, such protection is not sufficient:
  // When a new nmethod is created via ciEnv::register_method(), the
  // Compile_lock is taken first. After some initializations,
  // nmethod::new_nmethod() takes over, grabbing the CodeCache_lock
  // immediately (after finalizing the oop references). To lock out concurrent
  // modifiers, we have to grab both locks as well in the described sequence.
  //
  // If we serve an "allFun" call, it is beneficial to hold CodeCache_lock and Compile_lock
  // for the entire duration of aggregation and printing. That makes sure we see
  // a consistent picture and do not run into issues caused by concurrent alterations.
  bool should_take_Compile_lock   = !SafepointSynchronize::is_at_safepoint() &&
                                    !Compile_lock->owned_by_self();
  bool should_take_CodeCache_lock = !SafepointSynchronize::is_at_safepoint() &&
                                    !CodeCache_lock->owned_by_self();
  bool take_global_lock_1   =  allFun && should_take_Compile_lock;
  bool take_global_lock_2   =  allFun && should_take_CodeCache_lock;
  bool take_function_lock_1 = !allFun && should_take_Compile_lock;
  bool take_function_lock_2 = !allFun && should_take_CodeCache_lock;
  bool take_global_locks    = take_global_lock_1 || take_global_lock_2;
  bool take_function_locks  = take_function_lock_1 || take_function_lock_2;

  ts_global.update(); // record starting point

  ConditionalMutexLocker mu1(Compile_lock, take_global_lock_1, Mutex::_safepoint_check_flag);
  ConditionalMutexLocker mu2(CodeCache_lock, take_global_lock_2, Mutex::_no_safepoint_check_flag);
  if (take_global_locks) {
    out->print_cr("\n__ Compile & CodeCache (global) lock wait took %10.3f seconds _________\n", ts_global.seconds());
    ts_global.update(); // record starting point
  }

  if (aggregate) {
    ts.update(); // record starting point
    ConditionalMutexLocker mu11(Compile_lock, take_function_lock_1,  Mutex::_safepoint_check_flag);
    ConditionalMutexLocker mu22(CodeCache_lock, take_function_lock_2, Mutex::_no_safepoint_check_flag);
    if (take_function_locks) {
      out->print_cr("\n__ Compile & CodeCache (function) lock wait took %10.3f seconds _________\n", ts.seconds());
    }

    ts.update(); // record starting point
    CodeCache::aggregate(out, granularity);
    if (take_function_locks) {
      out->print_cr("\n__ Compile & CodeCache (function) lock hold took %10.3f seconds _________\n", ts.seconds());
    }
  }

  if (usedSpace) CodeCache::print_usedSpace(out);
  if (freeSpace) CodeCache::print_freeSpace(out);
  if (methodCount) CodeCache::print_count(out);
  if (methodSpace) CodeCache::print_space(out);
  if (methodAge) CodeCache::print_age(out);
  if (methodNames) {
    if (allFun) {
      // print_names() can only be used safely if the locks have been continuously held
      // since aggregation begin. That is true only for function "all".
      CodeCache::print_names(out);
    } else {
      out->print_cr("\nCodeHeapStateAnalytics: Function 'MethodNames' is only available as part of function 'all'");
    }
  }
  if (discard) CodeCache::discard(out);

  if (take_global_locks) {
    out->print_cr("\n__ Compile & CodeCache (global) lock hold took %10.3f seconds _________\n", ts_global.seconds());
  }
  out->print_cr("\n__ CodeHeapStateAnalytics total duration %10.3f seconds _________\n", ts_total.seconds());
}<|MERGE_RESOLUTION|>--- conflicted
+++ resolved
@@ -1624,16 +1624,9 @@
 
   if (osr_bci == InvocationEntryBci) {
     // standard compilation
-<<<<<<< HEAD
-    CompiledMethod* method_code = method->code();
-    if (method_code != nullptr && method_code->is_nmethod()
-                      && (compile_reason != CompileTask::Reason_DirectivesChanged)) {
-      if (compilation_is_complete(method(), osr_bci, comp_level, requires_online_compilation, compile_reason)) {
-=======
     nmethod* method_code = method->code();
     if (method_code != nullptr && (compile_reason != CompileTask::Reason_DirectivesChanged)) {
-      if (compilation_is_complete(method, osr_bci, comp_level)) {
->>>>>>> 83eba863
+      if (compilation_is_complete(method(), osr_bci, comp_level, requires_online_compilation, compile_reason)) {
         return (nmethod*) method_code;
       }
     }
@@ -1769,8 +1762,7 @@
     if (method->is_not_compilable(comp_level)) {
       return true;
     } else {
-<<<<<<< HEAD
-      CompiledMethod* result = method->code();
+      nmethod* result = method->code();
       if (result == nullptr) {
         return false;
       }
@@ -1782,11 +1774,6 @@
         return !same_level; // Allow replace preloaded code with new code of the same level
       }
       return same_level;
-=======
-      nmethod* result = method->code();
-      if (result == nullptr) return false;
-      return comp_level == result->comp_level();
->>>>>>> 83eba863
     }
   }
 }
