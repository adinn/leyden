/*
 * Copyright (c) 1998, 2023, Oracle and/or its affiliates. All rights reserved.
 * DO NOT ALTER OR REMOVE COPYRIGHT NOTICES OR THIS FILE HEADER.
 *
 * This code is free software; you can redistribute it and/or modify it
 * under the terms of the GNU General Public License version 2 only, as
 * published by the Free Software Foundation.
 *
 * This code is distributed in the hope that it will be useful, but WITHOUT
 * ANY WARRANTY; without even the implied warranty of MERCHANTABILITY or
 * FITNESS FOR A PARTICULAR PURPOSE.  See the GNU General Public License
 * version 2 for more details (a copy is included in the LICENSE file that
 * accompanied this code).
 *
 * You should have received a copy of the GNU General Public License version
 * 2 along with this work; if not, write to the Free Software Foundation,
 * Inc., 51 Franklin St, Fifth Floor, Boston, MA 02110-1301 USA.
 *
 * Please contact Oracle, 500 Oracle Parkway, Redwood Shores, CA 94065 USA
 * or visit www.oracle.com if you need additional information or have any
 * questions.
 *
 */

#include "precompiled.hpp"
#include "compiler/compilationPolicy.hpp"
#include "compiler/compileTask.hpp"
#include "compiler/compileLog.hpp"
#include "compiler/compileBroker.hpp"
#include "compiler/compilerDirectives.hpp"
#include "logging/log.hpp"
#include "logging/logStream.hpp"
#include "memory/resourceArea.hpp"
#include "oops/klass.inline.hpp"
#include "runtime/handles.inline.hpp"
#include "runtime/jniHandles.hpp"
#include "runtime/mutexLocker.hpp"
#include "code/SCCache.hpp"

CompileTask*  CompileTask::_task_free_list = nullptr;

/**
 * Allocate a CompileTask, from the free list if possible.
 */
CompileTask* CompileTask::allocate() {
  MutexLocker locker(CompileTaskAlloc_lock);
  CompileTask* task = nullptr;

  if (_task_free_list != nullptr) {
    task = _task_free_list;
    _task_free_list = task->next();
    task->set_next(nullptr);
  } else {
    task = new CompileTask();
    task->set_next(nullptr);
    task->set_is_free(true);
  }
  assert(task->is_free(), "Task must be free.");
  task->set_is_free(false);
  return task;
}

/**
* Add a task to the free list.
*/
void CompileTask::free(CompileTask* task) {
  MutexLocker locker(CompileTaskAlloc_lock);
  if (!task->is_free()) {
    assert(!task->lock()->is_locked(), "Should not be locked when freed");
    if ((task->_method_holder != nullptr && JNIHandles::is_weak_global_handle(task->_method_holder)) ||
        (task->_hot_method_holder != nullptr && JNIHandles::is_weak_global_handle(task->_hot_method_holder))) {
      JNIHandles::destroy_weak_global(task->_method_holder);
      JNIHandles::destroy_weak_global(task->_hot_method_holder);
    } else {
      JNIHandles::destroy_global(task->_method_holder);
      JNIHandles::destroy_global(task->_hot_method_holder);
    }
    if (task->_failure_reason_on_C_heap && task->_failure_reason != nullptr) {
      os::free((void*) task->_failure_reason);
    }
    task->_failure_reason = nullptr;
    task->_failure_reason_on_C_heap = false;

    task->set_is_free(true);
    task->set_next(_task_free_list);
    _task_free_list = task;
  }
}

void CompileTask::initialize(int compile_id,
                             const methodHandle& method,
                             int osr_bci,
                             int comp_level,
                             const methodHandle& hot_method,
                             int hot_count,
                             CompileTask::CompileReason compile_reason,
                             bool requires_online_compilation,
                             bool is_blocking) {
  assert(!_lock->is_locked(), "bad locking");

  Thread* thread = Thread::current();
  _compile_id = compile_id;
  _method = method();
  _method_holder = JNIHandles::make_weak_global(Handle(thread, method->method_holder()->klass_holder()));
  _osr_bci = osr_bci;
  _requires_online_compilation = requires_online_compilation;
  _is_blocking = is_blocking;
  _comp_level = comp_level;
  _num_inlined_bytecodes = 0;

  _is_complete = false;
  _is_success = false;

  _hot_method = nullptr;
  _hot_method_holder = nullptr;
  _hot_count = hot_count;
  _time_queued = os::elapsed_counter();
  _time_started = 0;
  _compile_reason = compile_reason;
  _nm_content_size = 0;
  _nm_insts_size = 0;
  _nm_total_size = 0;
  _failure_reason = nullptr;
  _failure_reason_on_C_heap = false;
  _training_data = nullptr;

  AbstractCompiler* comp = CompileBroker::compiler(comp_level);
#if INCLUDE_JVMCI
  if (comp->is_jvmci() && CompileBroker::compiler3() != nullptr) {
    assert(_method != nullptr, "sanity");
    if (((JVMCICompiler*)comp)->force_comp_at_level_simple(method)) {
      comp = CompileBroker::compiler3();
    }
  }
#endif
  _compiler = comp;
  _directive = DirectivesStack::getMatchingDirective(method, comp);

  JVMCI_ONLY(_has_waiter = comp->is_jvmci();)
  JVMCI_ONLY(_blocking_jvmci_compile_state = nullptr;)

  if (LogCompilation) {
    if (hot_method.not_null()) {
      if (hot_method == method) {
        _hot_method = _method;
      } else {
        _hot_method = hot_method();
        // only add loader or mirror if different from _method_holder
        _hot_method_holder = JNIHandles::make_weak_global(Handle(thread, hot_method->method_holder()->klass_holder()));
      }
    }
  }

  _scc_entry = nullptr;
  if (osr_bci == InvocationEntryBci && !requires_online_compilation && SCCache::is_on_for_read()) {
    // Check for cached code.
    if (compile_reason == CompileTask::Reason_Preload) {
      _scc_entry = method->scc_entry();
      assert(_scc_entry != nullptr && _scc_entry->for_preload(), "sanity");
    } else {
      _scc_entry = SCCache::find_code_entry(method, comp_level);
    }
  }
  _next = nullptr;
}

/**
 * Returns the compiler for this task.
 */
AbstractCompiler* CompileTask::compiler() {
  assert(_compiler != nullptr, "should be set");
  return _compiler;
}

// Replace weak handles by strong handles to avoid unloading during compilation.
CompileTask* CompileTask::select_for_compilation() {
  if (_compile_reason == Reason_Preload) {
    return this;
  }
  if (is_unloaded()) {
    // Guard against concurrent class unloading
    return nullptr;
  }
  Thread* thread = Thread::current();
  assert(_method->method_holder()->is_loader_alive(), "should be alive");
  Handle method_holder(thread, _method->method_holder()->klass_holder());
  JNIHandles::destroy_weak_global(_method_holder);
  JNIHandles::destroy_weak_global(_hot_method_holder);
  _method_holder = JNIHandles::make_global(method_holder);
  if (_hot_method != nullptr) {
    _hot_method_holder = JNIHandles::make_global(Handle(thread, _hot_method->method_holder()->klass_holder()));
  }
  return this;
}

void CompileTask::mark_on_stack() {
  if (is_unloaded()) {
    return;
  }
  // Mark these methods as something redefine classes cannot remove.
  _method->set_on_stack(true);
  if (_hot_method != nullptr) {
    _hot_method->set_on_stack(true);
  }
}

bool CompileTask::is_unloaded() const {
  if (preload()) return false;
  return _method_holder != nullptr && JNIHandles::is_weak_global_handle(_method_holder) && JNIHandles::is_weak_global_cleared(_method_holder);
}

// RedefineClasses support
void CompileTask::metadata_do(MetadataClosure* f) {
  if (is_unloaded()) {
    return;
  }
  f->do_metadata(method());
  if (hot_method() != nullptr && hot_method() != method()) {
    f->do_metadata(hot_method());
  }
}

// ------------------------------------------------------------------
// CompileTask::print_line_on_error
//
// This function is called by fatal error handler when the thread
// causing troubles is a compiler thread.
//
// Do not grab any lock, do not allocate memory.
//
// Otherwise it's the same as CompileTask::print_line()
//
void CompileTask::print_line_on_error(outputStream* st, char* buf, int buflen) {
  // print compiler name
  st->print("%s:", compiler()->name());
  print(st);
}

// ------------------------------------------------------------------
// CompileTask::print_tty
void CompileTask::print_tty() {
  ttyLocker ttyl;  // keep the following output all in one block
  print(tty);
}

// ------------------------------------------------------------------
// CompileTask::print_impl
void CompileTask::print_impl(outputStream* st, Method* method, int compile_id, int comp_level,
<<<<<<< HEAD
                             bool is_osr_method, int osr_bci, bool is_blocking,
                             bool from_recorded_data,
                             bool is_sca, bool is_preload, bool has_clinit_barriers,
                             const char* compiler_name, const char* msg, bool short_form, bool cr,
=======
                             bool is_osr_method, int osr_bci, bool is_blocking, bool is_scc, bool is_preload,
                             const char* compiler_name,
                             const char* msg, bool short_form, bool cr,
>>>>>>> 265c226c
                             jlong time_queued, jlong time_started) {
  if (!short_form) {
    // Print current time
    stringStream ss;
    ss.print("%c%d", (time_started != 0 ? 'F' : 'S'), (int)tty->time_stamp().milliseconds());
    st->print("%7s ", ss.freeze());
    if (time_queued != 0) {
      // Print time in queue and time being processed by compiler thread
      jlong now = os::elapsed_counter();
      st->print("Q%d ", (int)TimeHelper::counter_to_millis(now-time_queued));
      if (time_started != 0) {
        st->print("S%d ", (int)TimeHelper::counter_to_millis(now-time_started));
      }
    }
  }
  // print compiler name if requested
  if (CIPrintCompilerName) {
    st->print("%s:", compiler_name);
  }
  st->print("%4d ", compile_id);    // print compilation number

  bool is_synchronized = false;
  bool has_exception_handler = false;
  bool is_native = false;
  if (method != nullptr) {
    is_synchronized       = method->is_synchronized();
    has_exception_handler = method->has_exception_handler();
    is_native             = method->is_native();
  }
  // method attributes
  const char recorded_type  = from_recorded_data              ? 'R' : ' ';
  const char compile_type   = is_osr_method                   ? '%' : ' ';
  const char sync_char      = is_synchronized                 ? 's' : ' ';
  const char exception_char = has_exception_handler           ? '!' : ' ';
  const char blocking_char  = is_blocking                     ? 'b' : ' ';
  const char native_char    = is_native                       ? 'n' : ' ';
  const char scc_char       = is_scc                          ? 'A' : ' ';
  const char preload_char   = is_preload                      ? 'P' : ' ';
  const char barrier_char   = has_clinit_barriers             ? 'I' : ' ';

  // print method attributes
<<<<<<< HEAD
  st->print("%c%c%c%c%c%c%c%c%c ",
            compile_type, sync_char, exception_char, blocking_char, native_char,
            recorded_type,
            sca_char, preload_char, barrier_char);
=======
  st->print("%c%c%c%c%c%c%c ", compile_type, sync_char, exception_char, blocking_char, native_char, scc_char, preload_char);
>>>>>>> 265c226c

  if (TieredCompilation) {
    if (comp_level != -1)  st->print("%d ", comp_level);
    else                   st->print("- ");
  }
  st->print("     ");  // more indent

  if (method == nullptr) {
    st->print("(method)");
  } else {
    method->print_short_name(st);
    if (is_osr_method) {
      st->print(" @ %d", osr_bci);
    }
    if (method->is_native())
      st->print(" (native)");
    else
      st->print(" (%d bytes)", method->code_size());
  }

  if (msg != nullptr) {
    st->print("   %s", msg);
  }
  if (cr) {
    st->cr();
  }
}

void CompileTask::print_inline_indent(int inline_level, outputStream* st) {
  //         1234567
  st->print("        ");     // print timestamp
  //         1234
  st->print("     ");        // print compilation number
  //         %s!bn
  st->print("      ");       // print method attributes
  if (TieredCompilation) {
    st->print("  ");
  }
  st->print("     ");        // more indent
  st->print("    ");         // initial inlining indent
  for (int i = 0; i < inline_level; i++)  st->print("  ");
}

// ------------------------------------------------------------------
// CompileTask::print_compilation
void CompileTask::print(outputStream* st, const char* msg, bool short_form, bool cr) {
  bool is_osr_method = osr_bci() != InvocationEntryBci;
<<<<<<< HEAD
  bool from_recorded_data = (_compile_reason == Reason_Recorded);
  bool has_clinit_barriers = false; // maybe
  print_impl(st, is_unloaded() ? nullptr : method(), compile_id(), comp_level(), is_osr_method, osr_bci(), is_blocking(),
             from_recorded_data,
             is_sca(), preload(), has_clinit_barriers,
=======
  print_impl(st, is_unloaded() ? nullptr : method(), compile_id(), comp_level(), is_osr_method, osr_bci(), is_blocking(), is_scc(), preload(),
>>>>>>> 265c226c
             compiler()->name(), msg, short_form, cr, _time_queued, _time_started);
}

// ------------------------------------------------------------------
// CompileTask::log_task
void CompileTask::log_task(xmlStream* log) {
  Thread* thread = Thread::current();
  methodHandle method(thread, this->method());
  ResourceMark rm(thread);

  // <task id='9' method='M' osr_bci='X' level='1' blocking='1' stamp='1.234'>
  log->print(" compile_id='%d'", _compile_id);
  if (_osr_bci != CompileBroker::standard_entry_bci) {
    log->print(" compile_kind='osr'");  // same as nmethod::compile_kind
  } // else compile_kind='c2c'
  if (!method.is_null())  log->method(method());
  if (_osr_bci != CompileBroker::standard_entry_bci) {
    log->print(" osr_bci='%d'", _osr_bci);
  }
  if (_comp_level != CompilationPolicy::highest_compile_level()) {
    log->print(" level='%d'", _comp_level);
  }
  if (_is_blocking) {
    log->print(" blocking='1'");
  }
}

// ------------------------------------------------------------------
// CompileTask::log_task_queued
void CompileTask::log_task_queued() {
  ttyLocker ttyl;
  ResourceMark rm;
  NoSafepointVerifier nsv;

  xtty->begin_elem("task_queued");
  log_task(xtty);
  assert(_compile_reason > CompileTask::Reason_None && _compile_reason < CompileTask::Reason_Count, "Valid values");
  xtty->print(" comment='%s'", reason_name(_compile_reason));

  if (_hot_method != nullptr && _hot_method != _method) {
    xtty->method(_hot_method, "hot_");
  }
  if (_hot_count != 0) {
    xtty->print(" hot_count='%d'", _hot_count);
  }
  xtty->stamp();
  xtty->end_elem();
}


// ------------------------------------------------------------------
// CompileTask::log_task_start
void CompileTask::log_task_start(CompileLog* log) {
  log->begin_head("task");
  log_task(log);
  log->stamp();
  log->end_head();
}


// ------------------------------------------------------------------
// CompileTask::log_task_done
void CompileTask::log_task_done(CompileLog* log) {
  Thread* thread = Thread::current();
  methodHandle method(thread, this->method());
  ResourceMark rm(thread);

  if (!_is_success) {
    assert(_failure_reason != nullptr, "missing");
    const char* reason = _failure_reason != nullptr ? _failure_reason : "unknown";
    log->begin_elem("failure reason='");
    log->text("%s", reason);
    log->print("'");
    log->end_elem();
  }

  // <task_done ... stamp='1.234'>  </task>
  log->begin_elem("task_done success='%d' nmsize='%d' count='%d'",
                  _is_success, _nm_content_size,
                  method->invocation_count());
  int bec = method->backedge_count();
  if (bec != 0)  log->print(" backedge_count='%d'", bec);
  // Note:  "_is_complete" is about to be set, but is not.
  if (_num_inlined_bytecodes != 0) {
    log->print(" inlined_bytes='%d'", _num_inlined_bytecodes);
  }
  log->stamp();
  log->end_elem();
  log->clear_identities();   // next task will have different CI
  log->tail("task");
  log->flush();
  log->mark_file_end();
}

// ------------------------------------------------------------------
// CompileTask::check_break_at_flags
bool CompileTask::check_break_at_flags() {
  int compile_id = this->_compile_id;
  bool is_osr = (_osr_bci != CompileBroker::standard_entry_bci);

  if (CICountOSR && is_osr && (compile_id == CIBreakAtOSR)) {
    return true;
  } else {
    return (compile_id == CIBreakAt);
  }
}

// ------------------------------------------------------------------
// CompileTask::print_inlining
void CompileTask::print_inlining_inner(outputStream* st, ciMethod* method, int inline_level, int bci, const char* msg) {
  //         1234567
  st->print("        ");     // print timestamp
  //         1234
  st->print("     ");        // print compilation number

  // method attributes
  if (method->is_loaded()) {
    const char sync_char      = method->is_synchronized()        ? 's' : ' ';
    const char exception_char = method->has_exception_handlers() ? '!' : ' ';
    const char monitors_char  = method->has_monitor_bytecodes()  ? 'm' : ' ';

    // print method attributes
    st->print(" %c%c%c  ", sync_char, exception_char, monitors_char);
  } else {
    //         %s!bn
    st->print("      ");     // print method attributes
  }

  if (TieredCompilation) {
    st->print("  ");
  }
  st->print("     ");        // more indent
  st->print("    ");         // initial inlining indent

  for (int i = 0; i < inline_level; i++)  st->print("  ");

  st->print("@ %d  ", bci);  // print bci
  method->print_short_name(st);
  if (method->is_loaded())
    st->print(" (%d bytes)", method->code_size());
  else
    st->print(" (not loaded)");

  if (msg != nullptr) {
    st->print("   %s", msg);
  }
  st->cr();
}

void CompileTask::print_ul(const char* msg){
  LogTarget(Debug, jit, compilation) lt;
  if (lt.is_enabled()) {
    LogStream ls(lt);
    print(&ls, msg, /* short form */ true, /* cr */ true);
  }
}

void CompileTask::print_ul(const nmethod* nm, const char* msg) {
  LogTarget(Debug, jit, compilation) lt;
  if (lt.is_enabled()) {
    LogStream ls(lt);
<<<<<<< HEAD
    print_impl(&ls, nm->method(), nm->compile_id(), nm->comp_level(), nm->is_osr_method(),
               nm->is_osr_method() ? nm->osr_entry_bci() : -1, /*is_blocking*/ false,
               nm->from_recorded_data(),
               nm->is_sca(), nm->preloaded(), nm->has_clinit_barriers(),
               nm->compiler_name(), msg, /* short form */ true, /* cr */ true);
=======
    print_impl(&ls, nm->method(), nm->compile_id(),
               nm->comp_level(), nm->is_osr_method(),
               nm->is_osr_method() ? nm->osr_entry_bci() : -1,
               /*is_blocking*/ false, nm->scc_entry() != nullptr,
               nm->preloaded(), nm->compiler_name(),
               msg, /* short form */ true, /* cr */ true);
>>>>>>> 265c226c
  }
}

void CompileTask::print_inlining_ul(ciMethod* method, int inline_level, int bci, const char* msg) {
  LogTarget(Debug, jit, inlining) lt;
  if (lt.is_enabled()) {
    LogStream ls(lt);
    print_inlining_inner(&ls, method, inline_level, bci, msg);
  }
}
<|MERGE_RESOLUTION|>--- conflicted
+++ resolved
@@ -246,16 +246,11 @@
 // ------------------------------------------------------------------
 // CompileTask::print_impl
 void CompileTask::print_impl(outputStream* st, Method* method, int compile_id, int comp_level,
-<<<<<<< HEAD
-                             bool is_osr_method, int osr_bci, bool is_blocking,
+                             bool is_osr_method, int osr_bci, bool is_blocking, 
                              bool from_recorded_data,
-                             bool is_sca, bool is_preload, bool has_clinit_barriers,
-                             const char* compiler_name, const char* msg, bool short_form, bool cr,
-=======
-                             bool is_osr_method, int osr_bci, bool is_blocking, bool is_scc, bool is_preload,
+                             bool is_scc, bool is_preload, bool has_clinit_barriers,
                              const char* compiler_name,
                              const char* msg, bool short_form, bool cr,
->>>>>>> 265c226c
                              jlong time_queued, jlong time_started) {
   if (!short_form) {
     // Print current time
@@ -297,14 +292,10 @@
   const char barrier_char   = has_clinit_barriers             ? 'I' : ' ';
 
   // print method attributes
-<<<<<<< HEAD
   st->print("%c%c%c%c%c%c%c%c%c ",
             compile_type, sync_char, exception_char, blocking_char, native_char,
             recorded_type,
-            sca_char, preload_char, barrier_char);
-=======
-  st->print("%c%c%c%c%c%c%c ", compile_type, sync_char, exception_char, blocking_char, native_char, scc_char, preload_char);
->>>>>>> 265c226c
+            scc_char, preload_char, barrier_char);
 
   if (TieredCompilation) {
     if (comp_level != -1)  st->print("%d ", comp_level);
@@ -352,15 +343,11 @@
 // CompileTask::print_compilation
 void CompileTask::print(outputStream* st, const char* msg, bool short_form, bool cr) {
   bool is_osr_method = osr_bci() != InvocationEntryBci;
-<<<<<<< HEAD
   bool from_recorded_data = (_compile_reason == Reason_Recorded);
   bool has_clinit_barriers = false; // maybe
   print_impl(st, is_unloaded() ? nullptr : method(), compile_id(), comp_level(), is_osr_method, osr_bci(), is_blocking(),
              from_recorded_data,
-             is_sca(), preload(), has_clinit_barriers,
-=======
-  print_impl(st, is_unloaded() ? nullptr : method(), compile_id(), comp_level(), is_osr_method, osr_bci(), is_blocking(), is_scc(), preload(),
->>>>>>> 265c226c
+             is_scc(), preload(), has_clinit_barriers,
              compiler()->name(), msg, short_form, cr, _time_queued, _time_started);
 }
 
@@ -522,20 +509,17 @@
   LogTarget(Debug, jit, compilation) lt;
   if (lt.is_enabled()) {
     LogStream ls(lt);
-<<<<<<< HEAD
-    print_impl(&ls, nm->method(), nm->compile_id(), nm->comp_level(), nm->is_osr_method(),
-               nm->is_osr_method() ? nm->osr_entry_bci() : -1, /*is_blocking*/ false,
+    assert(nm->is_scc() == (nm->scc_entry() != nullptr), "");
+    print_impl(&ls, nm->method(), nm->compile_id(), 
+               nm->comp_level(), nm->is_osr_method(),
+               nm->is_osr_method() ? nm->osr_entry_bci() : -1, 
+               /*is_blocking*/ false,
                nm->from_recorded_data(),
-               nm->is_sca(), nm->preloaded(), nm->has_clinit_barriers(),
-               nm->compiler_name(), msg, /* short form */ true, /* cr */ true);
-=======
-    print_impl(&ls, nm->method(), nm->compile_id(),
-               nm->comp_level(), nm->is_osr_method(),
-               nm->is_osr_method() ? nm->osr_entry_bci() : -1,
-               /*is_blocking*/ false, nm->scc_entry() != nullptr,
-               nm->preloaded(), nm->compiler_name(),
+               nm->is_scc(),
+               nm->preloaded(), 
+               nm->has_clinit_barriers(),
+               nm->compiler_name(), 
                msg, /* short form */ true, /* cr */ true);
->>>>>>> 265c226c
   }
 }
 
