--- conflicted
+++ resolved
@@ -133,12 +133,9 @@
   const char*          _failure_reason;
   // Specifies if _failure_reason is on the C heap.
   bool                 _failure_reason_on_C_heap;
-<<<<<<< HEAD
   CompileTrainingData* _training_data;
   CompileQueue*        _compile_queue;
-=======
   size_t               _arena_bytes;  // peak size of temporary memory during compilation (e.g. node arenas)
->>>>>>> ad78b7fa
 
  public:
   CompileTask() : _failure_reason(nullptr), _failure_reason_on_C_heap(false) {
