--- conflicted
+++ resolved
@@ -178,18 +178,7 @@
   nmethod* nm = cb->as_nmethod();
   BarrierSetNMethod* bs_nm = BarrierSet::barrier_set()->barrier_set_nmethod();
 
-<<<<<<< HEAD
-  // Check for disarmed method here to avoid going into DeoptimizeNMethodBarriersALot code
-  // too often. nmethod_entry_barrier checks for disarmed status itself,
-  // but we have no visibility into whether the barrier acted or not.
-  if (!bs_nm->is_armed(nm)) {
-    return 0;
-  }
-
-  assert(!nm->is_osr_method(), "Should not reach here");
   log_trace(nmethod, barrier)("Running nmethod entry barrier: %d " PTR_FORMAT, nm->compile_id(), p2i(nm));
-=======
->>>>>>> 02be7b8d
   // Called upon first entry after being armed
   bool may_enter = bs_nm->nmethod_entry_barrier(nm);
   assert(!nm->is_osr_method() || may_enter, "OSR nmethods should always be entrant after migration");
