--- conflicted
+++ resolved
@@ -62,7 +62,6 @@
 #include "oops/typeArrayOop.inline.hpp"
 #include "prims/jvmtiExport.hpp"
 #include "runtime/atomic.hpp"
-//#include "runtime/fieldDescriptor.inline.hpp"
 #include "runtime/handles.inline.hpp"
 #include "runtime/init.hpp"
 #include "runtime/javaCalls.hpp"
@@ -303,7 +302,6 @@
 
   objArrayOop rr = resolved_references();
   if (rr != nullptr) {
-<<<<<<< HEAD
     ResourceMark rm;
     int rr_len = rr->length();
     GrowableArray<bool> keep_resolved_refs(rr_len, rr_len, false);
@@ -334,10 +332,6 @@
       }
     }
 
-=======
-    int rr_len = rr->length();
-    ConstantPool* src_cp = ArchiveBuilder::current()->get_source_addr(this);
->>>>>>> 8464ce6d
     objArrayOop scratch_rr = HeapShared::scratch_resolved_references(src_cp);
     Array<u2>* ref_map = reference_map();
     int ref_map_len = ref_map == nullptr ? 0 : ref_map->length();
@@ -434,7 +428,6 @@
   // we always set _on_stack to true to avoid having to change _flags during runtime.
   _flags |= (_on_stack | _is_shared);
 
-<<<<<<< HEAD
   if (!ArchiveBuilder::current()->get_source_addr(_pool_holder)->is_linked()) {
     return;
   }
@@ -447,15 +440,13 @@
     return;
   }
 
-  // Resolved references are not in the shared archive.
-  // Save the length for restoration.  It is not necessarily the same length
-  // as reference_map.length() if invokedynamic is saved. It is needed when
-  // re-creating the resolved reference array if archived heap data cannot be map
-  // at runtime.
-  set_resolved_reference_length(
-    resolved_references() != nullptr ? resolved_references()->length() : 0);
-  set_resolved_references(OopHandle());
-
+  // resolved_references(): remember its length. If it cannot be restored
+  // from the archived heap objects at run time, we need to dynamically allocate it.
+  if (cache() != nullptr) {
+    set_resolved_reference_length(
+        resolved_references() != nullptr ? resolved_references()->length() : 0);
+    set_resolved_references(OopHandle());
+  }
   remove_unshareable_entries();
 }
 
@@ -473,32 +464,6 @@
     assert(!src_k->is_objArray_klass(), "sanity");
   }
 
-=======
-  // resolved_references(): remember its length. If it cannot be restored
-  // from the archived heap objects at run time, we need to dynamically allocate it.
-  if (cache() != nullptr) {
-    set_resolved_reference_length(
-        resolved_references() != nullptr ? resolved_references()->length() : 0);
-    set_resolved_references(OopHandle());
-  }
-  remove_unshareable_entries();
-}
-
-static const char* get_type(Klass* k) {
-  const char* type;
-  Klass* src_k;
-  if (ArchiveBuilder::is_active() && ArchiveBuilder::current()->is_in_buffer_space(k)) {
-    src_k = ArchiveBuilder::current()->get_source_addr(k);
-  } else {
-    src_k = k;
-  }
-
-  if (src_k->is_objArray_klass()) {
-    src_k = ObjArrayKlass::cast(src_k)->bottom_klass();
-    assert(!src_k->is_objArray_klass(), "sanity");
-  }
-
->>>>>>> 8464ce6d
   if (src_k->is_typeArray_klass()) {
     type = "prim";
   } else {
@@ -834,31 +799,6 @@
     case Bytecodes::_invokevirtual:
     case Bytecodes::_fast_invokevfinal: // Bytecode interpreter uses this
       return resolved_method_entry_at(index)->constant_pool_index();
-    default:
-      fatal("Unexpected bytecode: %s", Bytecodes::name(code));
-  }
-}
-
-bool ConstantPool::is_resolved(int index, Bytecodes::Code code) {
-  assert(cache() != nullptr, "'index' is a rewritten index so this class must have been rewritten");
-  switch(code) {
-    case Bytecodes::_invokedynamic:
-      return resolved_indy_entry_at(index)->is_resolved();
-
-    case Bytecodes::_getfield:
-    case Bytecodes::_getstatic:
-    case Bytecodes::_putfield:
-    case Bytecodes::_putstatic:
-      return resolved_field_entry_at(index)->is_resolved(code);
-
-    case Bytecodes::_invokeinterface:
-    case Bytecodes::_invokehandle:
-    case Bytecodes::_invokespecial:
-    case Bytecodes::_invokestatic:
-    case Bytecodes::_invokevirtual:
-    case Bytecodes::_fast_invokevfinal: // Bytecode interpreter uses this
-      return resolved_method_entry_at(index)->is_resolved(code);
-
     default:
       fatal("Unexpected bytecode: %s", Bytecodes::name(code));
   }
