--- conflicted
+++ resolved
@@ -780,22 +780,27 @@
   return true;
 }
 
-static int call_class_initializer_counter = 0;   // for debugging
-static void log_class_init(InstanceKlass* ik) {
+static int log_class_init(InstanceKlass* ik) {
   LogTarget(Info, class, init) lt;
   if (lt.is_enabled()) {
     ResourceMark rm;
     LogStream ls(lt);
+
+    static int call_class_initializer_counter = 0;   // for debugging
+    int init_id = Atomic::fetch_then_add(&call_class_initializer_counter, 1);
+
     const char* info = "";
     if (ik->has_preinitialized_mirror() && CDSConfig::is_loading_heap()) {
       info = " (preinitialized)";
     } else if (ik->class_initializer() == nullptr) {
       info = " (no method)";
     }
-    ls.print("%d Initializing ", call_class_initializer_counter++);
+    ls.print("%d Initializing ", init_id);
     ik->name()->print_value_on(&ls);
     ls.print_cr("%s (" PTR_FORMAT ")", info, p2i(ik));
-  }
+    return init_id;
+  }
+  return -1;
 }
 
 void InstanceKlass::initialize_from_cds(TRAPS) {
@@ -1753,18 +1758,7 @@
 
   methodHandle h_method(THREAD, class_initializer());
   assert(!is_initialized(), "we cannot initialize twice");
-<<<<<<< HEAD
-  LogTarget(Info, class, init) lt;
-  if (lt.is_enabled()) {
-    ResourceMark rm(THREAD);
-    LogStream ls(lt);
-    ls.print("%d Initializing ", call_class_initializer_counter);
-    name()->print_value_on(&ls);
-    ls.print_cr("%s (" PTR_FORMAT ")", h_method() == nullptr ? "(no method)" : "", p2i(this));
-  }
-=======
-  log_class_init(this);
->>>>>>> 3fb808ee
+  int init_id = log_class_init(this);
   if (h_method() != nullptr) {
     JavaCallArguments args; // No arguments
     JavaValue result(T_VOID);
@@ -1786,10 +1780,11 @@
       THREAD->set_class_being_initialized(outer);
     }
   }
+  LogTarget(Info, class, init) lt;
   if (lt.is_enabled()) {
     ResourceMark rm(THREAD);
     LogStream ls(lt);
-    ls.print("%d Initialized ", call_class_initializer_counter++);
+    ls.print("%d Initialized ", init_id);
     name()->print_value_on(&ls);
     ls.print_cr("%s (" PTR_FORMAT ")", h_method() == nullptr ? "(no method)" : "", p2i(this));
   }
