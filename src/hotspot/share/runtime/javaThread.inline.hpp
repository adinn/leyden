--- conflicted
+++ resolved
@@ -241,7 +241,6 @@
   return _class_to_be_initialized;
 }
 
-<<<<<<< HEAD
 inline InstanceKlass* JavaThread::set_class_being_initialized(InstanceKlass* k) {
   assert(this == Thread::current(), "Only the current thread can set this field");
   InstanceKlass* prev = _class_being_initialized;
@@ -252,7 +251,8 @@
 inline InstanceKlass* JavaThread::class_being_initialized() const {
   assert(this == Thread::current(), "Only the current thread can get this field");
   return _class_being_initialized;
-=======
+}
+
 inline void JavaThread::om_set_monitor_cache(ObjectMonitor* monitor) {
   assert(UseObjectMonitorTable, "must be");
   assert(monitor != nullptr, "use om_clear_monitor_cache to clear");
@@ -272,7 +272,6 @@
   assert(obj != nullptr, "do not look for null objects");
   assert(this == current(), "only get own thread locals");
   return _om_cache.get_monitor(obj);
->>>>>>> c89a1c35
 }
 
 #endif // SHARE_RUNTIME_JAVATHREAD_INLINE_HPP