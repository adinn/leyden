--- conflicted
+++ resolved
@@ -271,20 +271,8 @@
             opcode == Bytecodes.INVOKESTATIC) {
             return rawIndex + config().constantPoolCpCacheIndexTag;
         } else {
-<<<<<<< HEAD
-            if (opcode == Bytecodes.INVOKEINTERFACE ||
-                opcode == Bytecodes.INVOKEVIRTUAL ||
-                opcode == Bytecodes.INVOKESPECIAL ||
-                opcode == Bytecodes.INVOKESTATIC) {
-                index = rawIndex + config().constantPoolCpCacheIndexTag;
-            } else {
-                throw new IllegalArgumentException("unexpected opcode " + opcode);
-
-            }
-=======
             // Only the above 4 bytecodes use ConstantPoolCacheIndex
             throw new IllegalArgumentException("unexpected opcode " + opcode);
->>>>>>> 9f4a9fe4
         }
     }
 
@@ -801,10 +789,6 @@
 
     @Override
     public JavaField lookupField(int rawIndex, ResolvedJavaMethod method, int opcode) {
-<<<<<<< HEAD
-        final int cpi = compilerToVM().decodeFieldIndexToCPIndex(this, rawIndex); // rawIndex is the index stored in the rewritten bytecode stream
-=======
->>>>>>> 9f4a9fe4
         final int nameAndTypeIndex = getNameAndTypeRefIndexAt(rawIndex, opcode);
         final int typeIndex = getSignatureRefIndexAt(nameAndTypeIndex);
         String typeName = lookupUtf8(typeIndex);
@@ -854,20 +838,6 @@
         } else {
           throw new IllegalArgumentException("expected a raw index for INVOKEDYNAMIC but got " + rawIndex);
         }
-<<<<<<< HEAD
-        if (opcode == Bytecodes.INVOKEDYNAMIC) {
-            throw new IllegalArgumentException("unexpected INVOKEDYNAMIC at " + rawIndex);
-        }
-        if (opcode == Bytecodes.GETSTATIC ||
-            opcode == Bytecodes.PUTSTATIC ||
-            opcode == Bytecodes.GETFIELD ||
-            opcode == Bytecodes.PUTFIELD) {
-            return compilerToVM().decodeFieldIndexToCPIndex(this, rawIndex);
-        }
-        int index = rawIndexToConstantPoolCacheIndex(rawIndex, opcode);
-        return compilerToVM().constantPoolRemapInstructionOperandFromCache(this, index);
-=======
->>>>>>> 9f4a9fe4
     }
 
     @Override
